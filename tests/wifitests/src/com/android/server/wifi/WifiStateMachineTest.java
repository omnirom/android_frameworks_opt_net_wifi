--- conflicted
+++ resolved
@@ -362,12 +362,8 @@
     @Mock WifiStateTracker mWifiStateTracker;
     @Mock PasspointManager mPasspointManager;
     @Mock SelfRecovery mSelfRecovery;
-<<<<<<< HEAD
     @Mock WifiPermissionsUtil mWifiPermissionsUtil;
-    @Mock IpManager mIpManager;
-=======
     @Mock IpClient mIpClient;
->>>>>>> 8a3c0c61
     @Mock TelephonyManager mTelephonyManager;
     @Mock WrongPasswordNotifier mWrongPasswordNotifier;
     @Mock Clock mClock;
