--- conflicted
+++ resolved
@@ -89,11 +89,7 @@
 
     private class HostapdHalSpy extends HostapdHal {
         HostapdHalSpy() {
-<<<<<<< HEAD
-            super(mContext, mLooper.getLooper());
-=======
             super(mContext, new Handler(mLooper.getLooper()));
->>>>>>> af10c29a
         }
 
         @Override
