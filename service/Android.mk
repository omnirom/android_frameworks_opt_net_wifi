--- conflicted
+++ resolved
@@ -42,32 +42,21 @@
 # ============================================================
 LIB_WIFI_HAL := libwifi-hal
 
-<<<<<<< HEAD
 ifneq ($(BOARD_NO_WIFI_HAL), true)
   ifeq ($(BOARD_WLAN_DEVICE), bcmdhd)
     LIB_WIFI_HAL := libwifi-hal-bcm
   else ifeq ($(BOARD_WLAN_DEVICE), qcwcn)
-    LIB_WIFI_HAL := libwifi-hal-qcom
+    # this is commented because none of the nexus devices
+    # that sport Qualcomm's wifi have support for HAL
+    # LIB_WIFI_HAL := libwifi-hal-qcom
   else ifeq ($(BOARD_WLAN_DEVICE), mrvl)
     # this is commented because none of the nexus devices
     # that sport Marvell's wifi have support for HAL
     # LIB_WIFI_HAL := libwifi-hal-mrvl
+  else ifeq ($(BOARD_WLAN_DEVICE), MediaTek)
+    # support MTK WIFI HAL
+    LIB_WIFI_HAL := libwifi-hal-mt66xx
   endif
-=======
-ifeq ($(BOARD_WLAN_DEVICE), bcmdhd)
-  LIB_WIFI_HAL := libwifi-hal-bcm
-else ifeq ($(BOARD_WLAN_DEVICE), qcwcn)
-  # this is commented because none of the nexus devices
-  # that sport Qualcomm's wifi have support for HAL
-  # LIB_WIFI_HAL := libwifi-hal-qcom
-else ifeq ($(BOARD_WLAN_DEVICE), mrvl)
-  # this is commented because none of the nexus devices
-  # that sport Marvell's wifi have support for HAL
-  # LIB_WIFI_HAL := libwifi-hal-mrvl
-else ifeq ($(BOARD_WLAN_DEVICE), MediaTek)
-  # support MTK WIFI HAL
-  LIB_WIFI_HAL := libwifi-hal-mt66xx
->>>>>>> 5921779b
 endif
 
 # Build the HalUtil
