/*
 * Copyright (C) 2016 The Android Open Source Project
 *
 * Licensed under the Apache License, Version 2.0 (the "License");
 * you may not use this file except in compliance with the License.
 * You may obtain a copy of the License at
 *
 *      http://www.apache.org/licenses/LICENSE-2.0
 *
 * Unless required by applicable law or agreed to in writing, software
 * distributed under the License is distributed on an "AS IS" BASIS,
 * WITHOUT WARRANTIES OR CONDITIONS OF ANY KIND, either express or implied.
 * See the License for the specific language governing permissions and
 * limitations under the License.
 */

package com.android.server.wifi;

import android.annotation.NonNull;
import android.app.ActivityManager;
import android.app.AppOpsManager;
import android.content.Context;
import android.net.NetworkKey;
import android.net.NetworkScoreManager;
import android.net.wifi.IWifiScanner;
import android.net.wifi.IWificond;
import android.net.wifi.WifiInfo;
import android.net.wifi.WifiManager;
import android.net.wifi.WifiNetworkScoreCache;
import android.net.wifi.WifiScanner;
import android.os.BatteryStats;
import android.os.Handler;
import android.os.HandlerThread;
import android.os.IBinder;
import android.os.INetworkManagementService;
import android.os.Looper;
import android.os.ServiceManager;
import android.os.SystemProperties;
import android.os.UserManager;
import android.security.KeyStore;
import android.telephony.TelephonyManager;
import android.util.LocalLog;

import com.android.internal.R;
import com.android.internal.app.IBatteryStats;
import com.android.internal.os.PowerProfile;
import com.android.server.am.ActivityManagerService;
import com.android.server.am.BatteryStatsService;
import com.android.server.net.DelayedDiskWrite;
import com.android.server.net.IpConfigStore;
import com.android.server.wifi.aware.WifiAwareMetrics;
import com.android.server.wifi.hotspot2.LegacyPasspointConfigParser;
import com.android.server.wifi.hotspot2.PasspointManager;
import com.android.server.wifi.hotspot2.PasspointNetworkEvaluator;
import com.android.server.wifi.hotspot2.PasspointObjectFactory;
import com.android.server.wifi.p2p.SupplicantP2pIfaceHal;
import com.android.server.wifi.p2p.WifiP2pMonitor;
import com.android.server.wifi.p2p.WifiP2pNative;
import com.android.server.wifi.rtt.RttMetrics;
import com.android.server.wifi.util.WifiPermissionsUtil;
import com.android.server.wifi.util.WifiPermissionsWrapper;

/**
 *  WiFi dependency injector. To be used for accessing various WiFi class instances and as a
 *  handle for mock injection.
 *
 *  Some WiFi class instances currently depend on having a Looper from a HandlerThread that has
 *  been started. To accommodate this, we have a two-phased approach to initialize and retrieve
 *  an instance of the WifiInjector.
 */
public class WifiInjector {
    private static final String BOOT_DEFAULT_WIFI_COUNTRY_CODE = "ro.boot.wificountrycode";
    private static final String WIFICOND_SERVICE_NAME = "wificond";

    static WifiInjector sWifiInjector = null;

    private final Context mContext;
    private final FrameworkFacade mFrameworkFacade = new FrameworkFacade();
    private final HandlerThread mWifiServiceHandlerThread;
    private final HandlerThread mWifiStateMachineHandlerThread;
    private final WifiTrafficPoller mTrafficPoller;
    private final WifiCountryCode mCountryCode;
    private final BackupManagerProxy mBackupManagerProxy = new BackupManagerProxy();
    private final WifiApConfigStore mWifiApConfigStore;
    private final WifiNative mWifiNative;
    private final WifiMonitor mWifiMonitor;
    private final WifiP2pNative mWifiP2pNative;
    private final WifiP2pMonitor mWifiP2pMonitor;
    private final SupplicantStaIfaceHal mSupplicantStaIfaceHal;
    private final SupplicantP2pIfaceHal mSupplicantP2pIfaceHal;
    private final HostapdHal mHostapdHal;
    private final WifiVendorHal mWifiVendorHal;
    private final ScoringParams mScoringParams;
    private final WifiStateMachine mWifiStateMachine;
    private final WifiStateMachinePrime mWifiStateMachinePrime;
    private final WifiSettingsStore mSettingsStore;
    private final OpenNetworkNotifier mOpenNetworkNotifier;
    private final CarrierNetworkNotifier mCarrierNetworkNotifier;
    private final CarrierNetworkConfig mCarrierNetworkConfig;
    private final WifiLockManager mLockManager;
    private final WifiController mWifiController;
    private final WificondControl mWificondControl;
    private final Clock mClock = new Clock();
    private final WifiMetrics mWifiMetrics;
    private final WifiLastResortWatchdog mWifiLastResortWatchdog;
    private final PropertyService mPropertyService = new SystemPropertyService();
    private final BuildProperties mBuildProperties = new SystemBuildProperties();
    private final KeyStore mKeyStore = KeyStore.getInstance();
    private final WifiBackupRestore mWifiBackupRestore;
    private final WifiMulticastLockManager mWifiMulticastLockManager;
    private final WifiConfigStore mWifiConfigStore;
    private final WifiKeyStore mWifiKeyStore;
    private final WifiNetworkHistory mWifiNetworkHistory;
    private final IpConfigStore mIpConfigStore;
    private final WifiConfigStoreLegacy mWifiConfigStoreLegacy;
    private final WifiConfigManager mWifiConfigManager;
    private final WifiConnectivityHelper mWifiConnectivityHelper;
    private final LocalLog mConnectivityLocalLog;
    private final WifiNetworkSelector mWifiNetworkSelector;
    private final SavedNetworkEvaluator mSavedNetworkEvaluator;
    private final PasspointNetworkEvaluator mPasspointNetworkEvaluator;
    private final ScoredNetworkEvaluator mScoredNetworkEvaluator;
    private final WifiNetworkScoreCache mWifiNetworkScoreCache;
    private final NetworkScoreManager mNetworkScoreManager;
    private WifiScanner mWifiScanner;
    private final WifiPermissionsWrapper mWifiPermissionsWrapper;
    private final WifiPermissionsUtil mWifiPermissionsUtil;
    private final PasspointManager mPasspointManager;
    private final SIMAccessor mSimAccessor;
    private HandlerThread mWifiAwareHandlerThread;
    private HandlerThread mRttHandlerThread;
    private HalDeviceManager mHalDeviceManager;
    private final IBatteryStats mBatteryStats;
    private final WifiStateTracker mWifiStateTracker;
    private final Runtime mJavaRuntime;
    private final SelfRecovery mSelfRecovery;
    private final WakeupController mWakeupController;
    private final INetworkManagementService mNwManagementService;
    private final ScanRequestProxy mScanRequestProxy;
<<<<<<< HEAD
    private BaseWifiDiagnostics mWifiDiagnostics;
=======
    private final SarManager mSarManager;
>>>>>>> 2430a0c0

    private final boolean mUseRealLogger;

    public WifiInjector(Context context) {
        if (context == null) {
            throw new IllegalStateException(
                    "WifiInjector should not be initialized with a null Context.");
        }

        if (sWifiInjector != null) {
            throw new IllegalStateException(
                    "WifiInjector was already created, use getInstance instead.");
        }

        sWifiInjector = this;

        mContext = context;
        mUseRealLogger = mContext.getResources().getBoolean(
                R.bool.config_wifi_enable_wifi_firmware_debugging);
        mSettingsStore = new WifiSettingsStore(mContext);
        mWifiPermissionsWrapper = new WifiPermissionsWrapper(mContext);
        mNetworkScoreManager = mContext.getSystemService(NetworkScoreManager.class);
        mWifiNetworkScoreCache = new WifiNetworkScoreCache(mContext);
        mNetworkScoreManager.registerNetworkScoreCache(NetworkKey.TYPE_WIFI,
                mWifiNetworkScoreCache, NetworkScoreManager.CACHE_FILTER_NONE);
        mWifiPermissionsUtil = new WifiPermissionsUtil(mWifiPermissionsWrapper, mContext,
                mSettingsStore, UserManager.get(mContext), this);
        mWifiBackupRestore = new WifiBackupRestore(mWifiPermissionsUtil);
        mBatteryStats = IBatteryStats.Stub.asInterface(mFrameworkFacade.getService(
                BatteryStats.SERVICE_NAME));
        mWifiStateTracker = new WifiStateTracker(mBatteryStats);
        // Now create and start handler threads
        mWifiServiceHandlerThread = new HandlerThread("WifiService");
        mWifiServiceHandlerThread.start();
        mWifiStateMachineHandlerThread = new HandlerThread("WifiStateMachine");
        mWifiStateMachineHandlerThread.start();
        Looper wifiStateMachineLooper = mWifiStateMachineHandlerThread.getLooper();
        mCarrierNetworkConfig = new CarrierNetworkConfig(mContext,
            mWifiServiceHandlerThread.getLooper(), mFrameworkFacade);
        WifiAwareMetrics awareMetrics = new WifiAwareMetrics(mClock);
        RttMetrics rttMetrics = new RttMetrics(mClock);
        mWifiMetrics = new WifiMetrics(mClock, wifiStateMachineLooper, awareMetrics, rttMetrics);
        // Modules interacting with Native.
        mWifiMonitor = new WifiMonitor(this);
        mHalDeviceManager = new HalDeviceManager(mClock);
        mWifiVendorHal =
                new WifiVendorHal(mHalDeviceManager, mWifiStateMachineHandlerThread.getLooper());
        mSupplicantStaIfaceHal = new SupplicantStaIfaceHal(mContext, mWifiMonitor);
        mHostapdHal = new HostapdHal(mContext);
        mWificondControl = new WificondControl(this, mWifiMonitor, mCarrierNetworkConfig);
        mNwManagementService = INetworkManagementService.Stub.asInterface(
                ServiceManager.getService(Context.NETWORKMANAGEMENT_SERVICE));
        mWifiNative = new WifiNative(
                mWifiVendorHal, mSupplicantStaIfaceHal, mHostapdHal, mWificondControl,
                mWifiMonitor, mNwManagementService, mPropertyService, mWifiMetrics);
        mWifiP2pMonitor = new WifiP2pMonitor(this);
        mSupplicantP2pIfaceHal = new SupplicantP2pIfaceHal(mWifiP2pMonitor);
        mWifiP2pNative = new WifiP2pNative(mSupplicantP2pIfaceHal, mHalDeviceManager);

        // Now get instances of all the objects that depend on the HandlerThreads
        mTrafficPoller = new WifiTrafficPoller(mContext, mWifiServiceHandlerThread.getLooper(),
                mWifiNative);
        mCountryCode = new WifiCountryCode(mWifiNative,
                SystemProperties.get(BOOT_DEFAULT_WIFI_COUNTRY_CODE),
                mContext.getResources()
                        .getBoolean(R.bool.config_wifi_revert_country_code_on_cellular_loss));
        mWifiApConfigStore = new WifiApConfigStore(mContext, mBackupManagerProxy);

        // WifiConfigManager/Store objects and their dependencies.
        // New config store
        mWifiKeyStore = new WifiKeyStore(mKeyStore);
        mWifiConfigStore = new WifiConfigStore(
                mContext, wifiStateMachineLooper, mClock,
                WifiConfigStore.createSharedFile());
        // Legacy config store
        DelayedDiskWrite writer = new DelayedDiskWrite();
        mWifiNetworkHistory = new WifiNetworkHistory(mContext, writer);
        mIpConfigStore = new IpConfigStore(writer);
        mWifiConfigStoreLegacy = new WifiConfigStoreLegacy(
                mWifiNetworkHistory, mWifiNative, new WifiConfigStoreLegacy.IpConfigStoreWrapper(),
                new LegacyPasspointConfigParser());
        // Config Manager
        mWifiConfigManager = new WifiConfigManager(mContext, mClock,
                UserManager.get(mContext), TelephonyManager.from(mContext),
                mWifiKeyStore, mWifiConfigStore, mWifiConfigStoreLegacy, mWifiPermissionsUtil,
                mWifiPermissionsWrapper, new NetworkListStoreData(mContext),
                new DeletedEphemeralSsidsStoreData());
        mWifiMetrics.setWifiConfigManager(mWifiConfigManager);
        mWifiConnectivityHelper = new WifiConnectivityHelper(mWifiNative);
        mConnectivityLocalLog = new LocalLog(ActivityManager.isLowRamDeviceStatic() ? 256 : 512);
        mScoringParams = new ScoringParams(mContext, mFrameworkFacade,
                new Handler(wifiStateMachineLooper));
        mWifiNetworkSelector = new WifiNetworkSelector(mContext, mScoringParams,
                mWifiConfigManager, mClock,
                mConnectivityLocalLog);
        mWifiMetrics.setWifiNetworkSelector(mWifiNetworkSelector);
        mSavedNetworkEvaluator = new SavedNetworkEvaluator(mContext, mScoringParams,
                mWifiConfigManager, mClock, mConnectivityLocalLog, mWifiConnectivityHelper);
        mScoredNetworkEvaluator = new ScoredNetworkEvaluator(context, wifiStateMachineLooper,
                mFrameworkFacade, mNetworkScoreManager, mWifiConfigManager, mConnectivityLocalLog,
                mWifiNetworkScoreCache, mWifiPermissionsUtil);
        mSimAccessor = new SIMAccessor(mContext);
        mPasspointManager = new PasspointManager(mContext, mWifiNative, mWifiKeyStore, mClock,
                mSimAccessor, new PasspointObjectFactory(), mWifiConfigManager, mWifiConfigStore,
                mWifiMetrics);
        mPasspointNetworkEvaluator = new PasspointNetworkEvaluator(
                mPasspointManager, mWifiConfigManager, mConnectivityLocalLog);
        mWifiMetrics.setPasspointManager(mPasspointManager);
        mScanRequestProxy = new ScanRequestProxy(mContext,
                (AppOpsManager) mContext.getSystemService(Context.APP_OPS_SERVICE),
                (ActivityManager) mContext.getSystemService(Context.ACTIVITY_SERVICE),
                this, mWifiConfigManager,
                mWifiPermissionsUtil, mWifiMetrics, mClock);
        // mWifiStateMachine has an implicit dependency on mJavaRuntime due to WifiDiagnostics.
        mJavaRuntime = Runtime.getRuntime();
        mSarManager = new SarManager(mContext, makeTelephonyManager(), wifiStateMachineLooper,
                mWifiNative);
        mWifiStateMachine = new WifiStateMachine(mContext, mFrameworkFacade,
                wifiStateMachineLooper, UserManager.get(mContext),
                this, mBackupManagerProxy, mCountryCode, mWifiNative,
                new WrongPasswordNotifier(mContext, mFrameworkFacade),
                mSarManager);
        IBinder b = mFrameworkFacade.getService(Context.NETWORKMANAGEMENT_SERVICE);
        mWifiStateMachinePrime = new WifiStateMachinePrime(this, mContext, wifiStateMachineLooper,
                mWifiNative, new DefaultModeManager(mContext, wifiStateMachineLooper),
                mBatteryStats);
        mOpenNetworkNotifier = new OpenNetworkNotifier(mContext,
                mWifiStateMachineHandlerThread.getLooper(), mFrameworkFacade, mClock, mWifiMetrics,
                mWifiConfigManager, mWifiConfigStore, mWifiStateMachine,
                new ConnectToNetworkNotificationBuilder(mContext, mFrameworkFacade));
        mCarrierNetworkNotifier = new CarrierNetworkNotifier(mContext,
                mWifiStateMachineHandlerThread.getLooper(), mFrameworkFacade, mClock, mWifiMetrics,
                mWifiConfigManager, mWifiConfigStore, mWifiStateMachine,
                new ConnectToNetworkNotificationBuilder(mContext, mFrameworkFacade));

        WakeupNotificationFactory wakeupNotificationFactory =
                new WakeupNotificationFactory(mContext, mFrameworkFacade);
        WakeupOnboarding wakeupOnboarding = new WakeupOnboarding(mContext, mWifiConfigManager,
                mWifiStateMachineHandlerThread.getLooper(), mFrameworkFacade,
                wakeupNotificationFactory);
        mWakeupController = new WakeupController(mContext,
                mWifiStateMachineHandlerThread.getLooper(),
                new WakeupLock(mWifiConfigManager, mWifiMetrics.getWakeupMetrics(), mClock),
                WakeupEvaluator.fromContext(mContext), wakeupOnboarding, mWifiConfigManager,
                mWifiConfigStore, mWifiMetrics.getWakeupMetrics(), this, mFrameworkFacade);
        mWifiDiagnostics = this.makeWifiDiagnostics(mWifiNative);
        if (mWifiStateMachine != null)
            mWifiStateMachine.setWifiDiagnostics(mWifiDiagnostics);
        mLockManager = new WifiLockManager(mContext, BatteryStatsService.getService());
        mWifiController = new WifiController(mContext, mWifiStateMachine, wifiStateMachineLooper,
                mSettingsStore, mWifiServiceHandlerThread.getLooper(), mFrameworkFacade,
                mWifiStateMachinePrime);
        mSelfRecovery = new SelfRecovery(mWifiController, mClock);
        mWifiLastResortWatchdog = new WifiLastResortWatchdog(mSelfRecovery, mClock,
                mWifiMetrics, mWifiStateMachine, wifiStateMachineLooper);
        mWifiMulticastLockManager = new WifiMulticastLockManager(
                mWifiStateMachine.getMcastLockManagerFilterController(),
                BatteryStatsService.getService());
    }

    /**
     *  Obtain an instance of the WifiInjector class.
     *
     *  This is the generic method to get an instance of the class. The first instance should be
     *  retrieved using the getInstanceWithContext method.
     */
    public static WifiInjector getInstance() {
        if (sWifiInjector == null) {
            throw new IllegalStateException(
                    "Attempted to retrieve a WifiInjector instance before constructor was called.");
        }
        return sWifiInjector;
    }

    /**
     * Enable verbose logging in Injector objects. Called from the WifiServiceImpl (based on
     * binder call).
     */
    public void enableVerboseLogging(int verbose) {
        mWifiLastResortWatchdog.enableVerboseLogging(verbose);
        mWifiBackupRestore.enableVerboseLogging(verbose);
        mHalDeviceManager.enableVerboseLogging(verbose);
        mScanRequestProxy.enableVerboseLogging(verbose);
        mWakeupController.enableVerboseLogging(verbose);
        LogcatLog.enableVerboseLogging(verbose);
    }

    public UserManager getUserManager() {
        return UserManager.get(mContext);
    }

    public WifiMetrics getWifiMetrics() {
        return mWifiMetrics;
    }

    public SupplicantStaIfaceHal getSupplicantStaIfaceHal() {
        return mSupplicantStaIfaceHal;
    }

    public BackupManagerProxy getBackupManagerProxy() {
        return mBackupManagerProxy;
    }

    public FrameworkFacade getFrameworkFacade() {
        return mFrameworkFacade;
    }

    public HandlerThread getWifiServiceHandlerThread() {
        return mWifiServiceHandlerThread;
    }

    public HandlerThread getWifiStateMachineHandlerThread() {
        return mWifiStateMachineHandlerThread;
    }

    public WifiTrafficPoller getWifiTrafficPoller() {
        return mTrafficPoller;
    }

    public WifiCountryCode getWifiCountryCode() {
        return mCountryCode;
    }

    public WifiApConfigStore getWifiApConfigStore() {
        return mWifiApConfigStore;
    }

    public SarManager getSarManager() {
        return mSarManager;
    }

    public WifiStateMachine getWifiStateMachine() {
        return mWifiStateMachine;
    }

    public Handler getWifiStateMachineHandler() {
        return mWifiStateMachine.getHandler();
    }

    public WifiStateMachinePrime getWifiStateMachinePrime() {
        return mWifiStateMachinePrime;
    }

    public WifiSettingsStore getWifiSettingsStore() {
        return mSettingsStore;
    }

    public WifiLockManager getWifiLockManager() {
        return mLockManager;
    }

    public WifiController getWifiController() {
        return mWifiController;
    }

    public WifiLastResortWatchdog getWifiLastResortWatchdog() {
        return mWifiLastResortWatchdog;
    }

    public Clock getClock() {
        return mClock;
    }

    public PropertyService getPropertyService() {
        return mPropertyService;
    }

    public BuildProperties getBuildProperties() {
        return mBuildProperties;
    }

    public KeyStore getKeyStore() {
        return mKeyStore;
    }

    public WifiBackupRestore getWifiBackupRestore() {
        return mWifiBackupRestore;
    }

    public WifiMulticastLockManager getWifiMulticastLockManager() {
        return mWifiMulticastLockManager;
    }

    public WifiConfigManager getWifiConfigManager() {
        return mWifiConfigManager;
    }

    public PasspointManager getPasspointManager() {
        return mPasspointManager;
    }

    public WakeupController getWakeupController() {
        return mWakeupController;
    }

    public ScoringParams getScoringParams() {
        return mScoringParams;
    }

    public TelephonyManager makeTelephonyManager() {
        // may not be available when WiFi starts
        return (TelephonyManager) mContext.getSystemService(Context.TELEPHONY_SERVICE);
    }

    public WifiStateTracker getWifiStateTracker() {
        return mWifiStateTracker;
    }

    public IWificond makeWificond() {
        // We depend on being able to refresh our binder in WifiStateMachine, so don't cache it.
        IBinder binder = ServiceManager.getService(WIFICOND_SERVICE_NAME);
        return IWificond.Stub.asInterface(binder);
    }

    /**
     * Create a SoftApManager.
     * @param listener listener for SoftApManager
     * @param config SoftApModeConfiguration object holding the config and mode
     * @return an instance of SoftApManager
     */
    public SoftApManager makeSoftApManager(@NonNull WifiManager.SoftApCallback callback,
                                           @NonNull SoftApModeConfiguration config) {
        return new SoftApManager(mContext, mWifiStateMachineHandlerThread.getLooper(),
                mFrameworkFacade, mWifiNative, mCountryCode.getCountryCode(), callback,
                mWifiApConfigStore, config, mWifiMetrics);
    }

    /**
     * Create a ScanOnlyModeManager
     *
     * @param listener listener for ScanOnlyModeManager state changes
     * @return a new instance of ScanOnlyModeManager
     */
    public ScanOnlyModeManager makeScanOnlyModeManager(
            @NonNull ScanOnlyModeManager.Listener listener) {
        return new ScanOnlyModeManager(mContext, mWifiStateMachineHandlerThread.getLooper(),
                mWifiNative, listener, mWifiMetrics, mScanRequestProxy, mWakeupController);
    }

    /**
     * Create a ClientModeManager
     *
     * @param listener listener for ClientModeManager state changes
     * @return a new instance of ClientModeManager
     */
    public ClientModeManager makeClientModeManager(ClientModeManager.Listener listener) {
        return new ClientModeManager(mContext, mWifiStateMachineHandlerThread.getLooper(),
                mWifiNative, listener, mWifiMetrics, mScanRequestProxy, mWifiStateMachine);
    }

    /**
     * Create a WifiLog instance.
     * @param tag module name to include in all log messages
     */
    public WifiLog makeLog(String tag) {
        return new LogcatLog(tag);
    }

    public BaseWifiDiagnostics makeWifiDiagnostics(WifiNative wifiNative) {
        if (mUseRealLogger) {
            return new WifiDiagnostics(
                    mContext, this, mWifiStateMachine, wifiNative, mBuildProperties,
                    new LastMileLogger(this));
        } else {
            return new BaseWifiDiagnostics(wifiNative);
        }
    }

    /**
     * Obtain an instance of WifiScanner.
     * If it was not already created, then obtain an instance.  Note, this must be done lazily since
     * WifiScannerService is separate and created later.
     */
    public synchronized WifiScanner getWifiScanner() {
        if (mWifiScanner == null) {
            mWifiScanner = new WifiScanner(mContext,
                    IWifiScanner.Stub.asInterface(ServiceManager.getService(
                            Context.WIFI_SCANNING_SERVICE)),
                    mWifiStateMachineHandlerThread.getLooper());
        }
        return mWifiScanner;
    }

    /**
     * Obtain a new instance of WifiConnectivityManager.
     *
     * Create and return a new WifiConnectivityManager.
     * @param wifiInfo WifiInfo object for updating wifi state.
     * @param hasConnectionRequests boolean indicating if WifiConnectivityManager to start
     * immediately based on connection requests.
     */
    public WifiConnectivityManager makeWifiConnectivityManager(WifiInfo wifiInfo,
                                                               boolean hasConnectionRequests) {
        return new WifiConnectivityManager(mContext, getScoringParams(),
                mWifiStateMachine, getWifiScanner(),
                mWifiConfigManager, wifiInfo, mWifiNetworkSelector, mWifiConnectivityHelper,
                mWifiLastResortWatchdog, mOpenNetworkNotifier, mCarrierNetworkNotifier,
                mCarrierNetworkConfig, mWifiMetrics, mWifiStateMachineHandlerThread.getLooper(),
                mClock, mConnectivityLocalLog, hasConnectionRequests, mFrameworkFacade,
                mSavedNetworkEvaluator, mScoredNetworkEvaluator, mPasspointNetworkEvaluator);
    }

    public WifiPermissionsUtil getWifiPermissionsUtil() {
        return mWifiPermissionsUtil;
    }

    public WifiPermissionsWrapper getWifiPermissionsWrapper() {
        return mWifiPermissionsWrapper;
    }

    /**
     * Returns a singleton instance of a HandlerThread for injection. Uses lazy initialization.
     *
     * TODO: share worker thread with other Wi-Fi handlers (b/27924886)
     */
    public HandlerThread getWifiAwareHandlerThread() {
        if (mWifiAwareHandlerThread == null) { // lazy initialization
            mWifiAwareHandlerThread = new HandlerThread("wifiAwareService");
            mWifiAwareHandlerThread.start();
        }
        return mWifiAwareHandlerThread;
    }

    /**
     * Returns a singleton instance of a HandlerThread for injection. Uses lazy initialization.
     *
     * TODO: share worker thread with other Wi-Fi handlers (b/27924886)
     */
    public HandlerThread getRttHandlerThread() {
        if (mRttHandlerThread == null) { // lazy initialization
            mRttHandlerThread = new HandlerThread("wifiRttService");
            mRttHandlerThread.start();
        }
        return mRttHandlerThread;
    }

    /**
     * Returns a single instance of HalDeviceManager for injection.
     */
    public HalDeviceManager getHalDeviceManager() {
        return mHalDeviceManager;
    }

    public Runtime getJavaRuntime() {
        return mJavaRuntime;
    }

    public WifiNative getWifiNative() {
        return mWifiNative;
    }

    public WifiMonitor getWifiMonitor() {
        return mWifiMonitor;
    }

    public WifiP2pNative getWifiP2pNative() {
        return mWifiP2pNative;
    }

    public WifiP2pMonitor getWifiP2pMonitor() {
        return mWifiP2pMonitor;
    }

    public SelfRecovery getSelfRecovery() {
        return mSelfRecovery;
    }

    public PowerProfile getPowerProfile() {
        return new PowerProfile(mContext, false);
    }

    public ScanRequestProxy getScanRequestProxy() {
        return mScanRequestProxy;
    }

    public ActivityManagerService getActivityManagerService() {
        return (ActivityManagerService) ActivityManager.getService();
    }
}<|MERGE_RESOLUTION|>--- conflicted
+++ resolved
@@ -137,11 +137,8 @@
     private final WakeupController mWakeupController;
     private final INetworkManagementService mNwManagementService;
     private final ScanRequestProxy mScanRequestProxy;
-<<<<<<< HEAD
     private BaseWifiDiagnostics mWifiDiagnostics;
-=======
     private final SarManager mSarManager;
->>>>>>> 2430a0c0
 
     private final boolean mUseRealLogger;
 
