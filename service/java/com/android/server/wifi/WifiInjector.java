/*
 * Copyright (C) 2016 The Android Open Source Project
 *
 * Licensed under the Apache License, Version 2.0 (the "License");
 * you may not use this file except in compliance with the License.
 * You may obtain a copy of the License at
 *
 *      http://www.apache.org/licenses/LICENSE-2.0
 *
 * Unless required by applicable law or agreed to in writing, software
 * distributed under the License is distributed on an "AS IS" BASIS,
 * WITHOUT WARRANTIES OR CONDITIONS OF ANY KIND, either express or implied.
 * See the License for the specific language governing permissions and
 * limitations under the License.
 */

package com.android.server.wifi;

import android.annotation.NonNull;
import android.app.ActivityManager;
import android.app.AlarmManager;
import android.app.AppOpsManager;
import android.app.NotificationManager;
import android.content.Context;
import android.content.pm.PackageManager;
import android.hardware.SystemSensorManager;
import android.net.IpMemoryStore;
import android.net.NetworkCapabilities;
import android.net.NetworkKey;
import android.net.NetworkScoreManager;
import android.net.wifi.IWifiScanner;
import android.net.wifi.IWificond;
import android.net.wifi.WifiManager;
import android.net.wifi.WifiNetworkScoreCache;
import android.net.wifi.WifiScanner;
import android.os.BatteryStats;
import android.os.Handler;
import android.os.HandlerThread;
import android.os.IBinder;
import android.os.INetworkManagementService;
import android.os.Looper;
import android.os.ServiceManager;
import android.os.SystemProperties;
import android.os.UserManager;
import android.provider.Settings.Secure;
import android.security.KeyStore;
import android.telephony.SubscriptionManager;
import android.telephony.TelephonyManager;
import android.util.LocalLog;

import com.android.internal.R;
import com.android.internal.app.IBatteryStats;
import com.android.internal.os.PowerProfile;
import com.android.server.am.ActivityManagerService;
import com.android.server.am.BatteryStatsService;
import com.android.server.wifi.aware.WifiAwareMetrics;
import com.android.server.wifi.hotspot2.PasspointManager;
import com.android.server.wifi.hotspot2.PasspointNetworkEvaluator;
import com.android.server.wifi.hotspot2.PasspointObjectFactory;
import com.android.server.wifi.p2p.SupplicantP2pIfaceHal;
import com.android.server.wifi.p2p.WifiP2pMetrics;
import com.android.server.wifi.p2p.WifiP2pMonitor;
import com.android.server.wifi.p2p.WifiP2pNative;
import com.android.server.wifi.rtt.RttMetrics;
import com.android.server.wifi.util.WifiPermissionsUtil;
import com.android.server.wifi.util.WifiPermissionsWrapper;

import java.util.Random;

/**
 *  WiFi dependency injector. To be used for accessing various WiFi class instances and as a
 *  handle for mock injection.
 *
 *  Some WiFi class instances currently depend on having a Looper from a HandlerThread that has
 *  been started. To accommodate this, we have a two-phased approach to initialize and retrieve
 *  an instance of the WifiInjector.
 */
public class WifiInjector {
    private static final String BOOT_DEFAULT_WIFI_COUNTRY_CODE = "ro.boot.wificountrycode";
    private static final String WIFICOND_SERVICE_NAME = "wificond";

    static WifiInjector sWifiInjector = null;

    private final Context mContext;
    private final FrameworkFacade mFrameworkFacade = new FrameworkFacade();
    private final DeviceConfigFacade mDeviceConfigFacade;
    private final HandlerThread mWifiServiceHandlerThread;
    private final HandlerThread mWifiCoreHandlerThread;
    private final HandlerThread mWifiP2pServiceHandlerThread;
    private final WifiTrafficPoller mWifiTrafficPoller;
    private final WifiCountryCode mCountryCode;
    private final BackupManagerProxy mBackupManagerProxy = new BackupManagerProxy();
    private final WifiApConfigStore mWifiApConfigStore;
    private final WifiNative mWifiNative;
    private final WifiMonitor mWifiMonitor;
    private final WifiP2pNative mWifiP2pNative;
    private final WifiP2pMonitor mWifiP2pMonitor;
    private final SupplicantStaIfaceHal mSupplicantStaIfaceHal;
    private final SupplicantP2pIfaceHal mSupplicantP2pIfaceHal;
    private final HostapdHal mHostapdHal;
    private final WifiVendorHal mWifiVendorHal;
    private final ScoringParams mScoringParams;
    private final ClientModeImpl mClientModeImpl;
    private final ActiveModeWarden mActiveModeWarden;
    private final WifiSettingsStore mSettingsStore;
    private OpenNetworkNotifier mOpenNetworkNotifier;
    private CarrierNetworkNotifier mCarrierNetworkNotifier;
    private final CarrierNetworkConfig mCarrierNetworkConfig;
    private final WifiLockManager mLockManager;
    private final WifiController mWifiController;
    private final WificondControl mWificondControl;
    private final Clock mClock = new Clock();
    private final WifiMetrics mWifiMetrics;
    private final WifiP2pMetrics mWifiP2pMetrics;
    private WifiLastResortWatchdog mWifiLastResortWatchdog;
    private final PropertyService mPropertyService = new SystemPropertyService();
    private final BuildProperties mBuildProperties = new SystemBuildProperties();
    private final KeyStore mKeyStore = KeyStore.getInstance();
    private final WifiBackupRestore mWifiBackupRestore;
    private final WifiMulticastLockManager mWifiMulticastLockManager;
    private final WifiConfigStore mWifiConfigStore;
    private final WifiKeyStore mWifiKeyStore;
    private final WifiConfigManager mWifiConfigManager;
    private final WifiConnectivityHelper mWifiConnectivityHelper;
    private final LocalLog mConnectivityLocalLog;
    private final WifiNetworkSelector mWifiNetworkSelector;
    private final SavedNetworkEvaluator mSavedNetworkEvaluator;
    private final NetworkSuggestionEvaluator mNetworkSuggestionEvaluator;
    private final PasspointNetworkEvaluator mPasspointNetworkEvaluator;
    private final ScoredNetworkEvaluator mScoredNetworkEvaluator;
    private final CarrierNetworkEvaluator mCarrierNetworkEvaluator;
    private final WifiNetworkScoreCache mWifiNetworkScoreCache;
    private final NetworkScoreManager mNetworkScoreManager;
    private WifiScanner mWifiScanner;
    private final WifiPermissionsWrapper mWifiPermissionsWrapper;
    private final WifiPermissionsUtil mWifiPermissionsUtil;
    private final PasspointManager mPasspointManager;
    private final SIMAccessor mSimAccessor;
    private HandlerThread mWifiAwareHandlerThread;
    private HandlerThread mRttHandlerThread;
    private HalDeviceManager mHalDeviceManager;
    private final IBatteryStats mBatteryStats;
    private final WifiStateTracker mWifiStateTracker;
    private final SelfRecovery mSelfRecovery;
    private final WakeupController mWakeupController;
    private final INetworkManagementService mNwManagementService;
    private final ScanRequestProxy mScanRequestProxy;
    private final SarManager mSarManager;
    private final BaseWifiDiagnostics mWifiDiagnostics;
    private final WifiDataStall mWifiDataStall;
    private final WifiScoreCard mWifiScoreCard;
    private final WifiNetworkSuggestionsManager mWifiNetworkSuggestionsManager;
    private final DppMetrics mDppMetrics;
    private final DppManager mDppManager;
    private final LinkProbeManager mLinkProbeManager;
    private final IpMemoryStore mIpMemoryStore;
    private final CellularLinkLayerStatsCollector mCellularLinkLayerStatsCollector;
    private final MacAddressUtil mMacAddressUtil;
    private final ConnectionFailureNotificationBuilder mConnectionFailureNotificationBuilder;

    public WifiInjector(Context context) {
        if (context == null) {
            throw new IllegalStateException(
                    "WifiInjector should not be initialized with a null Context.");
        }

        if (sWifiInjector != null) {
            throw new IllegalStateException(
                    "WifiInjector was already created, use getInstance instead.");
        }

        sWifiInjector = this;

        mMacAddressUtil = new MacAddressUtil();
        mContext = context;
        mDeviceConfigFacade = new DeviceConfigFacade();
        mConnectionFailureNotificationBuilder = new ConnectionFailureNotificationBuilder(
                mContext, getWifiStackPackageName(), mFrameworkFacade);
        mWifiScoreCard = new WifiScoreCard(mClock,
                Secure.getString(mContext.getContentResolver(), Secure.ANDROID_ID));
        mSettingsStore = new WifiSettingsStore(mContext);
        mWifiPermissionsWrapper = new WifiPermissionsWrapper(mContext);
        mNetworkScoreManager = mContext.getSystemService(NetworkScoreManager.class);
        mWifiNetworkScoreCache = new WifiNetworkScoreCache(mContext);
        mNetworkScoreManager.registerNetworkScoreCache(NetworkKey.TYPE_WIFI,
                mWifiNetworkScoreCache, NetworkScoreManager.CACHE_FILTER_NONE);
        mWifiPermissionsUtil = new WifiPermissionsUtil(mWifiPermissionsWrapper, mContext,
                UserManager.get(mContext), this);
        mWifiBackupRestore = new WifiBackupRestore(mWifiPermissionsUtil);
        mBatteryStats = IBatteryStats.Stub.asInterface(mFrameworkFacade.getService(
                BatteryStats.SERVICE_NAME));
        mWifiStateTracker = new WifiStateTracker(mBatteryStats);
        // Now create and start handler threads
        mWifiServiceHandlerThread = new HandlerThread("WifiService");
        mWifiServiceHandlerThread.start();
        mWifiCoreHandlerThread = new HandlerThread("ClientModeImpl");
        mWifiCoreHandlerThread.start();
        mWifiP2pServiceHandlerThread = new HandlerThread("WifiP2pService");
        mWifiP2pServiceHandlerThread.start();
        Looper clientModeImplLooper = mWifiCoreHandlerThread.getLooper();
        mCarrierNetworkConfig = new CarrierNetworkConfig(mContext,
                clientModeImplLooper, mFrameworkFacade);
        WifiAwareMetrics awareMetrics = new WifiAwareMetrics(mClock);
        RttMetrics rttMetrics = new RttMetrics(mClock);
        mWifiP2pMetrics = new WifiP2pMetrics(mClock);
        mDppMetrics = new DppMetrics();
        mCellularLinkLayerStatsCollector = new CellularLinkLayerStatsCollector(mContext);
        mWifiMetrics = new WifiMetrics(mContext, mFrameworkFacade, mClock, clientModeImplLooper,
                awareMetrics, rttMetrics, new WifiPowerMetrics(), mWifiP2pMetrics, mDppMetrics,
                mCellularLinkLayerStatsCollector);
        // Modules interacting with Native.
        mWifiMonitor = new WifiMonitor(this);
        mHalDeviceManager = new HalDeviceManager(mClock, clientModeImplLooper);
        mWifiVendorHal =
                new WifiVendorHal(mHalDeviceManager, mWifiCoreHandlerThread.getLooper());
        mSupplicantStaIfaceHal =
                new SupplicantStaIfaceHal(mContext, mWifiMonitor, mPropertyService,
                        clientModeImplLooper);
        mHostapdHal = new HostapdHal(mContext, clientModeImplLooper);
        mWificondControl = new WificondControl(this, mWifiMonitor, mCarrierNetworkConfig,
                (AlarmManager) mContext.getSystemService(Context.ALARM_SERVICE),
                clientModeImplLooper, mClock);
        mNwManagementService = INetworkManagementService.Stub.asInterface(
                ServiceManager.getService(Context.NETWORKMANAGEMENT_SERVICE));
        mWifiNative = new WifiNative(
                mWifiVendorHal, mSupplicantStaIfaceHal, mHostapdHal, mWificondControl,
                mWifiMonitor, mNwManagementService, mPropertyService, mWifiMetrics,
                new Handler(mWifiCoreHandlerThread.getLooper()), new Random());
        mWifiP2pMonitor = new WifiP2pMonitor(this);
        mSupplicantP2pIfaceHal = new SupplicantP2pIfaceHal(mWifiP2pMonitor);
        mWifiP2pNative = new WifiP2pNative(
                mWifiVendorHal, mSupplicantP2pIfaceHal, mHalDeviceManager,
                mPropertyService);

        // Now get instances of all the objects that depend on the HandlerThreads
        mWifiTrafficPoller = new WifiTrafficPoller(clientModeImplLooper);
        mCountryCode = new WifiCountryCode(mWifiNative,
                SystemProperties.get(BOOT_DEFAULT_WIFI_COUNTRY_CODE),
                mContext.getResources()
                        .getBoolean(R.bool.config_wifi_revert_country_code_on_cellular_loss));
        mWifiApConfigStore = new WifiApConfigStore(
                mContext, mWifiCoreHandlerThread.getLooper(), mBackupManagerProxy,
                mFrameworkFacade);

        // WifiConfigManager/Store objects and their dependencies.
        // New config store
        mWifiKeyStore = new WifiKeyStore(mKeyStore);
        mWifiConfigStore = new WifiConfigStore(
                mContext, clientModeImplLooper, mClock, mWifiMetrics,
<<<<<<< HEAD
                WifiConfigStore.createSharedFile(UserManager.get(mContext)));
=======
                WifiConfigStore.createSharedFile(mFrameworkFacade.isNiapModeOn(mContext)));
>>>>>>> aa0a79a0
        SubscriptionManager subscriptionManager =
                mContext.getSystemService(SubscriptionManager.class);
        // Config Manager
        mWifiConfigManager = new WifiConfigManager(mContext, mClock,
                UserManager.get(mContext), makeTelephonyManager(),
                mWifiKeyStore, mWifiConfigStore, mWifiPermissionsUtil,
                mWifiPermissionsWrapper, this, new NetworkListSharedStoreData(mContext),
                new NetworkListUserStoreData(mContext),
                new DeletedEphemeralSsidsStoreData(mClock), new RandomizedMacStoreData(),
                mFrameworkFacade, mWifiCoreHandlerThread.getLooper(), mDeviceConfigFacade);
        mWifiMetrics.setWifiConfigManager(mWifiConfigManager);
        mWifiConnectivityHelper = new WifiConnectivityHelper(mWifiNative);
        mConnectivityLocalLog = new LocalLog(ActivityManager.isLowRamDeviceStatic() ? 256 : 512);
        mScoringParams = new ScoringParams(mContext, mFrameworkFacade,
                new Handler(clientModeImplLooper));
        mWifiMetrics.setScoringParams(mScoringParams);
        mWifiNetworkSelector = new WifiNetworkSelector(mContext, mWifiScoreCard, mScoringParams,
                mWifiConfigManager, mClock, mConnectivityLocalLog, mWifiMetrics, mWifiNative);
        CompatibilityScorer compatibilityScorer = new CompatibilityScorer(mScoringParams);
        mWifiNetworkSelector.registerCandidateScorer(compatibilityScorer);
        ScoreCardBasedScorer scoreCardBasedScorer = new ScoreCardBasedScorer(mScoringParams);
        mWifiNetworkSelector.registerCandidateScorer(scoreCardBasedScorer);
        BubbleFunScorer bubbleFunScorer = new BubbleFunScorer(mScoringParams);
        mWifiNetworkSelector.registerCandidateScorer(bubbleFunScorer);
        mWifiMetrics.setWifiNetworkSelector(mWifiNetworkSelector);
        mSavedNetworkEvaluator = new SavedNetworkEvaluator(mContext, mScoringParams,
                mWifiConfigManager, mClock, mConnectivityLocalLog, mWifiConnectivityHelper,
                subscriptionManager);
        mWifiNetworkSuggestionsManager = new WifiNetworkSuggestionsManager(mContext,
                new Handler(mWifiCoreHandlerThread.getLooper()), this,
                mWifiPermissionsUtil, mWifiConfigManager, mWifiConfigStore, mWifiMetrics);
        mNetworkSuggestionEvaluator = new NetworkSuggestionEvaluator(mWifiNetworkSuggestionsManager,
                mWifiConfigManager, mConnectivityLocalLog);
        mScoredNetworkEvaluator = new ScoredNetworkEvaluator(context, clientModeImplLooper,
                mFrameworkFacade, mNetworkScoreManager, mWifiConfigManager, mConnectivityLocalLog,
                mWifiNetworkScoreCache, mWifiPermissionsUtil);
        mCarrierNetworkEvaluator = new CarrierNetworkEvaluator(mWifiConfigManager,
                mCarrierNetworkConfig, mConnectivityLocalLog, this);
        mSimAccessor = new SIMAccessor(mContext);
        mPasspointManager = new PasspointManager(mContext, this,
                new Handler(mWifiCoreHandlerThread.getLooper()), mWifiNative, mWifiKeyStore, mClock,
                mSimAccessor, new PasspointObjectFactory(), mWifiConfigManager, mWifiConfigStore,
                mWifiMetrics, makeTelephonyManager(), subscriptionManager);
        mPasspointNetworkEvaluator = new PasspointNetworkEvaluator(
                mPasspointManager, mWifiConfigManager, mConnectivityLocalLog,
                mCarrierNetworkConfig, this, subscriptionManager);
        mWifiMetrics.setPasspointManager(mPasspointManager);
        mScanRequestProxy = new ScanRequestProxy(mContext,
                (AppOpsManager) mContext.getSystemService(Context.APP_OPS_SERVICE),
                (ActivityManager) mContext.getSystemService(Context.ACTIVITY_SERVICE),
                this, mWifiConfigManager,
                mWifiPermissionsUtil, mWifiMetrics, mClock, mFrameworkFacade,
                new Handler(clientModeImplLooper));
        mSarManager = new SarManager(mContext, makeTelephonyManager(), clientModeImplLooper,
                mWifiNative, new SystemSensorManager(mContext, clientModeImplLooper),
                mWifiMetrics);
        mWifiDiagnostics = new WifiDiagnostics(
                mContext, this, mWifiNative, mBuildProperties,
                new LastMileLogger(this), mClock);
        mWifiDataStall = new WifiDataStall(mContext, mFrameworkFacade, mWifiMetrics,
                mDeviceConfigFacade, clientModeImplLooper, mClock);
        mWifiMetrics.setWifiDataStall(mWifiDataStall);
        mLinkProbeManager = new LinkProbeManager(mClock, mWifiNative, mWifiMetrics,
                mFrameworkFacade, mWifiCoreHandlerThread.getLooper(), mContext);
        mClientModeImpl = new ClientModeImpl(mContext, mFrameworkFacade,
                clientModeImplLooper, UserManager.get(mContext),
                this, mBackupManagerProxy, mCountryCode, mWifiNative,
                new WrongPasswordNotifier(mContext, mFrameworkFacade),
                mSarManager, mWifiTrafficPoller, mLinkProbeManager);
        mActiveModeWarden = new ActiveModeWarden(this, mContext, clientModeImplLooper,
                mWifiNative, new DefaultModeManager(mContext, clientModeImplLooper),
                mBatteryStats);

        WakeupNotificationFactory wakeupNotificationFactory =
                new WakeupNotificationFactory(mContext, mFrameworkFacade);
        WakeupOnboarding wakeupOnboarding = new WakeupOnboarding(mContext, mWifiConfigManager,
                mWifiCoreHandlerThread.getLooper(), mFrameworkFacade,
                wakeupNotificationFactory);
        mWakeupController = new WakeupController(mContext,
                mWifiCoreHandlerThread.getLooper(),
                new WakeupLock(mWifiConfigManager, mWifiMetrics.getWakeupMetrics(), mClock),
                new WakeupEvaluator(mScoringParams), wakeupOnboarding, mWifiConfigManager,
                mWifiConfigStore, mWifiNetworkSuggestionsManager, mWifiMetrics.getWakeupMetrics(),
                this, mFrameworkFacade, mClock);
        mLockManager = new WifiLockManager(mContext, BatteryStatsService.getService(),
                mClientModeImpl, mFrameworkFacade, new Handler(clientModeImplLooper), mWifiNative,
                mClock, mWifiMetrics);
        mWifiController = new WifiController(mContext, mClientModeImpl, clientModeImplLooper,
                mSettingsStore, mWifiServiceHandlerThread.getLooper(), mFrameworkFacade,
                mActiveModeWarden, mWifiPermissionsUtil);
        mSelfRecovery = new SelfRecovery(mWifiController, mClock);
        mWifiMulticastLockManager = new WifiMulticastLockManager(
                mClientModeImpl.getMcastLockManagerFilterController(),
                BatteryStatsService.getService());
        mDppManager = new DppManager(mWifiCoreHandlerThread.getLooper(), mWifiNative,
                mWifiConfigManager, mContext, mDppMetrics);
        mIpMemoryStore = IpMemoryStore.getMemoryStore(mContext);

        // Register the various network evaluators with the network selector.
        mWifiNetworkSelector.registerNetworkEvaluator(mSavedNetworkEvaluator);
        mWifiNetworkSelector.registerNetworkEvaluator(mNetworkSuggestionEvaluator);
        if (context.getPackageManager().hasSystemFeature(PackageManager.FEATURE_WIFI_PASSPOINT)) {
            mWifiNetworkSelector.registerNetworkEvaluator(mPasspointNetworkEvaluator);
        }
        mWifiNetworkSelector.registerNetworkEvaluator(mCarrierNetworkEvaluator);
        mWifiNetworkSelector.registerNetworkEvaluator(mScoredNetworkEvaluator);

        mClientModeImpl.start();
    }

    /**
     *  Obtain an instance of the WifiInjector class.
     *
     *  This is the generic method to get an instance of the class. The first instance should be
     *  retrieved using the getInstanceWithContext method.
     */
    public static WifiInjector getInstance() {
        if (sWifiInjector == null) {
            throw new IllegalStateException(
                    "Attempted to retrieve a WifiInjector instance before constructor was called.");
        }
        return sWifiInjector;
    }

    /**
     * Enable verbose logging in Injector objects. Called from the WifiServiceImpl (based on
     * binder call).
     */
    public void enableVerboseLogging(int verbose) {
        mWifiLastResortWatchdog.enableVerboseLogging(verbose);
        mWifiBackupRestore.enableVerboseLogging(verbose);
        mHalDeviceManager.enableVerboseLogging(verbose);
        mScanRequestProxy.enableVerboseLogging(verbose);
        mWakeupController.enableVerboseLogging(verbose);
        mCarrierNetworkConfig.enableVerboseLogging(verbose);
        mWifiNetworkSuggestionsManager.enableVerboseLogging(verbose);
        LogcatLog.enableVerboseLogging(verbose);
        mDppManager.enableVerboseLogging(verbose);
    }

    public UserManager getUserManager() {
        return UserManager.get(mContext);
    }

    public WifiMetrics getWifiMetrics() {
        return mWifiMetrics;
    }

    public WifiP2pMetrics getWifiP2pMetrics() {
        return mWifiP2pMetrics;
    }

    public SupplicantStaIfaceHal getSupplicantStaIfaceHal() {
        return mSupplicantStaIfaceHal;
    }

    public BackupManagerProxy getBackupManagerProxy() {
        return mBackupManagerProxy;
    }

    public FrameworkFacade getFrameworkFacade() {
        return mFrameworkFacade;
    }

    public HandlerThread getWifiServiceHandlerThread() {
        return mWifiServiceHandlerThread;
    }

    public HandlerThread getWifiP2pServiceHandlerThread() {
        return mWifiP2pServiceHandlerThread;
    }

    public HandlerThread getWifiCoreHandlerThread() {
        return mWifiCoreHandlerThread;
    }

    public WifiTrafficPoller getWifiTrafficPoller() {
        return mWifiTrafficPoller;
    }

    public WifiCountryCode getWifiCountryCode() {
        return mCountryCode;
    }

    public WifiApConfigStore getWifiApConfigStore() {
        return mWifiApConfigStore;
    }

    public SarManager getSarManager() {
        return mSarManager;
    }

    public ClientModeImpl getClientModeImpl() {
        return mClientModeImpl;
    }

    public Handler getClientModeImplHandler() {
        return mClientModeImpl.getHandler();
    }

    public ActiveModeWarden getActiveModeWarden() {
        return mActiveModeWarden;
    }

    public WifiSettingsStore getWifiSettingsStore() {
        return mSettingsStore;
    }

    public WifiLockManager getWifiLockManager() {
        return mLockManager;
    }

    public WifiController getWifiController() {
        return mWifiController;
    }

    public WifiLastResortWatchdog getWifiLastResortWatchdog() {
        return mWifiLastResortWatchdog;
    }

    public Clock getClock() {
        return mClock;
    }

    public PropertyService getPropertyService() {
        return mPropertyService;
    }

    public BuildProperties getBuildProperties() {
        return mBuildProperties;
    }

    public KeyStore getKeyStore() {
        return mKeyStore;
    }

    public WifiBackupRestore getWifiBackupRestore() {
        return mWifiBackupRestore;
    }

    public WifiMulticastLockManager getWifiMulticastLockManager() {
        return mWifiMulticastLockManager;
    }

    public WifiConfigManager getWifiConfigManager() {
        return mWifiConfigManager;
    }

    public PasspointManager getPasspointManager() {
        return mPasspointManager;
    }

    public CarrierNetworkConfig getCarrierNetworkConfig() {
        return mCarrierNetworkConfig;
    }

    public WakeupController getWakeupController() {
        return mWakeupController;
    }

    public ScoringParams getScoringParams() {
        return mScoringParams;
    }

    public WifiScoreCard getWifiScoreCard() {
        return mWifiScoreCard;
    }

    public TelephonyManager makeTelephonyManager() {
        return (TelephonyManager) mContext.getSystemService(Context.TELEPHONY_SERVICE);
    }

    public WifiStateTracker getWifiStateTracker() {
        return mWifiStateTracker;
    }

    public DppManager getDppManager() {
        return mDppManager;
    }

    /** Gets IWificond without caching. */
    public IWificond makeWificond() {
        // We depend on being able to refresh our binder in ClientModeImpl, so don't cache it.
        IBinder binder = ServiceManager.getService(WIFICOND_SERVICE_NAME);
        return IWificond.Stub.asInterface(binder);
    }

    /**
     * Create a SoftApManager.
     * @param config SoftApModeConfiguration object holding the config and mode
     * @return an instance of SoftApManager
     */
    public SoftApManager makeSoftApManager(@NonNull WifiManager.SoftApCallback callback,
                                           @NonNull SoftApModeConfiguration config) {
        return new SoftApManager(mContext, mWifiCoreHandlerThread.getLooper(),
                mFrameworkFacade, mWifiNative, mCountryCode.getCountryCode(), callback,
                mWifiApConfigStore, config, mWifiMetrics, mSarManager, mWifiDiagnostics);
    }

    /**
     * Create a ScanOnlyModeManager
     *
     * @param listener listener for ScanOnlyModeManager state changes
     * @return a new instance of ScanOnlyModeManager
     */
    public ScanOnlyModeManager makeScanOnlyModeManager(
            @NonNull ScanOnlyModeManager.Listener listener) {
        return new ScanOnlyModeManager(mContext, mWifiCoreHandlerThread.getLooper(),
                mWifiNative, listener, mWifiMetrics, mWakeupController,
                mSarManager);
    }

    /**
     * Create a ClientModeManager
     *
     * @param listener listener for ClientModeManager state changes
     * @return a new instance of ClientModeManager
     */
    public ClientModeManager makeClientModeManager(ClientModeManager.Listener listener) {
        return new ClientModeManager(mContext, mWifiCoreHandlerThread.getLooper(),
                mWifiNative, listener, mWifiMetrics, mClientModeImpl);
    }

    /**
     * Create a WifiLog instance.
     * @param tag module name to include in all log messages
     */
    public WifiLog makeLog(String tag) {
        return new LogcatLog(tag);
    }

    public BaseWifiDiagnostics getWifiDiagnostics() {
        return mWifiDiagnostics;
    }

    /**
     * Obtain an instance of WifiScanner.
     * If it was not already created, then obtain an instance.  Note, this must be done lazily since
     * WifiScannerService is separate and created later.
     */
    public synchronized WifiScanner getWifiScanner() {
        if (mWifiScanner == null) {
            mWifiScanner = new WifiScanner(mContext,
                    IWifiScanner.Stub.asInterface(ServiceManager.getService(
                            Context.WIFI_SCANNING_SERVICE)),
                    mWifiCoreHandlerThread.getLooper());
        }
        return mWifiScanner;
    }

    /**
     * Construct a new instance of WifiConnectivityManager & its dependencies.
     *
     * Create and return a new WifiConnectivityManager.
     * @param clientModeImpl Instance of client mode impl.
     * TODO(b/116233964): Remove cyclic dependency between WifiConnectivityManager & ClientModeImpl.
     */
    public WifiConnectivityManager makeWifiConnectivityManager(ClientModeImpl clientModeImpl) {
        mOpenNetworkNotifier = new OpenNetworkNotifier(mContext,
                mWifiCoreHandlerThread.getLooper(), mFrameworkFacade, mClock, mWifiMetrics,
                mWifiConfigManager, mWifiConfigStore, clientModeImpl,
                new ConnectToNetworkNotificationBuilder(mContext, mFrameworkFacade));
        mCarrierNetworkNotifier = new CarrierNetworkNotifier(mContext,
                mWifiCoreHandlerThread.getLooper(), mFrameworkFacade, mClock, mWifiMetrics,
                mWifiConfigManager, mWifiConfigStore, clientModeImpl,
                new ConnectToNetworkNotificationBuilder(mContext, mFrameworkFacade));
        mWifiLastResortWatchdog = new WifiLastResortWatchdog(this, mContext, mClock,
                mWifiMetrics, clientModeImpl, clientModeImpl.getHandler().getLooper(),
                mDeviceConfigFacade);
        return new WifiConnectivityManager(mContext, getScoringParams(),
                clientModeImpl, this,
                mWifiConfigManager, clientModeImpl.getWifiInfo(),
                mWifiNetworkSelector, mWifiConnectivityHelper,
                mWifiLastResortWatchdog, mOpenNetworkNotifier, mCarrierNetworkNotifier,
                mCarrierNetworkConfig, mWifiMetrics, mWifiCoreHandlerThread.getLooper(),
                mClock, mConnectivityLocalLog);
    }

    /**
     * Construct a new instance of ConnectionFailureNotifier.
     * @param wifiConnectivityManager
     * @return the created instance
     */
    public ConnectionFailureNotifier makeConnectionFailureNotifier(
            WifiConnectivityManager wifiConnectivityManager) {
        return new ConnectionFailureNotifier(mContext, this, mFrameworkFacade, mWifiConfigManager,
                wifiConnectivityManager, new Handler(mWifiCoreHandlerThread.getLooper()));
    }

    /**
     * Construct a new instance of {@link WifiNetworkFactory}.
     * TODO(b/116233964): Remove cyclic dependency between WifiConnectivityManager & ClientModeImpl.
     */
    public WifiNetworkFactory makeWifiNetworkFactory(
            NetworkCapabilities nc, WifiConnectivityManager wifiConnectivityManager) {
        return new WifiNetworkFactory(
                mWifiCoreHandlerThread.getLooper(), mContext, nc,
                (ActivityManager) mContext.getSystemService(Context.ACTIVITY_SERVICE),
                (AlarmManager) mContext.getSystemService(Context.ALARM_SERVICE),
                (AppOpsManager) mContext.getSystemService(Context.APP_OPS_SERVICE),
                mClock, this, wifiConnectivityManager, mWifiConfigManager,
                mWifiConfigStore, mWifiPermissionsUtil, mWifiMetrics);
    }

    /**
     * Construct an instance of {@link NetworkRequestStoreData}.
     */
    public NetworkRequestStoreData makeNetworkRequestStoreData(
            NetworkRequestStoreData.DataSource dataSource) {
        return new NetworkRequestStoreData(dataSource);
    }

    /**
     * Construct a new instance of {@link UntrustedWifiNetworkFactory}.
     * TODO(b/116233964): Remove cyclic dependency between WifiConnectivityManager & ClientModeImpl.
     */
    public UntrustedWifiNetworkFactory makeUntrustedWifiNetworkFactory(
            NetworkCapabilities nc, WifiConnectivityManager wifiConnectivityManager) {
        return new UntrustedWifiNetworkFactory(
                mWifiCoreHandlerThread.getLooper(), mContext, nc, wifiConnectivityManager);
    }

    /**
     * Construct an instance of {@link NetworkSuggestionStoreData}.
     */
    public NetworkSuggestionStoreData makeNetworkSuggestionStoreData(
            NetworkSuggestionStoreData.DataSource dataSource) {
        return new NetworkSuggestionStoreData(dataSource);
    }

    public WifiPermissionsUtil getWifiPermissionsUtil() {
        return mWifiPermissionsUtil;
    }

    public WifiPermissionsWrapper getWifiPermissionsWrapper() {
        return mWifiPermissionsWrapper;
    }

    /**
     * Returns a singleton instance of a HandlerThread for injection. Uses lazy initialization.
     *
     * TODO: share worker thread with other Wi-Fi handlers (b/27924886)
     */
    public HandlerThread getWifiAwareHandlerThread() {
        if (mWifiAwareHandlerThread == null) { // lazy initialization
            mWifiAwareHandlerThread = new HandlerThread("wifiAwareService");
            mWifiAwareHandlerThread.start();
        }
        return mWifiAwareHandlerThread;
    }

    /**
     * Returns a singleton instance of a HandlerThread for injection. Uses lazy initialization.
     *
     * TODO: share worker thread with other Wi-Fi handlers (b/27924886)
     */
    public HandlerThread getRttHandlerThread() {
        if (mRttHandlerThread == null) { // lazy initialization
            mRttHandlerThread = new HandlerThread("wifiRttService");
            mRttHandlerThread.start();
        }
        return mRttHandlerThread;
    }

    public MacAddressUtil getMacAddressUtil() {
        return mMacAddressUtil;
    }

    public NotificationManager getNotificationManager() {
        return (NotificationManager) mContext.getSystemService(Context.NOTIFICATION_SERVICE);
    }

    public ConnectionFailureNotificationBuilder getConnectionFailureNotificationBuilder() {
        return mConnectionFailureNotificationBuilder;
    }

    /**
     * Returns a single instance of HalDeviceManager for injection.
     */
    public HalDeviceManager getHalDeviceManager() {
        return mHalDeviceManager;
    }

    public WifiNative getWifiNative() {
        return mWifiNative;
    }

    public WifiMonitor getWifiMonitor() {
        return mWifiMonitor;
    }

    public WifiP2pNative getWifiP2pNative() {
        return mWifiP2pNative;
    }

    public WifiP2pMonitor getWifiP2pMonitor() {
        return mWifiP2pMonitor;
    }

    public SelfRecovery getSelfRecovery() {
        return mSelfRecovery;
    }

    public PowerProfile getPowerProfile() {
        return new PowerProfile(mContext, false);
    }

    public ScanRequestProxy getScanRequestProxy() {
        return mScanRequestProxy;
    }

    public Runtime getJavaRuntime() {
        return Runtime.getRuntime();
    }

    public ActivityManagerService getActivityManagerService() {
        return (ActivityManagerService) ActivityManager.getService();
    }

    public WifiDataStall getWifiDataStall() {
        return mWifiDataStall;
    }

    public WifiNetworkSuggestionsManager getWifiNetworkSuggestionsManager() {
        return mWifiNetworkSuggestionsManager;
    }

    public IpMemoryStore getIpMemoryStore() {
        return mIpMemoryStore;
    }

    public HostapdHal getHostapdHal() {
        return mHostapdHal;
    }

    public String getWifiStackPackageName() {
        return mContext.getPackageName();
    }
}<|MERGE_RESOLUTION|>--- conflicted
+++ resolved
@@ -247,11 +247,7 @@
         mWifiKeyStore = new WifiKeyStore(mKeyStore);
         mWifiConfigStore = new WifiConfigStore(
                 mContext, clientModeImplLooper, mClock, mWifiMetrics,
-<<<<<<< HEAD
-                WifiConfigStore.createSharedFile(UserManager.get(mContext)));
-=======
                 WifiConfigStore.createSharedFile(mFrameworkFacade.isNiapModeOn(mContext)));
->>>>>>> aa0a79a0
         SubscriptionManager subscriptionManager =
                 mContext.getSystemService(SubscriptionManager.class);
         // Config Manager
