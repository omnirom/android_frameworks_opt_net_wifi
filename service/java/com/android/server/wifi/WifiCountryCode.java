/*
 * Copyright (C) 2016 The Android Open Source Project
 *
 * Licensed under the Apache License, Version 2.0 (the "License");
 * you may not use this file except in compliance with the License.
 * You may obtain a copy of the License at
 *
 *      http://www.apache.org/licenses/LICENSE-2.0
 *
 * Unless required by applicable law or agreed to in writing, software
 * distributed under the License is distributed on an "AS IS" BASIS,
 * WITHOUT WARRANTIES OR CONDITIONS OF ANY KIND, either express or implied.
 * See the License for the specific language governing permissions and
 * limitations under the License.
 */

package com.android.server.wifi;

import android.content.Context;
import android.content.Intent;
import android.net.wifi.WifiManager;
import android.os.UserHandle;
import android.text.TextUtils;
import android.util.Log;

import java.io.FileDescriptor;
import java.io.PrintWriter;
import java.text.SimpleDateFormat;
import java.util.Date;
import java.util.Locale;

/**
 * Provide functions for making changes to WiFi country code.
 * This Country Code is from MCC or phone default setting. This class sends Country Code
 * to driver through wpa_supplicant when ClientModeImpl marks current state as ready
 * using setReadyForChange(true).
 */
public class WifiCountryCode {
    private static final String TAG = "WifiCountryCode";
    private final WifiNative mWifiNative;
    private boolean DBG = false;
    private boolean mReady = false;
<<<<<<< HEAD
    private Context mContext;
=======
>>>>>>> af10c29a
    private static final SimpleDateFormat FORMATTER = new SimpleDateFormat("MM-dd HH:mm:ss.SSS");

    /** config option that indicate whether or not to reset country code to default when
     * cellular radio indicates country code loss
     */
    private boolean mRevertCountryCodeOnCellularLoss;
    private String mDefaultCountryCode = null;
    private String mTelephonyCountryCode = null;
    private String mDriverCountryCode = null;
    private String mTelephonyCountryTimestamp = null;
    private String mDriverCountryTimestamp = null;
    private String mReadyTimestamp = null;
<<<<<<< HEAD
=======
    private boolean mForceCountryCode = false;
>>>>>>> af10c29a

    public WifiCountryCode(
            Context context,
            WifiNative wifiNative,
            String oemDefaultCountryCode,
            boolean revertCountryCodeOnCellularLoss) {

        mContext = context;
        mWifiNative = wifiNative;
        mRevertCountryCodeOnCellularLoss = revertCountryCodeOnCellularLoss;

        if (!TextUtils.isEmpty(oemDefaultCountryCode)) {
            mDefaultCountryCode = oemDefaultCountryCode.toUpperCase(Locale.US);
        } else {
            if (mRevertCountryCodeOnCellularLoss) {
                Log.w(TAG, "config_wifi_revert_country_code_on_cellular_loss is set, "
                         + "but there is no default country code.");
                mRevertCountryCodeOnCellularLoss = false;
            }
        }

        Log.d(TAG, "mDefaultCountryCode " + mDefaultCountryCode
                + " mRevertCountryCodeOnCellularLoss " + mRevertCountryCodeOnCellularLoss);
<<<<<<< HEAD
    }

    public WifiCountryCode(
            WifiNative wifiNative,
            String oemDefaultCountryCode,
            boolean revertCountryCodeOnCellularLoss) {
        this(null, wifiNative, oemDefaultCountryCode, revertCountryCodeOnCellularLoss);
=======
>>>>>>> af10c29a
    }

    /**
     * Enable verbose logging for WifiCountryCode.
     */
    public void enableVerboseLogging(int verbose) {
        if (verbose > 0) {
            DBG = true;
        } else {
            DBG = false;
        }
    }

    private void sendCountryCodeChangedBroadcast() {
        if (mContext == null) {
            return;
        }

        Log.d(TAG, "sending WIFI_COUNTRY_CODE_CHANGED_ACTION");
        Intent intent = new Intent(WifiManager.WIFI_COUNTRY_CODE_CHANGED_ACTION);
        intent.addFlags(Intent.FLAG_RECEIVER_REGISTERED_ONLY_BEFORE_BOOT);
        intent.putExtra(WifiManager.EXTRA_COUNTRY_CODE, getCountryCode());
        mContext.sendStickyBroadcastAsUser(intent, UserHandle.ALL);
    }

    /**
     * This is called when airplane mode is enabled.
     * In this case we should invalidate all other country code except the
     * phone default one.
     */
    public synchronized void airplaneModeEnabled() {
        Log.d(TAG, "Airplane Mode Enabled");
        // Airplane mode is enabled, we need to reset the country code to phone default.
        // Country code will be set upon when wpa_supplicant starts next time.
        mTelephonyCountryCode = null;
        sendCountryCodeChangedBroadcast();
    }

    /**
     * Change the state to indicates if wpa_supplicant is ready to handle country code changing
     * request or not.
     * We call native code to request country code changes only when wpa_supplicant is
     * started but not yet L2 connected.
     */
    public synchronized void setReadyForChange(boolean ready) {
        mReady = ready;
        mReadyTimestamp = FORMATTER.format(new Date(System.currentTimeMillis()));
        // We are ready to set country code now.
        // We need to post pending country code request.
        if (mReady) {
            updateCountryCode();
        }
    }

    /**
     * Enable force-country-code mode
     * @param countryCode The forced two-letter country code
     */
    synchronized void enableForceCountryCode(String countryCode) {
        if (TextUtils.isEmpty(countryCode)) {
            Log.d(TAG, "Fail to force country code because the received country code is empty");
            return;
        }
        mForceCountryCode = true;
        mTelephonyCountryCode = countryCode.toUpperCase(Locale.US);
        // If wpa_supplicant is ready we set the country code now, otherwise it will be
        // set once wpa_supplicant is ready.
        if (mReady) {
            updateCountryCode();
        } else {
            Log.d(TAG, "skip update supplicant not ready yet");
        }
    }

    /**
     * Disable force-country-code mode
     */
    synchronized void disableForceCountryCode() {
        mForceCountryCode = false;
        // Set mTelephonyCountryCode to null so that default country code is used until
        // next call of setCountryCode().
        mTelephonyCountryCode = null;
    }

    /**
     * Handle country code change request.
     * @param countryCode The country code intended to set.
     * This is supposed to be from Telephony service.
     * otherwise we think it is from other applications.
     * @return Returns true if the country code passed in is acceptable.
     */
    public synchronized boolean setCountryCode(String countryCode) {
<<<<<<< HEAD
=======
        if (mForceCountryCode) {
            Log.d(TAG, "Country code can't be set because it is the force-country-code mode");
            return false;
        }
>>>>>>> af10c29a
        Log.d(TAG, "Receive set country code request: " + countryCode);
        mTelephonyCountryTimestamp = FORMATTER.format(new Date(System.currentTimeMillis()));

        // Empty country code.
        if (TextUtils.isEmpty(countryCode)) {
            if (mRevertCountryCodeOnCellularLoss) {
                Log.d(TAG, "Received empty country code, reset to default country code");
                mTelephonyCountryCode = null;
            }
        } else {
            mTelephonyCountryCode = countryCode.toUpperCase(Locale.US);
        }
        // If wpa_supplicant is ready we set the country code now, otherwise it will be
        // set once wpa_supplicant is ready.
        if (mReady) {
            updateCountryCode();
        } else {
            Log.d(TAG, "skip update supplicant not ready yet");
        }
<<<<<<< HEAD
        sendCountryCodeChangedBroadcast();
=======

>>>>>>> af10c29a
        return true;
    }

    /**
     * Method to get the Country Code that was sent to wpa_supplicant.
     *
     * @return Returns the local copy of the Country Code that was sent to the driver upon
     * setReadyForChange(true).
     * If wpa_supplicant was never started, this may be null even if a SIM reported a valid
     * country code.
     * Returns null if no Country Code was sent to driver.
     */
    public synchronized String getCountryCodeSentToDriver() {
        return mDriverCountryCode;
    }

    /**
     * Method to return the currently reported Country Code from the SIM or phone default setting.
     *
     * @return The currently reported Country Code from the SIM. If there is no Country Code
     * reported from SIM, a phone default Country Code will be returned.
     * Returns null when there is no Country Code available.
     */
    public synchronized String getCountryCode() {
        return pickCountryCode();
    }

    /**
     * Method to dump the current state of this WifiCounrtyCode object.
     */
    public synchronized void dump(FileDescriptor fd, PrintWriter pw, String[] args) {

        pw.println("mRevertCountryCodeOnCellularLoss: " + mRevertCountryCodeOnCellularLoss);
        pw.println("mDefaultCountryCode: " + mDefaultCountryCode);
        pw.println("mDriverCountryCode: " + mDriverCountryCode);
        pw.println("mTelephonyCountryCode: " + mTelephonyCountryCode);
        pw.println("mTelephonyCountryTimestamp: " + mTelephonyCountryTimestamp);
        pw.println("mDriverCountryTimestamp: " + mDriverCountryTimestamp);
        pw.println("mReadyTimestamp: " + mReadyTimestamp);
        pw.println("mReady: " + mReady);
    }

    private void updateCountryCode() {
        String country = pickCountryCode();
        Log.d(TAG, "updateCountryCode to " + country);

        // We do not check if the country code equals the current one.
        // There are two reasons:
        // 1. Wpa supplicant may silently modify the country code.
        // 2. If Wifi restarted therefoere wpa_supplicant also restarted,
        // the country code counld be reset to '00' by wpa_supplicant.
        if (country != null) {
            setCountryCodeNative(country);
        }
        // We do not set country code if there is no candidate. This is reasonable
        // because wpa_supplicant usually starts with an international safe country
        // code setting: '00'.
    }

    private String pickCountryCode() {
        if (mTelephonyCountryCode != null) {
            return mTelephonyCountryCode;
        }
        if (mDefaultCountryCode != null) {
            return mDefaultCountryCode;
        }
        // If there is no candidate country code we will return null.
        return null;
    }

    private boolean setCountryCodeNative(String country) {
        mDriverCountryTimestamp = FORMATTER.format(new Date(System.currentTimeMillis()));
        if (mWifiNative.setCountryCode(mWifiNative.getClientInterfaceName(), country)) {
            Log.d(TAG, "Succeeded to set country code to: " + country);
            mDriverCountryCode = country;
            return true;
        }
        Log.d(TAG, "Failed to set country code to: " + country);
        return false;
    }
}
<|MERGE_RESOLUTION|>--- conflicted
+++ resolved
@@ -40,10 +40,7 @@
     private final WifiNative mWifiNative;
     private boolean DBG = false;
     private boolean mReady = false;
-<<<<<<< HEAD
     private Context mContext;
-=======
->>>>>>> af10c29a
     private static final SimpleDateFormat FORMATTER = new SimpleDateFormat("MM-dd HH:mm:ss.SSS");
 
     /** config option that indicate whether or not to reset country code to default when
@@ -56,10 +53,7 @@
     private String mTelephonyCountryTimestamp = null;
     private String mDriverCountryTimestamp = null;
     private String mReadyTimestamp = null;
-<<<<<<< HEAD
-=======
     private boolean mForceCountryCode = false;
->>>>>>> af10c29a
 
     public WifiCountryCode(
             Context context,
@@ -83,7 +77,6 @@
 
         Log.d(TAG, "mDefaultCountryCode " + mDefaultCountryCode
                 + " mRevertCountryCodeOnCellularLoss " + mRevertCountryCodeOnCellularLoss);
-<<<<<<< HEAD
     }
 
     public WifiCountryCode(
@@ -91,8 +84,6 @@
             String oemDefaultCountryCode,
             boolean revertCountryCodeOnCellularLoss) {
         this(null, wifiNative, oemDefaultCountryCode, revertCountryCodeOnCellularLoss);
-=======
->>>>>>> af10c29a
     }
 
     /**
@@ -185,13 +176,10 @@
      * @return Returns true if the country code passed in is acceptable.
      */
     public synchronized boolean setCountryCode(String countryCode) {
-<<<<<<< HEAD
-=======
         if (mForceCountryCode) {
             Log.d(TAG, "Country code can't be set because it is the force-country-code mode");
             return false;
         }
->>>>>>> af10c29a
         Log.d(TAG, "Receive set country code request: " + countryCode);
         mTelephonyCountryTimestamp = FORMATTER.format(new Date(System.currentTimeMillis()));
 
@@ -211,11 +199,7 @@
         } else {
             Log.d(TAG, "skip update supplicant not ready yet");
         }
-<<<<<<< HEAD
         sendCountryCodeChangedBroadcast();
-=======
-
->>>>>>> af10c29a
         return true;
     }
 
