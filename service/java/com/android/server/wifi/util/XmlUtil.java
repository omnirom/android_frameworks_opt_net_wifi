/*
 * Copyright (C) 2016 The Android Open Source Project
 *
 * Licensed under the Apache License, Version 2.0 (the "License");
 * you may not use this file except in compliance with the License.
 * You may obtain a copy of the License at
 *
 *      http://www.apache.org/licenses/LICENSE-2.0
 *
 * Unless required by applicable law or agreed to in writing, software
 * distributed under the License is distributed on an "AS IS" BASIS,
 * WITHOUT WARRANTIES OR CONDITIONS OF ANY KIND, either express or implied.
 * See the License for the specific language governing permissions and
 * limitations under the License.
 */

package com.android.server.wifi.util;

import android.annotation.NonNull;
import android.annotation.Nullable;
import android.net.InetAddresses;
import android.net.IpConfiguration;
import android.net.IpConfiguration.IpAssignment;
import android.net.IpConfiguration.ProxySettings;
import android.net.LinkAddress;
import android.net.MacAddress;
import android.net.ProxyInfo;
import android.net.RouteInfo;
import android.net.StaticIpConfiguration;
import android.net.Uri;
import android.net.wifi.WifiConfiguration;
import android.net.wifi.WifiConfiguration.NetworkSelectionStatus;
import android.net.wifi.WifiEnterpriseConfig;
import android.text.TextUtils;
import android.util.Log;
import android.util.Pair;

import org.xmlpull.v1.XmlPullParser;
import org.xmlpull.v1.XmlPullParserException;
import org.xmlpull.v1.XmlSerializer;

import java.io.IOException;
import java.net.Inet4Address;
import java.net.InetAddress;
import java.util.ArrayList;
import java.util.Arrays;
import java.util.BitSet;
import java.util.Collections;
import java.util.HashMap;
import java.util.List;
import java.util.Locale;

/**
 * Utils for manipulating XML data. This is essentially a wrapper over XmlUtils provided by core.
 * The utility provides methods to write/parse section headers and write/parse values.
 * This utility is designed for formatting the XML into the following format:
 * <Document Header>
 *  <Section 1 Header>
 *   <Value 1>
 *   <Value 2>
 *   ...
 *   <Sub Section 1 Header>
 *    <Value 1>
 *    <Value 2>
 *    ...
 *   </Sub Section 1 Header>
 *  </Section 1 Header>
 * </Document Header>
 *
 * Note: These utility methods are meant to be used for:
 * 1. Backup/restore wifi network data to/from cloud.
 * 2. Persisting wifi network data to/from disk.
 */
public class XmlUtil {
    private static final String TAG = "WifiXmlUtil";

    /**
     * Ensure that the XML stream is at a start tag or the end of document.
     *
     * @throws XmlPullParserException if parsing errors occur.
     */
    private static void gotoStartTag(XmlPullParser in)
            throws XmlPullParserException, IOException {
        int type = in.getEventType();
        while (type != XmlPullParser.START_TAG && type != XmlPullParser.END_DOCUMENT) {
            type = in.next();
        }
    }

    /**
     * Ensure that the XML stream is at an end tag or the end of document.
     *
     * @throws XmlPullParserException if parsing errors occur.
     */
    private static void gotoEndTag(XmlPullParser in)
            throws XmlPullParserException, IOException {
        int type = in.getEventType();
        while (type != XmlPullParser.END_TAG && type != XmlPullParser.END_DOCUMENT) {
            type = in.next();
        }
    }

    /**
     * Start processing the XML stream at the document header.
     *
     * @param in         XmlPullParser instance pointing to the XML stream.
     * @param headerName expected name for the start tag.
     * @throws XmlPullParserException if parsing errors occur.
     */
    public static void gotoDocumentStart(XmlPullParser in, String headerName)
            throws XmlPullParserException, IOException {
        XmlUtilHelper.beginDocument(in, headerName);
    }

    /**
     * Move the XML stream to the next section header or indicate if there are no more sections.
     * The provided outerDepth is used to find sub sections within that depth.
     *
     * Use this to move across sections if the ordering of sections are variable. The returned name
     * can be used to decide what section is next.
     *
     * @param in         XmlPullParser instance pointing to the XML stream.
     * @param headerName An array of one string, used to return the name of the next section.
     * @param outerDepth Find section within this depth.
     * @return {@code true} if a next section is found, {@code false} if there are no more sections.
     * @throws XmlPullParserException if parsing errors occur.
     */
    public static boolean gotoNextSectionOrEnd(
            XmlPullParser in, String[] headerName, int outerDepth)
            throws XmlPullParserException, IOException {
        if (XmlUtilHelper.nextElementWithin(in, outerDepth)) {
            headerName[0] = in.getName();
            return true;
        }
        return false;
    }

    /**
     * Move the XML stream to the next section header or indicate if there are no more sections.
     * If a section, exists ensure that the name matches the provided name.
     * The provided outerDepth is used to find sub sections within that depth.
     *
     * Use this to move across repeated sections until the end.
     *
     * @param in           XmlPullParser instance pointing to the XML stream.
     * @param expectedName expected name for the section header.
     * @param outerDepth   Find section within this depth.
     * @return {@code true} if a next section is found, {@code false} if there are no more sections.
     * @throws XmlPullParserException if the section header name does not match |expectedName|,
     *                                or if parsing errors occur.
     */
    public static boolean gotoNextSectionWithNameOrEnd(
            XmlPullParser in, String expectedName, int outerDepth)
            throws XmlPullParserException, IOException {
        String[] headerName = new String[1];
        if (gotoNextSectionOrEnd(in, headerName, outerDepth)) {
            if (headerName[0].equals(expectedName)) {
                return true;
            }
            throw new XmlPullParserException(
                    "Next section name does not match expected name: " + expectedName);
        }
        return false;
    }

    /**
     * Move the XML stream to the next section header and ensure that the name matches the provided
     * name.
     * The provided outerDepth is used to find sub sections within that depth.
     *
     * Use this to move across sections if the ordering of sections are fixed.
     *
     * @param in           XmlPullParser instance pointing to the XML stream.
     * @param expectedName expected name for the section header.
     * @param outerDepth   Find section within this depth.
     * @throws XmlPullParserException if the section header name does not match |expectedName|,
     *                                there are no more sections or if parsing errors occur.
     */
    public static void gotoNextSectionWithName(
            XmlPullParser in, String expectedName, int outerDepth)
            throws XmlPullParserException, IOException {
        if (!gotoNextSectionWithNameOrEnd(in, expectedName, outerDepth)) {
            throw new XmlPullParserException("Section not found. Expected: " + expectedName);
        }
    }

    /**
     * Checks if the stream is at the end of a section of values. This moves the stream to next tag
     * and checks if it finds an end tag at the specified depth.
     *
     * @param in           XmlPullParser instance pointing to the XML stream.
     * @param sectionDepth depth of the start tag of this section. Used to match the end tag.
     * @return {@code true} if a end tag at the provided depth is found, {@code false} otherwise
     * @throws XmlPullParserException if parsing errors occur.
     */
    public static boolean isNextSectionEnd(XmlPullParser in, int sectionDepth)
            throws XmlPullParserException, IOException {
        return !XmlUtilHelper.nextElementWithin(in, sectionDepth);
    }

    /**
     * Read the current value in the XML stream using core XmlUtils and stores the retrieved
     * value name in the string provided. This method reads the value contained in current start
     * tag.
     * Note: Because there could be genuine null values being read from the XML, this method raises
     * an exception to indicate errors.
     *
     * @param in        XmlPullParser instance pointing to the XML stream.
     * @param valueName An array of one string, used to return the name attribute
     *                  of the value's tag.
     * @return value retrieved from the XML stream.
     * @throws XmlPullParserException if parsing errors occur.
     */
    public static Object readCurrentValue(XmlPullParser in, String[] valueName)
            throws XmlPullParserException, IOException {
        Object value = XmlUtilHelper.readValueXml(in, valueName);
        // XmlUtils.readValue does not always move the stream to the end of the tag. So, move
        // it to the end tag before returning from here.
        gotoEndTag(in);
        return value;
    }

    /**
     * Read the next value in the XML stream using core XmlUtils and ensure that it matches the
     * provided name. This method moves the stream to the next start tag and reads the value
     * contained in it.
     * Note: Because there could be genuine null values being read from the XML, this method raises
     * an exception to indicate errors.
     *
     * @param in XmlPullParser instance pointing to the XML stream.
     * @return value retrieved from the XML stream.
     * @throws XmlPullParserException if the value read does not match |expectedName|,
     *                                or if parsing errors occur.
     */
    public static Object readNextValueWithName(XmlPullParser in, String expectedName)
            throws XmlPullParserException, IOException {
        String[] valueName = new String[1];
        XmlUtilHelper.nextElement(in);
        Object value = readCurrentValue(in, valueName);
        if (valueName[0].equals(expectedName)) {
            return value;
        }
        throw new XmlPullParserException(
                "Value not found. Expected: " + expectedName + ", but got: " + valueName[0]);
    }

    /**
     * Write the XML document start with the provided document header name.
     *
     * @param out        XmlSerializer instance pointing to the XML stream.
     * @param headerName name for the start tag.
     */
    public static void writeDocumentStart(XmlSerializer out, String headerName)
            throws IOException {
        out.startDocument(null, true);
        out.startTag(null, headerName);
    }

    /**
     * Write the XML document end with the provided document header name.
     *
     * @param out        XmlSerializer instance pointing to the XML stream.
     * @param headerName name for the end tag.
     */
    public static void writeDocumentEnd(XmlSerializer out, String headerName)
            throws IOException {
        out.endTag(null, headerName);
        out.endDocument();
    }

    /**
     * Write a section start header tag with the provided section name.
     *
     * @param out        XmlSerializer instance pointing to the XML stream.
     * @param headerName name for the start tag.
     */
    public static void writeNextSectionStart(XmlSerializer out, String headerName)
            throws IOException {
        out.startTag(null, headerName);
    }

    /**
     * Write a section end header tag with the provided section name.
     *
     * @param out        XmlSerializer instance pointing to the XML stream.
     * @param headerName name for the end tag.
     */
    public static void writeNextSectionEnd(XmlSerializer out, String headerName)
            throws IOException {
        out.endTag(null, headerName);
    }

    /**
     * Write the value with the provided name in the XML stream using core XmlUtils.
     *
     * @param out   XmlSerializer instance pointing to the XML stream.
     * @param name  name of the value.
     * @param value value to be written.
     */
    public static void writeNextValue(XmlSerializer out, String name, Object value)
            throws XmlPullParserException, IOException {
        XmlUtilHelper.writeValueXml(value, name, out);
    }

    /**
     * Utility class to serialize and deserialize {@link WifiConfiguration} object to XML &
     * vice versa.
     * This is used by both {@link com.android.server.wifi.WifiConfigStore} &
     * {@link com.android.server.wifi.WifiBackupRestore} modules.
     * The |writeConfigurationToXml| has 2 versions, one for backup and one for config store.
     * There is only 1 version of |parseXmlToConfiguration| for both backup & config store.
     * The parse method is written so that any element added/deleted in future revisions can
     * be easily handled.
     */
    public static class WifiConfigurationXmlUtil {
        /**
         * List of XML tags corresponding to WifiConfiguration object elements.
         */
        public static final String XML_TAG_SSID = "SSID";
        public static final String XML_TAG_BSSID = "BSSID";
        public static final String XML_TAG_CONFIG_KEY = "ConfigKey";
        public static final String XML_TAG_PRE_SHARED_KEY = "PreSharedKey";
        public static final String XML_TAG_WEP_KEYS = "WEPKeys";
        public static final String XML_TAG_WEP_TX_KEY_INDEX = "WEPTxKeyIndex";
        public static final String XML_TAG_HIDDEN_SSID = "HiddenSSID";
        public static final String XML_TAG_REQUIRE_PMF = "RequirePMF";
        public static final String XML_TAG_ALLOWED_KEY_MGMT = "AllowedKeyMgmt";
        public static final String XML_TAG_ALLOWED_PROTOCOLS = "AllowedProtocols";
        public static final String XML_TAG_ALLOWED_AUTH_ALGOS = "AllowedAuthAlgos";
        public static final String XML_TAG_ALLOWED_GROUP_CIPHERS = "AllowedGroupCiphers";
        public static final String XML_TAG_ALLOWED_PAIRWISE_CIPHERS = "AllowedPairwiseCiphers";
        public static final String XML_TAG_ALLOWED_GROUP_MGMT_CIPHERS = "AllowedGroupMgmtCiphers";
        public static final String XML_TAG_ALLOWED_SUITE_B_CIPHERS = "AllowedSuiteBCiphers";
        public static final String XML_TAG_SHARED = "Shared";
        public static final String XML_TAG_STATUS = "Status";
        public static final String XML_TAG_FQDN = "FQDN";
        public static final String XML_TAG_PROVIDER_FRIENDLY_NAME = "ProviderFriendlyName";
        public static final String XML_TAG_LINKED_NETWORKS_LIST = "LinkedNetworksList";
        public static final String XML_TAG_DEFAULT_GW_MAC_ADDRESS = "DefaultGwMacAddress";
        public static final String XML_TAG_VALIDATED_INTERNET_ACCESS = "ValidatedInternetAccess";
        public static final String XML_TAG_NO_INTERNET_ACCESS_EXPECTED = "NoInternetAccessExpected";
        public static final String XML_TAG_METERED_HINT = "MeteredHint";
        public static final String XML_TAG_METERED_OVERRIDE = "MeteredOverride";
        public static final String XML_TAG_USE_EXTERNAL_SCORES = "UseExternalScores";
        public static final String XML_TAG_NUM_ASSOCIATION = "NumAssociation";
        public static final String XML_TAG_CREATOR_UID = "CreatorUid";
        public static final String XML_TAG_CREATOR_NAME = "CreatorName";
        public static final String XML_TAG_LAST_UPDATE_UID = "LastUpdateUid";
        public static final String XML_TAG_LAST_UPDATE_NAME = "LastUpdateName";
        public static final String XML_TAG_LAST_CONNECT_UID = "LastConnectUid";
        public static final String XML_TAG_IS_LEGACY_PASSPOINT_CONFIG = "IsLegacyPasspointConfig";
        public static final String XML_TAG_ROAMING_CONSORTIUM_OIS = "RoamingConsortiumOIs";
        public static final String XML_TAG_RANDOMIZED_MAC_ADDRESS = "RandomizedMacAddress";
        public static final String XML_TAG_MAC_RANDOMIZATION_SETTING = "MacRandomizationSetting";
        public static final String XML_TAG_CARRIER_ID = "CarrierId";
        public static final String XML_TAG_IS_AUTO_JOIN = "AutoJoinEnabled";
<<<<<<< HEAD
        public static final String XML_TAG_SHARE_THIS_AP = "ShareThisAp";

        public static final String XML_TAG_DPP_CONNECTOR = "DppConnector";
        public static final String XML_TAG_DPP_NETACCESSKEY = "DppNetAccessKey";
        public static final String XML_TAG_DPP_NETACCESSKEY_EXPIRY = "DppNetAccessKeyExpiry";
        public static final String XML_TAG_DPP_CSIGN = "DppCsign";
=======
        public static final String XML_TAG_IS_TRUSTED = "Trusted";
>>>>>>> 58811717

        /**
         * Write WepKeys to the XML stream.
         * WepKeys array is intialized in WifiConfiguration constructor, but all of the elements
         * are set to null. User may chose to set any one of the key elements in WifiConfiguration.
         * XmlUtils serialization doesn't handle this array of nulls well .
         * So, write empty strings if some of the keys are not initialized and null if all of
         * the elements are empty.
         */
        private static void writeWepKeysToXml(XmlSerializer out, String[] wepKeys)
                throws XmlPullParserException, IOException {
            String[] wepKeysToWrite = new String[wepKeys.length];
            boolean hasWepKey = false;
            for (int i = 0; i < wepKeys.length; i++) {
                if (wepKeys[i] == null) {
                    wepKeysToWrite[i] = new String();
                } else {
                    wepKeysToWrite[i] = wepKeys[i];
                    hasWepKey = true;
                }
            }
            if (hasWepKey) {
                XmlUtil.writeNextValue(out, XML_TAG_WEP_KEYS, wepKeysToWrite);
            } else {
                XmlUtil.writeNextValue(out, XML_TAG_WEP_KEYS, null);
            }
        }

        /**
         * Write preshared key to the XML stream.
         *
         * If encryptionUtil is null or if encryption fails for some reason, the pre-shared
         * key is stored in plaintext, else the encrypted psk is stored.
         */
        private static void writePreSharedKeyToXml(
                XmlSerializer out, String preSharedKey,
                @Nullable WifiConfigStoreEncryptionUtil encryptionUtil)
                throws XmlPullParserException, IOException {
            EncryptedData encryptedData = null;
            if (encryptionUtil != null) {
                if (preSharedKey != null) {
                    encryptedData = encryptionUtil.encrypt(preSharedKey.getBytes());
                    if (encryptedData == null) {
                        // We silently fail encryption failures!
                        Log.wtf(TAG, "Encryption of preSharedKey failed");
                    }
                }
            }
            if (encryptedData != null) {
                XmlUtil.writeNextSectionStart(out, XML_TAG_PRE_SHARED_KEY);
                EncryptedDataXmlUtil.writeToXml(out, encryptedData);
                XmlUtil.writeNextSectionEnd(out, XML_TAG_PRE_SHARED_KEY);
            } else {
                XmlUtil.writeNextValue(out, XML_TAG_PRE_SHARED_KEY, preSharedKey);
            }
        }

        /**
         * Write the Configuration data elements that are common for backup & config store to the
         * XML stream.
         *
         * @param out XmlSerializer instance pointing to the XML stream.
         * @param configuration WifiConfiguration object to be serialized.
         * @param encryptionUtil Instance of {@link EncryptedDataXmlUtil}. Backup/restore stores
         *                       keys unencrypted.
         */
        public static void writeCommonElementsToXml(
                XmlSerializer out, WifiConfiguration configuration,
                @Nullable WifiConfigStoreEncryptionUtil encryptionUtil)
                throws XmlPullParserException, IOException {
            XmlUtil.writeNextValue(out, XML_TAG_CONFIG_KEY, configuration.getKey());
            XmlUtil.writeNextValue(out, XML_TAG_SSID, configuration.SSID);
            XmlUtil.writeNextValue(out, XML_TAG_SHARE_THIS_AP, configuration.shareThisAp);
            writePreSharedKeyToXml(out, configuration.preSharedKey, encryptionUtil);
            writeWepKeysToXml(out, configuration.wepKeys);
            XmlUtil.writeNextValue(out, XML_TAG_WEP_TX_KEY_INDEX, configuration.wepTxKeyIndex);
            XmlUtil.writeNextValue(out, XML_TAG_HIDDEN_SSID, configuration.hiddenSSID);
            XmlUtil.writeNextValue(out, XML_TAG_REQUIRE_PMF, configuration.requirePmf);
            XmlUtil.writeNextValue(
                    out, XML_TAG_ALLOWED_KEY_MGMT,
                    configuration.allowedKeyManagement.toByteArray());
            XmlUtil.writeNextValue(
                    out, XML_TAG_ALLOWED_PROTOCOLS,
                    configuration.allowedProtocols.toByteArray());
            XmlUtil.writeNextValue(
                    out, XML_TAG_ALLOWED_AUTH_ALGOS,
                    configuration.allowedAuthAlgorithms.toByteArray());
            XmlUtil.writeNextValue(
                    out, XML_TAG_ALLOWED_GROUP_CIPHERS,
                    configuration.allowedGroupCiphers.toByteArray());
            XmlUtil.writeNextValue(
                    out, XML_TAG_ALLOWED_PAIRWISE_CIPHERS,
                    configuration.allowedPairwiseCiphers.toByteArray());
            XmlUtil.writeNextValue(
                    out, XML_TAG_ALLOWED_GROUP_MGMT_CIPHERS,
                    configuration.allowedGroupManagementCiphers.toByteArray());
            XmlUtil.writeNextValue(
                    out, XML_TAG_ALLOWED_SUITE_B_CIPHERS,
                    configuration.allowedSuiteBCiphers.toByteArray());
            XmlUtil.writeNextValue(out, XML_TAG_SHARED, configuration.shared);
            XmlUtil.writeNextValue(out, XML_TAG_IS_AUTO_JOIN, configuration.allowAutojoin);
            XmlUtil.writeNextValue(out, XML_TAG_IS_TRUSTED, configuration.trusted);

        }

        /**
         * Write the Configuration data elements for backup from the provided Configuration to the
         * XML stream.
         * Note: This is a subset of the elements serialized for config store.
         *
         * @param out           XmlSerializer instance pointing to the XML stream.
         * @param configuration WifiConfiguration object to be serialized.
         */
        public static void writeToXmlForBackup(XmlSerializer out, WifiConfiguration configuration)
                throws XmlPullParserException, IOException {
            writeCommonElementsToXml(out, configuration, null);
            XmlUtil.writeNextValue(out, XML_TAG_METERED_OVERRIDE, configuration.meteredOverride);
        }

        /**
         * Write the Configuration data elements for config store from the provided Configuration
         * to the XML stream.
         *
         * @param out XmlSerializer instance pointing to the XML stream.
         * @param configuration WifiConfiguration object to be serialized.
         * @param encryptionUtil Instance of {@link EncryptedDataXmlUtil}.
         */
        public static void writeToXmlForConfigStore(
                XmlSerializer out, WifiConfiguration configuration,
                @Nullable WifiConfigStoreEncryptionUtil encryptionUtil)
                throws XmlPullParserException, IOException {
            writeCommonElementsToXml(out, configuration, encryptionUtil);
            XmlUtil.writeNextValue(out, XML_TAG_BSSID, configuration.BSSID);
            XmlUtil.writeNextValue(out, XML_TAG_STATUS, configuration.status);
            XmlUtil.writeNextValue(out, XML_TAG_FQDN, configuration.FQDN);
            XmlUtil.writeNextValue(
                    out, XML_TAG_PROVIDER_FRIENDLY_NAME, configuration.providerFriendlyName);
            XmlUtil.writeNextValue(
                    out, XML_TAG_LINKED_NETWORKS_LIST, configuration.linkedConfigurations);
            XmlUtil.writeNextValue(
                    out, XML_TAG_DEFAULT_GW_MAC_ADDRESS, configuration.defaultGwMacAddress);
            XmlUtil.writeNextValue(
                    out, XML_TAG_VALIDATED_INTERNET_ACCESS, configuration.validatedInternetAccess);
            XmlUtil.writeNextValue(
                    out, XML_TAG_NO_INTERNET_ACCESS_EXPECTED,
                    configuration.noInternetAccessExpected);
            XmlUtil.writeNextValue(out, XML_TAG_METERED_HINT, configuration.meteredHint);
            XmlUtil.writeNextValue(out, XML_TAG_METERED_OVERRIDE, configuration.meteredOverride);
            XmlUtil.writeNextValue(
                    out, XML_TAG_USE_EXTERNAL_SCORES, configuration.useExternalScores);
            XmlUtil.writeNextValue(out, XML_TAG_NUM_ASSOCIATION, configuration.numAssociation);
            XmlUtil.writeNextValue(out, XML_TAG_CREATOR_UID, configuration.creatorUid);
            XmlUtil.writeNextValue(out, XML_TAG_CREATOR_NAME, configuration.creatorName);
            XmlUtil.writeNextValue(out, XML_TAG_LAST_UPDATE_UID, configuration.lastUpdateUid);
            XmlUtil.writeNextValue(out, XML_TAG_LAST_UPDATE_NAME, configuration.lastUpdateName);
            XmlUtil.writeNextValue(out, XML_TAG_LAST_CONNECT_UID, configuration.lastConnectUid);
            XmlUtil.writeNextValue(
                    out, XML_TAG_IS_LEGACY_PASSPOINT_CONFIG,
                    configuration.isLegacyPasspointConfig);
            XmlUtil.writeNextValue(
                    out, XML_TAG_ROAMING_CONSORTIUM_OIS, configuration.roamingConsortiumIds);
            XmlUtil.writeNextValue(out, XML_TAG_RANDOMIZED_MAC_ADDRESS,
                    configuration.getRandomizedMacAddress().toString());
            XmlUtil.writeNextValue(out, XML_TAG_MAC_RANDOMIZATION_SETTING,
                    configuration.macRandomizationSetting);
            XmlUtil.writeNextValue(out, XML_TAG_CARRIER_ID, configuration.carrierId);

            XmlUtil.writeNextValue(out, XML_TAG_DPP_CONNECTOR, configuration.dppConnector);
            XmlUtil.writeNextValue(out, XML_TAG_DPP_NETACCESSKEY, configuration.dppNetAccessKey);
            XmlUtil.writeNextValue(out, XML_TAG_DPP_NETACCESSKEY_EXPIRY, configuration.dppNetAccessKeyExpiry);
            XmlUtil.writeNextValue(out, XML_TAG_DPP_CSIGN, configuration.dppCsign);
        }

        /**
         * Populate wepKeys array elements only if they were non-empty in the backup data.
         *
         * @throws XmlPullParserException if parsing errors occur.
         */
        private static void populateWepKeysFromXmlValue(Object value, String[] wepKeys)
                throws XmlPullParserException, IOException {
            String[] wepKeysInData = (String[]) value;
            if (wepKeysInData == null) {
                return;
            }
            if (wepKeysInData.length != wepKeys.length) {
                throw new XmlPullParserException(
                        "Invalid Wep Keys length: " + wepKeysInData.length);
            }
            for (int i = 0; i < wepKeys.length; i++) {
                if (wepKeysInData[i].isEmpty()) {
                    wepKeys[i] = null;
                } else {
                    wepKeys[i] = wepKeysInData[i];
                }
            }
        }

        /**
         * Parses the configuration data elements from the provided XML stream to a
         * WifiConfiguration object.
         * Note: This is used for parsing both backup data and config store data. Looping through
         * the tags make it easy to add or remove elements in the future versions if needed.
         *
         * @param in XmlPullParser instance pointing to the XML stream.
         * @param outerTagDepth depth of the outer tag in the XML document.
         * @param shouldExpectEncryptedCredentials Whether to expect encrypted credentials or not.
         * @param encryptionUtil Instance of {@link EncryptedDataXmlUtil}.
         * @return Pair<Config key, WifiConfiguration object> if parsing is successful,
         * null otherwise.
         */
        public static Pair<String, WifiConfiguration> parseFromXml(
                XmlPullParser in, int outerTagDepth, boolean shouldExpectEncryptedCredentials,
                @Nullable WifiConfigStoreEncryptionUtil encryptionUtil)
                throws XmlPullParserException, IOException {
            WifiConfiguration configuration = new WifiConfiguration();
            String configKeyInData = null;
            boolean macRandomizationSettingExists = false;

            // Loop through and parse out all the elements from the stream within this section.
            while (!XmlUtil.isNextSectionEnd(in, outerTagDepth)) {
                if (in.getAttributeValue(null, "name") != null) {
                    // Value elements.
                    String[] valueName = new String[1];
                    Object value = XmlUtil.readCurrentValue(in, valueName);
                    if (valueName[0] == null) {
                        throw new XmlPullParserException("Missing value name");
                    }
                    switch (valueName[0]) {
                        case XML_TAG_CONFIG_KEY:
                            configKeyInData = (String) value;
                            break;
                        case XML_TAG_SSID:
                            configuration.SSID = (String) value;
                            break;
                        case XML_TAG_BSSID:
                            configuration.BSSID = (String) value;
                            break;
                        case XML_TAG_SHARE_THIS_AP:
                            configuration.shareThisAp = (boolean) value;
                            break;
                        case XML_TAG_PRE_SHARED_KEY:
                            configuration.preSharedKey = (String) value;
                            break;
                        case XML_TAG_WEP_KEYS:
                            populateWepKeysFromXmlValue(value, configuration.wepKeys);
                            break;
                        case XML_TAG_WEP_TX_KEY_INDEX:
                            configuration.wepTxKeyIndex = (int) value;
                            break;
                        case XML_TAG_HIDDEN_SSID:
                            configuration.hiddenSSID = (boolean) value;
                            break;
                        case XML_TAG_REQUIRE_PMF:
                            configuration.requirePmf = (boolean) value;
                            break;
                        case XML_TAG_ALLOWED_KEY_MGMT:
                            byte[] allowedKeyMgmt = (byte[]) value;
                            configuration.allowedKeyManagement = BitSet.valueOf(allowedKeyMgmt);
                            break;
                        case XML_TAG_ALLOWED_PROTOCOLS:
                            byte[] allowedProtocols = (byte[]) value;
                            configuration.allowedProtocols = BitSet.valueOf(allowedProtocols);
                            break;
                        case XML_TAG_ALLOWED_AUTH_ALGOS:
                            byte[] allowedAuthAlgorithms = (byte[]) value;
                            configuration.allowedAuthAlgorithms = BitSet.valueOf(
                                    allowedAuthAlgorithms);
                            break;
                        case XML_TAG_ALLOWED_GROUP_CIPHERS:
                            byte[] allowedGroupCiphers = (byte[]) value;
                            configuration.allowedGroupCiphers = BitSet.valueOf(allowedGroupCiphers);
                            break;
                        case XML_TAG_ALLOWED_PAIRWISE_CIPHERS:
                            byte[] allowedPairwiseCiphers = (byte[]) value;
                            configuration.allowedPairwiseCiphers =
                                    BitSet.valueOf(allowedPairwiseCiphers);
                            break;
                        case XML_TAG_ALLOWED_GROUP_MGMT_CIPHERS:
                            byte[] allowedGroupMgmtCiphers = (byte[]) value;
                            configuration.allowedGroupManagementCiphers =
                                    BitSet.valueOf(allowedGroupMgmtCiphers);
                            break;
                        case XML_TAG_ALLOWED_SUITE_B_CIPHERS:
                            byte[] allowedSuiteBCiphers = (byte[]) value;
                            configuration.allowedSuiteBCiphers =
                                    BitSet.valueOf(allowedSuiteBCiphers);
                            break;
                        case XML_TAG_SHARED:
                            configuration.shared = (boolean) value;
                            break;
                        case XML_TAG_STATUS:
                            int status = (int) value;
                            // Any network which was CURRENT before reboot needs
                            // to be restored to ENABLED.
                            if (status == WifiConfiguration.Status.CURRENT) {
                                status = WifiConfiguration.Status.ENABLED;
                            }
                            configuration.status = status;
                            break;
                        case XML_TAG_FQDN:
                            configuration.FQDN = (String) value;
                            break;
                        case XML_TAG_PROVIDER_FRIENDLY_NAME:
                            configuration.providerFriendlyName = (String) value;
                            break;
                        case XML_TAG_LINKED_NETWORKS_LIST:
                            configuration.linkedConfigurations = (HashMap<String, Integer>) value;
                            break;
                        case XML_TAG_DEFAULT_GW_MAC_ADDRESS:
                            configuration.defaultGwMacAddress = (String) value;
                            break;
                        case XML_TAG_VALIDATED_INTERNET_ACCESS:
                            configuration.validatedInternetAccess = (boolean) value;
                            break;
                        case XML_TAG_NO_INTERNET_ACCESS_EXPECTED:
                            configuration.noInternetAccessExpected = (boolean) value;
                            break;
                        case XML_TAG_METERED_HINT:
                            configuration.meteredHint = (boolean) value;
                            break;
                        case XML_TAG_METERED_OVERRIDE:
                            configuration.meteredOverride = (int) value;
                            break;
                        case XML_TAG_USE_EXTERNAL_SCORES:
                            configuration.useExternalScores = (boolean) value;
                            break;
                        case XML_TAG_NUM_ASSOCIATION:
                            configuration.numAssociation = (int) value;
                            break;
                        case XML_TAG_CREATOR_UID:
                            configuration.creatorUid = (int) value;
                            break;
                        case XML_TAG_CREATOR_NAME:
                            configuration.creatorName = (String) value;
                            break;
                        case XML_TAG_LAST_UPDATE_UID:
                            configuration.lastUpdateUid = (int) value;
                            break;
                        case XML_TAG_LAST_UPDATE_NAME:
                            configuration.lastUpdateName = (String) value;
                            break;
                        case XML_TAG_LAST_CONNECT_UID:
                            configuration.lastConnectUid = (int) value;
                            break;
                        case XML_TAG_IS_LEGACY_PASSPOINT_CONFIG:
                            configuration.isLegacyPasspointConfig = (boolean) value;
                            break;
                        case XML_TAG_ROAMING_CONSORTIUM_OIS:
                            configuration.roamingConsortiumIds = (long[]) value;
                            break;
                        case XML_TAG_RANDOMIZED_MAC_ADDRESS:
                            configuration.setRandomizedMacAddress(
                                    MacAddress.fromString((String) value));
                            break;
                        case XML_TAG_DPP_CONNECTOR:
                            configuration.dppConnector = (String) value;
                            break;
                        case XML_TAG_DPP_NETACCESSKEY:
                            configuration.dppNetAccessKey = (String) value;
                            break;
                        case XML_TAG_DPP_NETACCESSKEY_EXPIRY:
                            configuration.dppNetAccessKeyExpiry = (int) value;
                            break;
                        case XML_TAG_DPP_CSIGN:
                            configuration.dppCsign = (String) value;
                            break;
                        case XML_TAG_MAC_RANDOMIZATION_SETTING:
                            configuration.macRandomizationSetting = (int) value;
                            macRandomizationSettingExists = true;
                            break;
                        case XML_TAG_CARRIER_ID:
                            configuration.carrierId = (int) value;
                            break;
                        case XML_TAG_IS_AUTO_JOIN:
                            configuration.allowAutojoin = (boolean) value;
                            break;
                        case XML_TAG_IS_TRUSTED:
                            configuration.trusted = (boolean) value;
                            break;
                        default:
                            Log.w(TAG, "Ignoring unknown value name found: " + valueName[0]);
                            break;
                    }
                } else {
                    String tagName = in.getName();
                    if (tagName == null) {
                        throw new XmlPullParserException("Unexpected null tag found");
                    }
                    switch (tagName) {
                        case XML_TAG_PRE_SHARED_KEY:
                            if (!shouldExpectEncryptedCredentials || encryptionUtil == null) {
                                throw new XmlPullParserException(
                                        "Encrypted preSharedKey section not expected");
                            }
                            EncryptedData encryptedData =
                                    EncryptedDataXmlUtil.parseFromXml(in, outerTagDepth + 1);
                            byte[] preSharedKeyBytes = encryptionUtil.decrypt(encryptedData);
                            if (preSharedKeyBytes == null) {
                                Log.wtf(TAG, "Decryption of preSharedKey failed");
                            } else {
                                configuration.preSharedKey = new String(preSharedKeyBytes);
                            }
                            break;
                        default:
                            Log.w(TAG, "Ignoring unknown tag found: " + tagName);
                            break;
                    }
                }
            }
            if (!macRandomizationSettingExists) {
                configuration.macRandomizationSetting = WifiConfiguration.RANDOMIZATION_NONE;
            }
            return Pair.create(configKeyInData, configuration);
        }
    }

    /**
     * Utility class to serialize and deseriaize {@link IpConfiguration} object to XML & vice versa.
     * This is used by both {@link com.android.server.wifi.WifiConfigStore} &
     * {@link com.android.server.wifi.WifiBackupRestore} modules.
     */
    public static class IpConfigurationXmlUtil {

        /**
         * List of XML tags corresponding to IpConfiguration object elements.
         */
        public static final String XML_TAG_IP_ASSIGNMENT = "IpAssignment";
        public static final String XML_TAG_LINK_ADDRESS = "LinkAddress";
        public static final String XML_TAG_LINK_PREFIX_LENGTH = "LinkPrefixLength";
        public static final String XML_TAG_GATEWAY_ADDRESS = "GatewayAddress";
        public static final String XML_TAG_DNS_SERVER_ADDRESSES = "DNSServers";
        public static final String XML_TAG_PROXY_SETTINGS = "ProxySettings";
        public static final String XML_TAG_PROXY_HOST = "ProxyHost";
        public static final String XML_TAG_PROXY_PORT = "ProxyPort";
        public static final String XML_TAG_PROXY_PAC_FILE = "ProxyPac";
        public static final String XML_TAG_PROXY_EXCLUSION_LIST = "ProxyExclusionList";

        private static List<String> parseProxyExclusionListString(
                @Nullable String exclusionListString) {
            if (exclusionListString == null) {
                return Collections.emptyList();
            } else {
                return Arrays.asList(exclusionListString.toLowerCase(Locale.ROOT).split(","));
            }
        }

        private static String generateProxyExclusionListString(@NonNull String[] exclusionList) {
            return TextUtils.join(",", exclusionList);
        }

        /**
         * Write the static IP configuration data elements to XML stream.
         */
        private static void writeStaticIpConfigurationToXml(
                XmlSerializer out, StaticIpConfiguration staticIpConfiguration)
                throws XmlPullParserException, IOException {
            if (staticIpConfiguration.getIpAddress() != null) {
                XmlUtil.writeNextValue(
                        out, XML_TAG_LINK_ADDRESS,
                        staticIpConfiguration.getIpAddress().getAddress().getHostAddress());
                XmlUtil.writeNextValue(
                        out, XML_TAG_LINK_PREFIX_LENGTH,
                        staticIpConfiguration.getIpAddress().getPrefixLength());
            } else {
                XmlUtil.writeNextValue(
                        out, XML_TAG_LINK_ADDRESS, null);
                XmlUtil.writeNextValue(
                        out, XML_TAG_LINK_PREFIX_LENGTH, null);
            }
            if (staticIpConfiguration.getGateway() != null) {
                XmlUtil.writeNextValue(
                        out, XML_TAG_GATEWAY_ADDRESS,
                        staticIpConfiguration.getGateway().getHostAddress());
            } else {
                XmlUtil.writeNextValue(
                        out, XML_TAG_GATEWAY_ADDRESS, null);

            }
            // Create a string array of DNS server addresses
            String[] dnsServers = new String[staticIpConfiguration.getDnsServers().size()];
            int dnsServerIdx = 0;
            for (InetAddress inetAddr : staticIpConfiguration.getDnsServers()) {
                dnsServers[dnsServerIdx++] = inetAddr.getHostAddress();
            }
            XmlUtil.writeNextValue(
                    out, XML_TAG_DNS_SERVER_ADDRESSES, dnsServers);
        }

        /**
         * Write the IP configuration data elements from the provided Configuration to the XML
         * stream.
         *
         * @param out             XmlSerializer instance pointing to the XML stream.
         * @param ipConfiguration IpConfiguration object to be serialized.
         */
        public static void writeToXml(XmlSerializer out, IpConfiguration ipConfiguration)
                throws XmlPullParserException, IOException {
            // Write IP assignment settings
            XmlUtil.writeNextValue(out, XML_TAG_IP_ASSIGNMENT,
                    ipConfiguration.getIpAssignment().toString());
            switch (ipConfiguration.getIpAssignment()) {
                case STATIC:
                    writeStaticIpConfigurationToXml(
                            out, ipConfiguration.getStaticIpConfiguration());
                    break;
                default:
                    Log.w(TAG, "Ignoring unknown ip assignment type: "
                            + ipConfiguration.getIpAssignment());
                    break;
            }

            // Write proxy settings
            XmlUtil.writeNextValue(
                    out, XML_TAG_PROXY_SETTINGS,
                    ipConfiguration.getProxySettings().toString());
            switch (ipConfiguration.getProxySettings()) {
                case STATIC:
                    XmlUtil.writeNextValue(
                            out, XML_TAG_PROXY_HOST,
                            ipConfiguration.getHttpProxy().getHost());
                    XmlUtil.writeNextValue(
                            out, XML_TAG_PROXY_PORT,
                            ipConfiguration.getHttpProxy().getPort());
                    XmlUtil.writeNextValue(
                            out, XML_TAG_PROXY_EXCLUSION_LIST,
                            generateProxyExclusionListString(
                                    ipConfiguration.getHttpProxy().getExclusionList()));
                    break;
                case PAC:
                    XmlUtil.writeNextValue(
                            out, XML_TAG_PROXY_PAC_FILE,
                            ipConfiguration.getHttpProxy().getPacFileUrl().toString());
                    break;
                default:
                    Log.w(TAG, "Ignoring unknown proxy settings type: "
                            + ipConfiguration.getProxySettings());
                    break;
            }
        }

        /**
         * Parse out the static IP configuration from the XML stream.
         */
        private static StaticIpConfiguration parseStaticIpConfigurationFromXml(XmlPullParser in)
                throws XmlPullParserException, IOException {
            StaticIpConfiguration.Builder builder = new StaticIpConfiguration.Builder();

            String linkAddressString =
                    (String) XmlUtil.readNextValueWithName(in, XML_TAG_LINK_ADDRESS);
            Integer linkPrefixLength =
                    (Integer) XmlUtil.readNextValueWithName(in, XML_TAG_LINK_PREFIX_LENGTH);
            if (linkAddressString != null && linkPrefixLength != null) {
                LinkAddress linkAddress = new LinkAddress(
                        InetAddresses.parseNumericAddress(linkAddressString),
                        linkPrefixLength);
                if (linkAddress.getAddress() instanceof Inet4Address) {
                    builder.setIpAddress(linkAddress);
                } else {
                    Log.w(TAG, "Non-IPv4 address: " + linkAddress);
                }
            }
            String gatewayAddressString =
                    (String) XmlUtil.readNextValueWithName(in, XML_TAG_GATEWAY_ADDRESS);
            if (gatewayAddressString != null) {
                InetAddress gateway =
                        InetAddresses.parseNumericAddress(gatewayAddressString);
                RouteInfo route = new RouteInfo(null, gateway, null, RouteInfo.RTN_UNICAST);
                if (route.isDefaultRoute()
                        && route.getDestination().getAddress() instanceof Inet4Address) {
                    builder.setGateway(gateway);
                } else {
                    Log.w(TAG, "Non-IPv4 default route: " + route);
                }
            }
            String[] dnsServerAddressesString =
                    (String[]) XmlUtil.readNextValueWithName(in, XML_TAG_DNS_SERVER_ADDRESSES);
            if (dnsServerAddressesString != null) {
                List<InetAddress> dnsServerAddresses = new ArrayList<>();
                for (String dnsServerAddressString : dnsServerAddressesString) {
                    InetAddress dnsServerAddress =
                            InetAddresses.parseNumericAddress(dnsServerAddressString);
                    dnsServerAddresses.add(dnsServerAddress);
                }
                builder.setDnsServers(dnsServerAddresses);
            }
            return builder.build();
        }

        /**
         * Parses the IP configuration data elements from the provided XML stream to an
         * IpConfiguration object.
         *
         * @param in            XmlPullParser instance pointing to the XML stream.
         * @param outerTagDepth depth of the outer tag in the XML document.
         * @return IpConfiguration object if parsing is successful, null otherwise.
         */
        public static IpConfiguration parseFromXml(XmlPullParser in, int outerTagDepth)
                throws XmlPullParserException, IOException {
            IpConfiguration ipConfiguration = new IpConfiguration();

            // Parse out the IP assignment info first.
            String ipAssignmentString =
                    (String) XmlUtil.readNextValueWithName(in, XML_TAG_IP_ASSIGNMENT);
            IpAssignment ipAssignment = IpAssignment.valueOf(ipAssignmentString);
            ipConfiguration.setIpAssignment(ipAssignment);
            switch (ipAssignment) {
                case STATIC:
                    ipConfiguration.setStaticIpConfiguration(parseStaticIpConfigurationFromXml(in));
                    break;
                case DHCP:
                case UNASSIGNED:
                    break;
                default:
                    Log.w(TAG, "Ignoring unknown ip assignment type: " + ipAssignment);
                    break;
            }

            // Parse out the proxy settings next.
            String proxySettingsString =
                    (String) XmlUtil.readNextValueWithName(in, XML_TAG_PROXY_SETTINGS);
            ProxySettings proxySettings = ProxySettings.valueOf(proxySettingsString);
            ipConfiguration.setProxySettings(proxySettings);
            switch (proxySettings) {
                case STATIC:
                    String proxyHost =
                            (String) XmlUtil.readNextValueWithName(in, XML_TAG_PROXY_HOST);
                    int proxyPort =
                            (int) XmlUtil.readNextValueWithName(in, XML_TAG_PROXY_PORT);
                    String proxyExclusionList =
                            (String) XmlUtil.readNextValueWithName(
                                    in, XML_TAG_PROXY_EXCLUSION_LIST);
                    ipConfiguration.setHttpProxy(
                            ProxyInfo.buildDirectProxy(
                                    proxyHost, proxyPort,
                                    parseProxyExclusionListString(proxyExclusionList)));
                    break;
                case PAC:
                    String proxyPacFile =
                            (String) XmlUtil.readNextValueWithName(in, XML_TAG_PROXY_PAC_FILE);
                    ipConfiguration.setHttpProxy(
                            ProxyInfo.buildPacProxy(Uri.parse(proxyPacFile)));
                    break;
                case NONE:
                case UNASSIGNED:
                    break;
                default:
                    Log.w(TAG, "Ignoring unknown proxy settings type: " + proxySettings);
                    break;
            }
            return ipConfiguration;
        }
    }

    /**
     * Utility class to serialize and deseriaize {@link NetworkSelectionStatus} object to XML &
     * vice versa. This is used by {@link com.android.server.wifi.WifiConfigStore} module.
     */
    public static class NetworkSelectionStatusXmlUtil {

        /**
         * List of XML tags corresponding to NetworkSelectionStatus object elements.
         */
        public static final String XML_TAG_SELECTION_STATUS = "SelectionStatus";
        public static final String XML_TAG_DISABLE_REASON = "DisableReason";
        public static final String XML_TAG_CONNECT_CHOICE = "ConnectChoice";
        public static final String XML_TAG_HAS_EVER_CONNECTED = "HasEverConnected";

        /**
         * Write the NetworkSelectionStatus data elements from the provided status to the XML
         * stream.
         *
         * @param out             XmlSerializer instance pointing to the XML stream.
         * @param selectionStatus NetworkSelectionStatus object to be serialized.
         */
        public static void writeToXml(XmlSerializer out, NetworkSelectionStatus selectionStatus)
                throws XmlPullParserException, IOException {
            XmlUtil.writeNextValue(
                    out, XML_TAG_SELECTION_STATUS, selectionStatus.getNetworkStatusString());
            XmlUtil.writeNextValue(
                    out, XML_TAG_DISABLE_REASON,
                    selectionStatus.getNetworkSelectionDisableReasonString());
            XmlUtil.writeNextValue(out, XML_TAG_CONNECT_CHOICE, selectionStatus.getConnectChoice());
            XmlUtil.writeNextValue(
                    out, XML_TAG_HAS_EVER_CONNECTED, selectionStatus.hasEverConnected());
        }

        /**
         * Parses the NetworkSelectionStatus data elements from the provided XML stream to a
         * NetworkSelectionStatus object.
         *
         * @param in            XmlPullParser instance pointing to the XML stream.
         * @param outerTagDepth depth of the outer tag in the XML document.
         * @return NetworkSelectionStatus object if parsing is successful, null otherwise.
         */
        public static NetworkSelectionStatus parseFromXml(XmlPullParser in, int outerTagDepth)
                throws XmlPullParserException, IOException {
            NetworkSelectionStatus selectionStatus = new NetworkSelectionStatus();
            String statusString = "";
            String disableReasonString = "";

            // Loop through and parse out all the elements from the stream within this section.
            while (!XmlUtil.isNextSectionEnd(in, outerTagDepth)) {
                String[] valueName = new String[1];
                Object value = XmlUtil.readCurrentValue(in, valueName);
                if (valueName[0] == null) {
                    throw new XmlPullParserException("Missing value name");
                }
                switch (valueName[0]) {
                    case XML_TAG_SELECTION_STATUS:
                        statusString = (String) value;
                        break;
                    case XML_TAG_DISABLE_REASON:
                        disableReasonString = (String) value;
                        break;
                    case XML_TAG_CONNECT_CHOICE:
                        selectionStatus.setConnectChoice((String) value);
                        break;
                    case XML_TAG_HAS_EVER_CONNECTED:
                        selectionStatus.setHasEverConnected((boolean) value);
                        break;
                    default:
                        Log.w(TAG, "Ignoring unknown value name found: " + valueName[0]);
                        break;
                }
            }
            // Now figure out the network selection status codes from |selectionStatusString| &
            // |disableReasonString|.
            int status =
                    Arrays.asList(NetworkSelectionStatus.QUALITY_NETWORK_SELECTION_STATUS)
                            .indexOf(statusString);
            int disableReason =
                    NetworkSelectionStatus.getDisableReasonByString(disableReasonString);

            // If either of the above codes are invalid or if the network was temporarily disabled
            // (blacklisted), restore the status as enabled. We don't want to persist blacklists
            // across reboots.
            if (status == -1 || disableReason == -1 ||
                    status == NetworkSelectionStatus.NETWORK_SELECTION_TEMPORARY_DISABLED) {
                status = NetworkSelectionStatus.NETWORK_SELECTION_ENABLED;
                disableReason = NetworkSelectionStatus.DISABLED_NONE;
            }
            selectionStatus.setNetworkSelectionStatus(status);
            selectionStatus.setNetworkSelectionDisableReason(disableReason);
            return selectionStatus;
        }
    }

    /**
     * Utility class to serialize and deseriaize {@link WifiEnterpriseConfig} object to XML &
     * vice versa. This is used by {@link com.android.server.wifi.WifiConfigStore} module.
     */
    public static class WifiEnterpriseConfigXmlUtil {

        /**
         * List of XML tags corresponding to WifiEnterpriseConfig object elements.
         */
        public static final String XML_TAG_IDENTITY = "Identity";
        public static final String XML_TAG_ANON_IDENTITY = "AnonIdentity";
        public static final String XML_TAG_PASSWORD = "Password";
        public static final String XML_TAG_CLIENT_CERT = "ClientCert";
        public static final String XML_TAG_CA_CERT = "CaCert";
        public static final String XML_TAG_SUBJECT_MATCH = "SubjectMatch";
        public static final String XML_TAG_ENGINE = "Engine";
        public static final String XML_TAG_ENGINE_ID = "EngineId";
        public static final String XML_TAG_PRIVATE_KEY_ID = "PrivateKeyId";
        public static final String XML_TAG_ALT_SUBJECT_MATCH = "AltSubjectMatch";
        public static final String XML_TAG_DOM_SUFFIX_MATCH = "DomSuffixMatch";
        public static final String XML_TAG_CA_PATH = "CaPath";
        public static final String XML_TAG_EAP_METHOD = "EapMethod";
        public static final String XML_TAG_PHASE2_METHOD = "Phase2Method";
        public static final String XML_TAG_PLMN = "PLMN";
        public static final String XML_TAG_REALM = "Realm";
        public static final String XML_TAG_OCSP = "Ocsp";
        public static final String XML_TAG_WAPI_CERT_SUITE = "WapiCertSuite";
        public static final String XML_TAG_SIMNUM = "SimNum";

        /**
         * Write password key to the XML stream.
         *
         * If encryptionUtil is null or if encryption fails for some reason, the password is stored
         * in plaintext, else the encrypted psk is stored.
         */
        private static void writePasswordToXml(
                XmlSerializer out, String password,
                @Nullable WifiConfigStoreEncryptionUtil encryptionUtil)
                throws XmlPullParserException, IOException {
            EncryptedData encryptedData = null;
            if (encryptionUtil != null) {
                if (password != null) {
                    encryptedData = encryptionUtil.encrypt(password.getBytes());
                    if (encryptedData == null) {
                        // We silently fail encryption failures!
                        Log.wtf(TAG, "Encryption of password failed");
                    }
                }
            }
            if (encryptedData != null) {
                XmlUtil.writeNextSectionStart(out, XML_TAG_PASSWORD);
                EncryptedDataXmlUtil.writeToXml(out, encryptedData);
                XmlUtil.writeNextSectionEnd(out, XML_TAG_PASSWORD);
            } else {
                XmlUtil.writeNextValue(out, XML_TAG_PASSWORD, password);
            }
        }

        /**
         * Write the WifiEnterpriseConfig data elements from the provided config to the XML
         * stream.
         *
         * @param out XmlSerializer instance pointing to the XML stream.
         * @param enterpriseConfig WifiEnterpriseConfig object to be serialized.
         * @param encryptionUtil Instance of {@link EncryptedDataXmlUtil}.
         */
        public static void writeToXml(XmlSerializer out, WifiEnterpriseConfig enterpriseConfig,
                @Nullable WifiConfigStoreEncryptionUtil encryptionUtil)
                throws XmlPullParserException, IOException {
            XmlUtil.writeNextValue(out, XML_TAG_IDENTITY,
                    enterpriseConfig.getFieldValue(WifiEnterpriseConfig.IDENTITY_KEY));
            XmlUtil.writeNextValue(out, XML_TAG_ANON_IDENTITY,
                    enterpriseConfig.getFieldValue(WifiEnterpriseConfig.ANON_IDENTITY_KEY));
            writePasswordToXml(
                    out, enterpriseConfig.getFieldValue(WifiEnterpriseConfig.PASSWORD_KEY),
                    encryptionUtil);
            XmlUtil.writeNextValue(out, XML_TAG_CLIENT_CERT,
                    enterpriseConfig.getFieldValue(WifiEnterpriseConfig.CLIENT_CERT_KEY));
            XmlUtil.writeNextValue(out, XML_TAG_CA_CERT,
                    enterpriseConfig.getFieldValue(WifiEnterpriseConfig.CA_CERT_KEY));
            XmlUtil.writeNextValue(out, XML_TAG_SUBJECT_MATCH,
                    enterpriseConfig.getFieldValue(WifiEnterpriseConfig.SUBJECT_MATCH_KEY));
            XmlUtil.writeNextValue(out, XML_TAG_ENGINE,
                    enterpriseConfig.getFieldValue(WifiEnterpriseConfig.ENGINE_KEY));
            XmlUtil.writeNextValue(out, XML_TAG_ENGINE_ID,
                    enterpriseConfig.getFieldValue(WifiEnterpriseConfig.ENGINE_ID_KEY));
            XmlUtil.writeNextValue(out, XML_TAG_PRIVATE_KEY_ID,
                    enterpriseConfig.getFieldValue(WifiEnterpriseConfig.PRIVATE_KEY_ID_KEY));
            XmlUtil.writeNextValue(out, XML_TAG_ALT_SUBJECT_MATCH,
                    enterpriseConfig.getFieldValue(WifiEnterpriseConfig.ALTSUBJECT_MATCH_KEY));
            XmlUtil.writeNextValue(out, XML_TAG_DOM_SUFFIX_MATCH,
                    enterpriseConfig.getFieldValue(WifiEnterpriseConfig.DOM_SUFFIX_MATCH_KEY));
            XmlUtil.writeNextValue(out, XML_TAG_CA_PATH,
                    enterpriseConfig.getFieldValue(WifiEnterpriseConfig.CA_PATH_KEY));
            XmlUtil.writeNextValue(out, XML_TAG_EAP_METHOD, enterpriseConfig.getEapMethod());
            XmlUtil.writeNextValue(out, XML_TAG_PHASE2_METHOD, enterpriseConfig.getPhase2Method());
            XmlUtil.writeNextValue(out, XML_TAG_PLMN, enterpriseConfig.getPlmn());
            XmlUtil.writeNextValue(out, XML_TAG_REALM, enterpriseConfig.getRealm());
            XmlUtil.writeNextValue(out, XML_TAG_OCSP, enterpriseConfig.getOcsp());
            XmlUtil.writeNextValue(out,
                    XML_TAG_WAPI_CERT_SUITE, enterpriseConfig.getWapiCertSuite());
            XmlUtil.writeNextValue(out, XML_TAG_SIMNUM, enterpriseConfig.getSimNum());
        }

        /**
         * Parses the data elements from the provided XML stream to a WifiEnterpriseConfig object.
         *
         * @param in XmlPullParser instance pointing to the XML stream.
         * @param outerTagDepth depth of the outer tag in the XML document.
         * @param shouldExpectEncryptedCredentials Whether to expect encrypted credentials or not.
         * @param encryptionUtil Instance of {@link EncryptedDataXmlUtil}.
         * @return WifiEnterpriseConfig object if parsing is successful, null otherwise.
         */
        public static WifiEnterpriseConfig parseFromXml(XmlPullParser in, int outerTagDepth,
                boolean shouldExpectEncryptedCredentials,
                @Nullable WifiConfigStoreEncryptionUtil encryptionUtil)
                throws XmlPullParserException, IOException {
            WifiEnterpriseConfig enterpriseConfig = new WifiEnterpriseConfig();

            // Loop through and parse out all the elements from the stream within this section.
            while (XmlUtilHelper.nextElementWithin(in, outerTagDepth)) {
                if (in.getAttributeValue(null, "name") != null) {
                    // Value elements.
                    String[] valueName = new String[1];
                    Object value = XmlUtil.readCurrentValue(in, valueName);
                    if (valueName[0] == null) {
                        throw new XmlPullParserException("Missing value name");
                    }
                    switch (valueName[0]) {
                        case XML_TAG_IDENTITY:
                            enterpriseConfig.setFieldValue(
                                    WifiEnterpriseConfig.IDENTITY_KEY, (String) value);
                            break;
                        case XML_TAG_ANON_IDENTITY:
                            enterpriseConfig.setFieldValue(
                                    WifiEnterpriseConfig.ANON_IDENTITY_KEY, (String) value);
                            break;
                        case XML_TAG_PASSWORD:
                            enterpriseConfig.setFieldValue(
                                    WifiEnterpriseConfig.PASSWORD_KEY, (String) value);
                            if (shouldExpectEncryptedCredentials
                                    && !TextUtils.isEmpty(enterpriseConfig.getFieldValue(
                                            WifiEnterpriseConfig.PASSWORD_KEY))) {
                                // Indicates that encryption of password failed when it was last
                                // written.
                                Log.e(TAG, "password value not expected");
                            }
                            break;
                        case XML_TAG_CLIENT_CERT:
                            enterpriseConfig.setFieldValue(
                                    WifiEnterpriseConfig.CLIENT_CERT_KEY, (String) value);
                            break;
                        case XML_TAG_CA_CERT:
                            enterpriseConfig.setFieldValue(
                                    WifiEnterpriseConfig.CA_CERT_KEY, (String) value);
                            break;
                        case XML_TAG_SUBJECT_MATCH:
                            enterpriseConfig.setFieldValue(
                                    WifiEnterpriseConfig.SUBJECT_MATCH_KEY, (String) value);
                            break;
                        case XML_TAG_ENGINE:
                            enterpriseConfig.setFieldValue(
                                    WifiEnterpriseConfig.ENGINE_KEY, (String) value);
                            break;
                        case XML_TAG_ENGINE_ID:
                            enterpriseConfig.setFieldValue(
                                    WifiEnterpriseConfig.ENGINE_ID_KEY, (String) value);
                            break;
                        case XML_TAG_PRIVATE_KEY_ID:
                            enterpriseConfig.setFieldValue(
                                    WifiEnterpriseConfig.PRIVATE_KEY_ID_KEY, (String) value);
                            break;
                        case XML_TAG_ALT_SUBJECT_MATCH:
                            enterpriseConfig.setFieldValue(
                                    WifiEnterpriseConfig.ALTSUBJECT_MATCH_KEY, (String) value);
                            break;
                        case XML_TAG_DOM_SUFFIX_MATCH:
                            enterpriseConfig.setFieldValue(
                                    WifiEnterpriseConfig.DOM_SUFFIX_MATCH_KEY, (String) value);
                            break;
                        case XML_TAG_CA_PATH:
                            enterpriseConfig.setFieldValue(
                                    WifiEnterpriseConfig.CA_PATH_KEY, (String) value);
                            break;
                        case XML_TAG_OCSP:
                            enterpriseConfig.setOcsp((int) value);
                            break;
                        case XML_TAG_EAP_METHOD:
                            enterpriseConfig.setEapMethod((int) value);
                            break;
                        case XML_TAG_PHASE2_METHOD:
                            enterpriseConfig.setPhase2Method((int) value);
                            break;
                        case XML_TAG_PLMN:
                            enterpriseConfig.setPlmn((String) value);
                            break;
                        case XML_TAG_REALM:
                            enterpriseConfig.setRealm((String) value);
                            break;
                        case XML_TAG_WAPI_CERT_SUITE:
                            enterpriseConfig.setWapiCertSuite((String) value);
                            break;
                        case XML_TAG_SIMNUM:
                            int sim_num;
                            try {
                                sim_num = Integer.parseInt((String) value);
                            } catch (NumberFormatException e) {
                                sim_num = -1;
                            }
                            if (sim_num > 0) {
                                enterpriseConfig.setSimNum(sim_num);
                            }
                            break;
                        default:
                            Log.w(TAG, "Ignoring unknown value name found: " + valueName[0]);
                            break;
                    }
                } else {
                    String tagName = in.getName();
                    if (tagName == null) {
                        throw new XmlPullParserException("Unexpected null tag found");
                    }
                    switch (tagName) {
                        case XML_TAG_PASSWORD:
                            if (!shouldExpectEncryptedCredentials || encryptionUtil == null) {
                                throw new XmlPullParserException(
                                        "encrypted password section not expected");
                            }
                            EncryptedData encryptedData =
                                    EncryptedDataXmlUtil.parseFromXml(in, outerTagDepth + 1);
                            byte[] passwordBytes = encryptionUtil.decrypt(encryptedData);
                            if (passwordBytes == null) {
                                Log.wtf(TAG, "Decryption of password failed");
                            } else {
                                enterpriseConfig.setFieldValue(
                                        WifiEnterpriseConfig.PASSWORD_KEY,
                                        new String(passwordBytes));
                            }
                            break;
                        default:
                            Log.w(TAG, "Ignoring unknown tag name found: " + tagName);
                            break;
                    }
                }
            }
            return enterpriseConfig;
        }
    }

    /**
     * Utility class to serialize and deseriaize {@link EncryptedData} object to XML &
     * vice versa. This is used by {@link com.android.server.wifi.WifiConfigStore} module.
     */
    public static class EncryptedDataXmlUtil {
        /**
         * List of XML tags corresponding to EncryptedData object elements.
         */
        private static final String XML_TAG_ENCRYPTED_DATA = "EncryptedData";
        private static final String XML_TAG_IV = "IV";

        /**
         * Write the NetworkSelectionStatus data elements from the provided status to the XML
         * stream.
         *
         * @param out           XmlSerializer instance pointing to the XML stream.
         * @param encryptedData EncryptedData object to be serialized.
         */
        public static void writeToXml(XmlSerializer out, EncryptedData encryptedData)
                throws XmlPullParserException, IOException {
            XmlUtil.writeNextValue(
                    out, XML_TAG_ENCRYPTED_DATA, encryptedData.getEncryptedData());
            XmlUtil.writeNextValue(out, XML_TAG_IV, encryptedData.getIv());
        }

        /**
         * Parses the EncryptedData data elements from the provided XML stream to a
         * EncryptedData object.
         *
         * @param in            XmlPullParser instance pointing to the XML stream.
         * @param outerTagDepth depth of the outer tag in the XML document.
         * @return EncryptedData object if parsing is successful, null otherwise.
         */
        public static EncryptedData parseFromXml(XmlPullParser in, int outerTagDepth)
                throws XmlPullParserException, IOException {
            byte[] encryptedData = null;
            byte[] iv = null;

            // Loop through and parse out all the elements from the stream within this section.
            while (!XmlUtil.isNextSectionEnd(in, outerTagDepth)) {
                String[] valueName = new String[1];
                Object value = XmlUtil.readCurrentValue(in, valueName);
                if (valueName[0] == null) {
                    throw new XmlPullParserException("Missing value name");
                }
                switch (valueName[0]) {
                    case XML_TAG_ENCRYPTED_DATA:
                        encryptedData = (byte[]) value;
                        break;
                    case XML_TAG_IV:
                        iv = (byte[]) value;
                        break;
                    default:
                        Log.e(TAG, "Unknown value name found: " + valueName[0]);
                        break;
                }
            }
            return new EncryptedData(encryptedData, iv);
        }
    }

    public static boolean nextElementWithin(XmlPullParser parser, int outerDepth)
            throws IOException, XmlPullParserException {
        return XmlUtilHelper.nextElementWithin(parser, outerDepth);
    }

    /**
     * Utility class to serialize and deseriaize {@link SoftApConfiguration} object to XML
     * & vice versa. This is used by both {@link com.android.server.wifi.SoftApStore}  modules.
     */
    public static class SoftApConfigurationXmlUtil {
        /**
         * List of XML tags corresponding to SoftApConfiguration object elements.
         */
        public static final String XML_TAG_CLIENT_MACADDRESS = "ClientMacAddress";

        /**
         * Parses the client list from the provided XML stream to a ArrayList object.
         *
         * @param in            XmlPullParser instance pointing to the XML stream.
         * @param outerTagDepth depth of the outer tag in the XML document.
         * @return ArrayList object if parsing is successful, null otherwise.
         */
        public static List<MacAddress> parseClientListFromXml(XmlPullParser in,
                int outerTagDepth) throws XmlPullParserException, IOException,
                IllegalArgumentException {
            List<MacAddress> clientList = new ArrayList<>();
            // Loop through and parse out all the elements from the stream within this section.
            while (!XmlUtil.isNextSectionEnd(in, outerTagDepth)) {
                String[] valueName = new String[1];
                Object value = XmlUtil.readCurrentValue(in, valueName);
                if (valueName[0] == null) {
                    throw new XmlPullParserException("Missing value name");
                }
                switch (valueName[0]) {
                    case XML_TAG_CLIENT_MACADDRESS:
                        MacAddress client = MacAddress.fromString((String) value);
                        clientList.add(client);
                        break;
                    default:
                        Log.e(TAG, "Unknown value name found: " + valueName[0]);
                        break;
                }
            }
            return clientList;
        }

        /**
         * Write the SoftApConfiguration client control list data elements
         * from the provided list to the XML stream.
         *
         * @param out           XmlSerializer instance pointing to the XML stream.
         * @param clientList Client list object to be serialized.
         */
        public static void writeClientListToXml(XmlSerializer out, List<MacAddress> clientList)
                throws XmlPullParserException, IOException {
            for (MacAddress mac: clientList) {
                XmlUtil.writeNextValue(out, XML_TAG_CLIENT_MACADDRESS, mac.toString());
            }
        }
    }
}
<|MERGE_RESOLUTION|>--- conflicted
+++ resolved
@@ -354,16 +354,13 @@
         public static final String XML_TAG_MAC_RANDOMIZATION_SETTING = "MacRandomizationSetting";
         public static final String XML_TAG_CARRIER_ID = "CarrierId";
         public static final String XML_TAG_IS_AUTO_JOIN = "AutoJoinEnabled";
-<<<<<<< HEAD
+        public static final String XML_TAG_IS_TRUSTED = "Trusted";
         public static final String XML_TAG_SHARE_THIS_AP = "ShareThisAp";
 
         public static final String XML_TAG_DPP_CONNECTOR = "DppConnector";
         public static final String XML_TAG_DPP_NETACCESSKEY = "DppNetAccessKey";
         public static final String XML_TAG_DPP_NETACCESSKEY_EXPIRY = "DppNetAccessKeyExpiry";
         public static final String XML_TAG_DPP_CSIGN = "DppCsign";
-=======
-        public static final String XML_TAG_IS_TRUSTED = "Trusted";
->>>>>>> 58811717
 
         /**
          * Write WepKeys to the XML stream.
