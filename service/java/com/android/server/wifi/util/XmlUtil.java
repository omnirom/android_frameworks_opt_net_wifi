--- conflicted
+++ resolved
@@ -354,16 +354,13 @@
         public static final String XML_TAG_MAC_RANDOMIZATION_SETTING = "MacRandomizationSetting";
         public static final String XML_TAG_SAE_PASSWORD_ID_KEY = "SaePasswordId";
         public static final String XML_TAG_CARRIER_ID = "CarrierId";
-<<<<<<< HEAD
+        public static final String XML_TAG_IS_AUTO_JOIN = "AutoJoinEnabled";
         public static final String XML_TAG_SHARE_THIS_AP = "ShareThisAp";
 
         public static final String XML_TAG_DPP_CONNECTOR = "DppConnector";
         public static final String XML_TAG_DPP_NETACCESSKEY = "DppNetAccessKey";
         public static final String XML_TAG_DPP_NETACCESSKEY_EXPIRY = "DppNetAccessKeyExpiry";
         public static final String XML_TAG_DPP_CSIGN = "DppCsign";
-=======
-        public static final String XML_TAG_IS_AUTO_JOIN = "AutoJoinEnabled";
->>>>>>> 21e9c9bb
 
         /**
          * Write WepKeys to the XML stream.
