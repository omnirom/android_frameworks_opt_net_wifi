/*
 * Copyright (C) 2016 The Android Open Source Project
 *
 * Licensed under the Apache License, Version 2.0 (the "License");
 * you may not use this file except in compliance with the License.
 * You may obtain a copy of the License at
 *
 *      http://www.apache.org/licenses/LICENSE-2.0
 *
 * Unless required by applicable law or agreed to in writing, software
 * distributed under the License is distributed on an "AS IS" BASIS,
 * WITHOUT WARRANTIES OR CONDITIONS OF ANY KIND, either express or implied.
 * See the License for the specific language governing permissions and
 * limitations under the License.
 */

package com.android.server.wifi;

import android.annotation.NonNull;
import android.content.BroadcastReceiver;
import android.content.Context;
import android.content.Intent;
import android.content.IntentFilter;
import android.location.LocationManager;
import android.net.wifi.WifiManager;
import android.os.BatteryStats;
import android.os.Handler;
import android.os.Looper;
import android.os.Message;
import android.os.RemoteException;
import android.util.ArraySet;
import android.util.Log;

import com.android.internal.R;
import com.android.internal.annotations.VisibleForTesting;
import com.android.internal.app.IBatteryStats;
import com.android.internal.util.IState;
import com.android.internal.util.Preconditions;
import com.android.internal.util.Protocol;
import com.android.internal.util.State;
import com.android.internal.util.StateMachine;
import com.android.server.wifi.util.WifiPermissionsUtil;

import java.io.FileDescriptor;
import java.io.PrintWriter;
import java.util.Collection;

/**
 * This class provides the implementation for different WiFi operating modes.
 */
public class ActiveModeWarden {
    private static final String TAG = "WifiActiveModeWarden";
    private static final String STATE_MACHINE_EXITED_STATE_NAME = "STATE_MACHINE_EXITED";

    // Holder for active mode managers
    private final ArraySet<ActiveModeManager> mActiveModeManagers;
    // DefaultModeManager used to service API calls when there are not active mode managers.
    private final DefaultModeManager mDefaultModeManager;

    private final WifiInjector mWifiInjector;
    private final Looper mLooper;
    private final Handler mHandler;
    private final Context mContext;
    private final ClientModeImpl mClientModeImpl;
    private final WifiSettingsStore mSettingsStore;
    private final FrameworkFacade mFacade;
    private final WifiPermissionsUtil mWifiPermissionsUtil;
    private final IBatteryStats mBatteryStats;
    private final ScanRequestProxy mScanRequestProxy;
    private final WifiController mWifiController;

    private WifiManager.SoftApCallback mSoftApCallback;
    private WifiManager.SoftApCallback mLohsCallback;

    /**
     * Called from WifiServiceImpl to register a callback for notifications from SoftApManager
     */
    public void registerSoftApCallback(@NonNull WifiManager.SoftApCallback callback) {
        mSoftApCallback = callback;
    }

    /**
     * Called from WifiServiceImpl to register a callback for notifications from SoftApManager
     * for local-only hotspot.
     */
    public void registerLohsCallback(@NonNull WifiManager.SoftApCallback callback) {
        mLohsCallback = callback;
    }

    ActiveModeWarden(WifiInjector wifiInjector,
                     Looper looper,
                     WifiNative wifiNative,
                     DefaultModeManager defaultModeManager,
                     IBatteryStats batteryStats,
                     BaseWifiDiagnostics wifiDiagnostics,
                     Context context,
                     ClientModeImpl clientModeImpl,
                     WifiSettingsStore settingsStore,
                     FrameworkFacade facade,
                     WifiPermissionsUtil wifiPermissionsUtil) {
        mWifiInjector = wifiInjector;
        mLooper = looper;
        mHandler = new Handler(looper);
        mContext = context;
        mClientModeImpl = clientModeImpl;
        mSettingsStore = settingsStore;
        mFacade = facade;
        mWifiPermissionsUtil = wifiPermissionsUtil;
        mActiveModeManagers = new ArraySet<>();
        mDefaultModeManager = defaultModeManager;
        mBatteryStats = batteryStats;
        mScanRequestProxy = wifiInjector.getScanRequestProxy();
        mWifiController = new WifiController();

        wifiNative.registerStatusListener(isReady -> {
            if (!isReady) {
                mHandler.post(() -> {
                    Log.e(TAG, "One of the native daemons died. Triggering recovery");
                    wifiDiagnostics.captureBugReportData(
                            WifiDiagnostics.REPORT_REASON_WIFINATIVE_FAILURE);

                    // immediately trigger SelfRecovery if we receive a notice about an
                    // underlying daemon failure
                    // Note: SelfRecovery has a circular dependency with ActiveModeWarden and is
                    // instantiated after ActiveModeWarden, so use WifiInjector to get the instance
                    // instead of directly passing in SelfRecovery in the constructor.
                    mWifiInjector.getSelfRecovery().trigger(SelfRecovery.REASON_WIFINATIVE_FAILURE);
                });
            }
        });
    }

    /** Begin listening to broadcasts and start the internal state machine. */
    public void start() {
        mWifiController.start();
    }

    /** Disable Wifi for recovery purposes. */
    public void recoveryDisableWifi() {
        mWifiController.sendMessage(WifiController.CMD_RECOVERY_DISABLE_WIFI);
    }

    /**
     * Restart Wifi for recovery purposes.
     * @param reason One of {@link SelfRecovery.RecoveryReason}
     */
    public void recoveryRestartWifi(@SelfRecovery.RecoveryReason int reason) {
        mWifiController.sendMessage(WifiController.CMD_RECOVERY_RESTART_WIFI, reason);
    }

    /** Wifi has been toggled. */
    public void wifiToggled() {
        mWifiController.sendMessage(WifiController.CMD_WIFI_TOGGLED);
    }

    /** Airplane Mode has been toggled. */
    public void airplaneModeToggled() {
        mWifiController.sendMessage(WifiController.CMD_AIRPLANE_TOGGLED);
    }

    /** Starts SoftAp. */
    public void startSoftAp(SoftApModeConfiguration softApConfig) {
        mWifiController.sendMessage(WifiController.CMD_SET_AP, 1, 0, softApConfig);
    }

    /** Stop SoftAp. */
    public void stopSoftAp(int mode) {
        mWifiController.sendMessage(WifiController.CMD_SET_AP, 0, mode);
    }

    /** Emergency Callback Mode has changed. */
    public void emergencyCallbackModeChanged(boolean isInEmergencyCallbackMode) {
        mWifiController.sendMessage(
                WifiController.CMD_EMERGENCY_MODE_CHANGED, isInEmergencyCallbackMode ? 1 : 0);
    }

    /** Emergency Call state has changed. */
    public void emergencyCallStateChanged(boolean isInEmergencyCall) {
        mWifiController.sendMessage(
                WifiController.CMD_EMERGENCY_CALL_STATE_CHANGED, isInEmergencyCall ? 1 : 0);
    }

    /** Scan always mode has changed. */
    public void scanAlwaysModeChanged() {
        mWifiController.sendMessage(WifiController.CMD_SCAN_ALWAYS_MODE_CHANGED);
    }

    /** When SoftAp has stopped. */
    public void softApStopped() {
        mWifiController.sendMessage(ActiveModeWarden.WifiController.CMD_AP_STOPPED);
    }

    /**
     * Method to enable soft ap for wifi hotspot.
     *
     * The supplied SoftApModeConfiguration includes the target softap WifiConfiguration (or null if
     * the persisted config is to be used) and the target operating mode (ex,
     * {@link WifiManager#IFACE_IP_MODE_TETHERED} {@link WifiManager#IFACE_IP_MODE_LOCAL_ONLY}).
     *
     * @param softApConfig SoftApModeConfiguration for the hostapd softap
     */
    private void enterSoftAPMode(@NonNull SoftApModeConfiguration softApConfig) {
        mHandler.post(() -> {
            Log.d(TAG, "Starting SoftApModeManager config = "
                    + softApConfig.getWifiConfiguration());

            SoftApCallbackImpl callback = new SoftApCallbackImpl(softApConfig.getTargetMode());
            ActiveModeManager manager = mWifiInjector.makeSoftApManager(callback, softApConfig);
            callback.setActiveModeManager(manager);
            manager.start();
            mActiveModeManagers.add(manager);
            updateBatteryStatsWifiState(true);
        });
    }

    /**
     * Method to stop soft ap for wifi hotspot.
     *
     * This method will stop any active softAp mode managers.
     *
     * @param mode the operating mode of APs to bring down (ex,
     *             {@link WifiManager#IFACE_IP_MODE_TETHERED} or
     *             {@link WifiManager#IFACE_IP_MODE_LOCAL_ONLY}).
     *             Use {@link WifiManager#IFACE_IP_MODE_UNSPECIFIED} to stop all APs.
     */
    private void stopSoftAPMode(int mode) {
        mHandler.post(() -> {
            for (ActiveModeManager manager : mActiveModeManagers) {
                if (!(manager instanceof SoftApManager)) continue;
                SoftApManager softApManager = (SoftApManager) manager;

                if (mode != WifiManager.IFACE_IP_MODE_UNSPECIFIED
                        && mode != softApManager.getIpMode()) {
                    continue;
                }
                softApManager.stop();
            }
            updateBatteryStatsWifiState(false);
        });
    }

    /**
     * Method to stop all active modes, for example, when toggling airplane mode.
     */
    private void shutdownWifi() {
        mHandler.post(() -> {
            for (ActiveModeManager manager : mActiveModeManagers) {
                manager.stop();
            }
            updateBatteryStatsWifiState(false);
        });
    }

    /**
     * Dump current state for active mode managers.
     *
     * Must be called from the main Wifi thread.
     */
    public void dump(FileDescriptor fd, PrintWriter pw, String[] args) {
        pw.println("Dump of " + TAG);
        pw.println("Current wifi mode: " + getCurrentMode());
        pw.println("NumActiveModeManagers: " + mActiveModeManagers.size());
        for (ActiveModeManager manager : mActiveModeManagers) {
            manager.dump(fd, pw, args);
        }
        mWifiController.dump(fd, pw, args);
    }

    @VisibleForTesting
    String getCurrentMode() {
        IState state = mWifiController.getCurrentState();
        return state == null ? STATE_MACHINE_EXITED_STATE_NAME : state.getName();
    }

    @VisibleForTesting
    Collection<ActiveModeManager> getActiveModeManagers() {
        return new ArraySet<>(mActiveModeManagers);
    }

    @VisibleForTesting
    boolean isInEmergencyMode() {
        IState state = mWifiController.getCurrentState();
        return ((WifiController.BaseState) state).isInEmergencyMode();
    }

    /**
     *  Helper class to wrap the ActiveModeManager callback objects.
     */
    private static class ModeCallback {
        private ActiveModeManager mActiveManager;

        void setActiveModeManager(ActiveModeManager manager) {
            mActiveManager = manager;
        }

        ActiveModeManager getActiveModeManager() {
            return mActiveManager;
        }
    }

    private class SoftApCallbackImpl extends ModeCallback implements WifiManager.SoftApCallback {
        private final int mMode;

        SoftApCallbackImpl(int mode) {
            Preconditions.checkArgument(mode == WifiManager.IFACE_IP_MODE_TETHERED
                    || mode == WifiManager.IFACE_IP_MODE_LOCAL_ONLY);
            mMode = mode;
        }

        @Override
        public void onStateChanged(int state, int reason) {
            if (state == WifiManager.WIFI_AP_STATE_DISABLED) {
                mActiveModeManagers.remove(getActiveModeManager());
                updateBatteryStatsWifiState(false);
            } else if (state == WifiManager.WIFI_AP_STATE_FAILED) {
                mActiveModeManagers.remove(getActiveModeManager());
                updateBatteryStatsWifiState(false);
            }
            switch (mMode) {
                case WifiManager.IFACE_IP_MODE_TETHERED:
                    if (mSoftApCallback != null) mSoftApCallback.onStateChanged(state, reason);
                    break;
                case WifiManager.IFACE_IP_MODE_LOCAL_ONLY:
                    if (mLohsCallback != null) mLohsCallback.onStateChanged(state, reason);
                    break;
            }
        }

        @Override
        public void onNumClientsChanged(int numClients) {
            switch (mMode) {
                case WifiManager.IFACE_IP_MODE_TETHERED:
                    if (mSoftApCallback != null) mSoftApCallback.onNumClientsChanged(numClients);
                    break;
                case WifiManager.IFACE_IP_MODE_LOCAL_ONLY:
                    if (mLohsCallback != null) mLohsCallback.onNumClientsChanged(numClients);
                    break;
            }
        }
    }

    /**
     *  Helper method to report wifi state as on/off (doesn't matter which mode).
     *
     *  @param enabled boolean indicating that some mode has been turned on or off
     */
    private void updateBatteryStatsWifiState(boolean enabled) {
        try {
            if (enabled) {
                if (mActiveModeManagers.size() == 1) {
                    // only report wifi on if we haven't already
                    mBatteryStats.noteWifiOn();
                }
            } else {
                if (mActiveModeManagers.size() == 0) {
                    // only report if we don't have any active modes
                    mBatteryStats.noteWifiOff();
                }
            }
        } catch (RemoteException e) {
            Log.e(TAG, "Failed to note battery stats in wifi");
        }
    }

    private void updateBatteryStatsScanModeActive() {
        try {
            mBatteryStats.noteWifiState(BatteryStats.WIFI_STATE_OFF_SCANNING, null);
        } catch (RemoteException e) {
            Log.e(TAG, "Failed to note battery stats in wifi");
        }
    }

    /**
     * WifiController is the class used to manage wifi state for various operating
     * modes (normal, airplane, wifi hotspot, etc.).
     */
    private class WifiController extends StateMachine {
        private static final String TAG = "WifiController";

        // Maximum limit to use for timeout delay if the value from overlay setting is too large.
        private static final int MAX_RECOVERY_TIMEOUT_DELAY_MS = 4000;

        private final int mRecoveryDelayMillis;

        private static final int BASE = Protocol.BASE_WIFI_CONTROLLER;

        static final int CMD_EMERGENCY_MODE_CHANGED                 = BASE + 1;
        static final int CMD_SCAN_ALWAYS_MODE_CHANGED               = BASE + 7;
        static final int CMD_WIFI_TOGGLED                           = BASE + 8;
        static final int CMD_AIRPLANE_TOGGLED                       = BASE + 9;
        static final int CMD_SET_AP                                 = BASE + 10;
        static final int CMD_EMERGENCY_CALL_STATE_CHANGED           = BASE + 14;
        static final int CMD_AP_STOPPED                             = BASE + 15;
        static final int CMD_STA_START_FAILURE                      = BASE + 16;
        // Command used to trigger a wifi stack restart when in active mode
        static final int CMD_RECOVERY_RESTART_WIFI                  = BASE + 17;
        // Internal command used to complete wifi stack restart
        private static final int CMD_RECOVERY_RESTART_WIFI_CONTINUE = BASE + 18;
        // Command to disable wifi when SelfRecovery is throttled or otherwise not doing full
        // recovery
        static final int CMD_RECOVERY_DISABLE_WIFI                  = BASE + 19;
        static final int CMD_STA_STOPPED                            = BASE + 20;
        static final int CMD_SCANNING_STOPPED                       = BASE + 21;
        static final int CMD_DEFERRED_RECOVERY_RESTART_WIFI         = BASE + 22;
        static final int CMD_SCANNING_START_FAILURE                 = BASE + 23;

        private final StaEnabledState mStaEnabledState = new StaEnabledState();
        private final StaDisabledState mStaDisabledState = new StaDisabledState();
        private final StaDisabledWithScanState mStaDisabledWithScanState =
                new StaDisabledWithScanState();

        WifiController() {
            super(TAG, mLooper);

            DefaultState defaultState = new DefaultState();
            addState(defaultState); {
                addState(mStaDisabledState, defaultState);
                addState(mStaEnabledState, defaultState);
                addState(mStaDisabledWithScanState, defaultState);
            }

            setLogRecSize(100);
            setLogOnlyTransitions(false);

            mRecoveryDelayMillis = readWifiRecoveryDelay();
        }

        @Override
        public void start() {
            boolean isAirplaneModeOn = mSettingsStore.isAirplaneModeOn();
            boolean isWifiEnabled = mSettingsStore.isWifiToggleEnabled();
            boolean isScanningAlwaysAvailable = mSettingsStore.isScanAlwaysAvailable();
            boolean isLocationModeActive = mWifiPermissionsUtil.isLocationModeEnabled();

            log("isAirplaneModeOn = " + isAirplaneModeOn
                    + ", isWifiEnabled = " + isWifiEnabled
                    + ", isScanningAvailable = " + isScanningAlwaysAvailable
                    + ", isLocationModeActive = " + isLocationModeActive);

            if (checkScanOnlyModeAvailable()) {
                setInitialState(mStaDisabledWithScanState);
            } else {
                setInitialState(mStaDisabledState);
            }
            mContext.registerReceiver(new BroadcastReceiver() {
                @Override
                public void onReceive(Context context, Intent intent) {
                    // Location mode has been toggled...  trigger with the scan change
                    // update to make sure we are in the correct mode
                    scanAlwaysModeChanged();
                }
            }, new IntentFilter(LocationManager.MODE_CHANGED_ACTION));
            super.start();
        }

        private boolean checkScanOnlyModeAvailable() {
            return mWifiPermissionsUtil.isLocationModeEnabled()
                    && mSettingsStore.isScanAlwaysAvailable();
        }

        private int readWifiRecoveryDelay() {
            int recoveryDelayMillis = mContext.getResources().getInteger(
                    R.integer.config_wifi_framework_recovery_timeout_delay);
            if (recoveryDelayMillis > MAX_RECOVERY_TIMEOUT_DELAY_MS) {
                recoveryDelayMillis = MAX_RECOVERY_TIMEOUT_DELAY_MS;
                Log.w(TAG, "Overriding timeout delay with maximum limit value");
            }
            return recoveryDelayMillis;
        }

        abstract class BaseState extends State {
            private boolean mIsInEmergencyCall;
            private boolean mIsInEmergencyCallbackMode;

            private boolean mWasWifiDisabled;

            @Override
            public void enter() {
                super.enter();
                // Not allowed to change state when ECM is enabled!
                // Thus reset to false when changing states just to be safe.
                mIsInEmergencyCall = false;
                mIsInEmergencyCallbackMode = false;
                mWasWifiDisabled = false;
            }

            @VisibleForTesting
            boolean isInEmergencyMode() {
                return mIsInEmergencyCall || mIsInEmergencyCallbackMode;
            }

            private void updateEmergencyMode(Message msg) {
                if (msg.what == CMD_EMERGENCY_CALL_STATE_CHANGED) {
                    mIsInEmergencyCall = msg.arg1 == 1;
                } else if (msg.what == CMD_EMERGENCY_MODE_CHANGED) {
                    mIsInEmergencyCallbackMode = msg.arg1 == 1;
                }
            }

            private void enterEmergencyMode() {
                stopSoftAPMode(WifiManager.IFACE_IP_MODE_UNSPECIFIED);
                boolean configWiFiDisableInECBM = mFacade.getConfigWiFiDisableInECBM(mContext);
                log("WifiController msg getConfigWiFiDisableInECBM " + configWiFiDisableInECBM);
                if (configWiFiDisableInECBM) {
                    // TODO: this will shut down Soft AP twice in conjunction with stopSoftAPMode()
                    //  above, is this a problem?
                    shutdownWifi();
                    mWasWifiDisabled = true;
                }
            }

            private void exitEmergencyMode() {
                State stateToTransitionTo;
                if (mSettingsStore.isWifiToggleEnabled()) {
                    stateToTransitionTo = mStaEnabledState;
                } else if (checkScanOnlyModeAvailable()) {
                    stateToTransitionTo = mStaDisabledWithScanState;
                } else {
                    stateToTransitionTo = mStaDisabledState;
                }

                if (stateToTransitionTo == this) {
                    // stay in same state
                    if (mWasWifiDisabled) {
                        // if Wifi was shutdown, restart the current state
                        this.enter();
                    }
                } else {
                    transitionTo(stateToTransitionTo);
                }
            }

            @Override
            public final boolean processMessage(Message msg) {
                // potentially enter emergency mode
                if (msg.what == CMD_EMERGENCY_CALL_STATE_CHANGED
                        || msg.what == CMD_EMERGENCY_MODE_CHANGED) {
                    boolean wasInEmergencyMode = isInEmergencyMode();
                    updateEmergencyMode(msg);
                    boolean isInEmergencyMode = isInEmergencyMode();
                    if (!wasInEmergencyMode && isInEmergencyMode) {
                        enterEmergencyMode();
                    } else if (wasInEmergencyMode && !isInEmergencyMode) {
                        exitEmergencyMode();
                    }
                    return HANDLED;
                }
                // already in emergency mode, drop all messages
                if (isInEmergencyMode()) {
                    return HANDLED;
                }
                // not in emergency mode, process messages normally
                return processMessageFiltered(msg);
            }

            protected abstract boolean processMessageFiltered(Message msg);
        }

        class DefaultState extends State {
            @Override
            public boolean processMessage(Message msg) {
                switch (msg.what) {
                    case CMD_SCAN_ALWAYS_MODE_CHANGED:
                    case CMD_WIFI_TOGGLED:
                    case CMD_SCANNING_STOPPED:
                    case CMD_STA_STOPPED:
                    case CMD_STA_START_FAILURE:
                    case CMD_RECOVERY_RESTART_WIFI_CONTINUE:
                    case CMD_DEFERRED_RECOVERY_RESTART_WIFI:
                        break;
                    case CMD_RECOVERY_DISABLE_WIFI:
                        log("Recovery has been throttled, disable wifi");
                        shutdownWifi();
                        transitionTo(mStaDisabledState);
                        break;
                    case CMD_RECOVERY_RESTART_WIFI:
                        deferMessage(obtainMessage(CMD_DEFERRED_RECOVERY_RESTART_WIFI));
                        shutdownWifi();
                        transitionTo(mStaDisabledState);
                        break;
                    case CMD_SET_AP:
                        // note: CMD_SET_AP is handled/dropped in ECM mode - will not start here
                        if (msg.arg1 == 1) {
                            enterSoftAPMode((SoftApModeConfiguration) msg.obj);
                        } else {
                            stopSoftAPMode(msg.arg2);
                        }
                        break;
                    case CMD_AIRPLANE_TOGGLED:
                        if (mSettingsStore.isAirplaneModeOn()) {
                            log("Airplane mode toggled, shutdown all modes");
                            shutdownWifi();
                            transitionTo(mStaDisabledState);
                        } else {
                            log("Airplane mode disabled, determine next state");
                            if (mSettingsStore.isWifiToggleEnabled()) {
                                transitionTo(mStaEnabledState);
                            } else if (checkScanOnlyModeAvailable()) {
                                transitionTo(mStaDisabledWithScanState);
                            }
                            // wifi should remain disabled, do not need to transition
                        }
                        break;
                    case CMD_AP_STOPPED:
                        log("SoftAp mode disabled, determine next state");
                        if (mSettingsStore.isWifiToggleEnabled()) {
                            transitionTo(mStaEnabledState);
                        } else if (checkScanOnlyModeAvailable()) {
                            transitionTo(mStaDisabledWithScanState);
                        }
                        // wifi should remain disabled, do not need to transition
                        break;
                    default:
                        throw new RuntimeException("WifiController.handleMessage " + msg.what);
                }
                return HANDLED;
            }
        }

        abstract class ModeActiveState extends BaseState {
            protected ActiveModeManager mManager;

            @Override
            public void exit() {
                // Active states must have a mode manager, so this should not be null, but it isn't
                // obvious from the structure - add a null check here, just in case this is missed
                // in the future
                if (mManager != null) {
                    mManager.stop();
                    mActiveModeManagers.remove(mManager);
                    updateScanMode();
                }
                updateBatteryStatsWifiState(false);
                super.exit();
            }

            // Hook to be used by sub-classes of ModeActiveState to indicate the completion of
            // bringup of the corresponding mode.
            protected void onModeActivationComplete() {
                updateScanMode();
            }

            // Update the scan state based on all active mode managers.
            // Note: This is an overkill currently because there is only 1 of scan-only or client
            // mode present today. TODO(STA+STA): multiple modes
            private void updateScanMode() {
                boolean scanEnabled = false;
                boolean scanningForHiddenNetworksEnabled = false;
                for (ActiveModeManager modeManager : mActiveModeManagers) {
                    @ActiveModeManager.ScanMode int scanState = modeManager.getScanMode();
                    switch (scanState) {
                        case ActiveModeManager.SCAN_NONE:
                            break;
                        case ActiveModeManager.SCAN_WITHOUT_HIDDEN_NETWORKS:
                            scanEnabled = true;
                            break;
                        case ActiveModeManager.SCAN_WITH_HIDDEN_NETWORKS:
                            scanEnabled = true;
                            scanningForHiddenNetworksEnabled = true;
                            break;
                    }
                }
                mScanRequestProxy.enableScanning(scanEnabled, scanningForHiddenNetworksEnabled);
            }
        }

        class StaDisabledState extends BaseState {
            @Override
            public boolean processMessageFiltered(Message msg) {
                switch (msg.what) {
                    case CMD_WIFI_TOGGLED:
                        if (mSettingsStore.isWifiToggleEnabled()) {
                            transitionTo(mStaEnabledState);
                        } else if (checkScanOnlyModeAvailable()) {
                            // only go to scan mode if we aren't in airplane mode
                            if (!mSettingsStore.isAirplaneModeOn()) {
                                transitionTo(mStaDisabledWithScanState);
                            }
                        }
                        break;
                    case CMD_SCAN_ALWAYS_MODE_CHANGED:
                        if (checkScanOnlyModeAvailable()) {
                            transitionTo(mStaDisabledWithScanState);
                        }
                        break;
                    case CMD_SET_AP:
                        if (msg.arg1 == 1) {
                            // remember that we were disabled, but pass the command up to start
                            // softap
                            mSettingsStore.setWifiSavedState(WifiSettingsStore.WIFI_DISABLED);
                        }
                        return NOT_HANDLED;
                    case CMD_DEFERRED_RECOVERY_RESTART_WIFI:
                        // wait mRecoveryDelayMillis for letting driver clean reset.
                        sendMessageDelayed(CMD_RECOVERY_RESTART_WIFI_CONTINUE,
                                mRecoveryDelayMillis);
                        break;
                    case CMD_RECOVERY_RESTART_WIFI_CONTINUE:
                        if (mSettingsStore.isWifiToggleEnabled()) {
                            // wifi is currently disabled but the toggle is on, must have had an
                            // interface down before the recovery triggered
                            transitionTo(mStaEnabledState);
                            break;
                        } else if (checkScanOnlyModeAvailable()) {
                            transitionTo(mStaDisabledWithScanState);
                            break;
                        }
                        break;
                    default:
                        return NOT_HANDLED;
                }
                return HANDLED;
            }
        }

        class StaEnabledState extends ModeActiveState {
            private class ClientListener implements ClientModeManager.Listener {
                @Override
                public void onStateChanged(int state) {
                    // make sure this listener is still active
                    if (this != mListener) {
                        log("Client mode state change from previous manager");
                        return;
                    }

                    log("State changed from client mode. state = " + state);

                    if (state == WifiManager.WIFI_STATE_UNKNOWN) {
                        // error while setting up client mode or an unexpected failure.
                        sendMessage(CMD_STA_START_FAILURE, this);
                    } else if (state == WifiManager.WIFI_STATE_DISABLED) {
                        // client mode stopped
                        sendMessage(CMD_STA_STOPPED, this);
                    } else if (state == WifiManager.WIFI_STATE_ENABLED) {
                        // client mode is ready to go
                        log("client mode active");
                        onModeActivationComplete();
                    } else {
                        // only care if client mode stopped or started, dropping
                    }
                }
            }
            private ClientListener mListener;

            @Override
            public void enter() {
                super.enter();
                log("StaEnabledState.enter()");

                mListener = new ClientListener();
                mManager = mWifiInjector.makeClientModeManager(mListener);
                mManager.start();
                mActiveModeManagers.add(mManager);

                updateBatteryStatsWifiState(true);
            }

            @Override
            public void exit() {
                mListener = null;
                super.exit();
            }

            @Override
            public boolean processMessageFiltered(Message msg) {
                switch (msg.what) {
                    case CMD_WIFI_TOGGLED:
                        if (! mSettingsStore.isWifiToggleEnabled()) {
                            if (checkScanOnlyModeAvailable()) {
                                transitionTo(mStaDisabledWithScanState);
                            } else {
                                transitionTo(mStaDisabledState);
                            }
                        }
                        break;
                    case CMD_AIRPLANE_TOGGLED:
                        // airplane mode toggled on is handled in the default state
                        if (mSettingsStore.isAirplaneModeOn()) {
                            return NOT_HANDLED;
                        } else {
                            // when airplane mode is toggled off, but wifi is on, we can keep it on
                            log("airplane mode toggled - and airplane mode is off. return handled");
                            return HANDLED;
                        }
                    case CMD_STA_START_FAILURE:
                        if (mListener != msg.obj) {
                            log("StaEnabledState change from previous manager");
                            break;
                        }
                        log("StaEnabledState failed, return to StaDisabled(WithScan)State.");
                        if (!checkScanOnlyModeAvailable()) {
                            transitionTo(mStaDisabledState);
                        } else {
                            transitionTo(mStaDisabledWithScanState);
                        }
                        break;
                    case CMD_SET_AP:
                        if (msg.arg1 == 1) {
                            // remember that we were enabled, but pass the command up to start
                            // softap
                            mSettingsStore.setWifiSavedState(WifiSettingsStore.WIFI_ENABLED);
                        }
                        return NOT_HANDLED;
                    case CMD_AP_STOPPED:
                        // already in a wifi mode, no need to check where we should go with softap
                        // stopped
                        break;
                    case CMD_STA_STOPPED:
                        if (mListener != msg.obj) {
                            log("StaEnabledState change from previous manager");
                            break;
                        }
                        log("StaEnabledState stopped, return to StaDisabledState.");
                        // Client mode stopped. Head to Disabled to wait for next command.
                        // We don't check whether we should go to StaDisabledWithScanState because
                        // the STA was stopped so that (for example) SoftAP can be turned on and the
                        // device doesn't support STA+AP. If we instead entered
                        // StaDisabledWithScanState that might kill the SoftAP that we are trying to
                        // start.
                        transitionTo(mStaDisabledState);
                        break;
                    case CMD_RECOVERY_RESTART_WIFI:
                        final String bugTitle;
                        final String bugDetail;
                        if (msg.arg1 < SelfRecovery.REASON_STRINGS.length && msg.arg1 >= 0) {
                            bugDetail = SelfRecovery.REASON_STRINGS[msg.arg1];
                            bugTitle = "Wi-Fi BugReport: " + bugDetail;
                        } else {
                            bugDetail = "";
                            bugTitle = "Wi-Fi BugReport";
                        }
                        if (msg.arg1 != SelfRecovery.REASON_LAST_RESORT_WATCHDOG) {
                            mHandler.post(() -> mClientModeImpl.takeBugReport(bugTitle, bugDetail));
                        }
                        // after the bug report trigger, more handling needs to be done
                        return NOT_HANDLED;
                    default:
                        return NOT_HANDLED;
                }
                return HANDLED;
            }
        }

        class StaDisabledWithScanState extends ModeActiveState {
            private class ScanOnlyListener implements ScanOnlyModeManager.Listener {
                @Override
                public void onStateChanged(int state) {
                    if (this != mListener) {
                        log("ScanOnly mode state change from previous manager");
                        return;
                    }

                    if (state == WifiManager.WIFI_STATE_UNKNOWN) {
                        log("StaDisabledWithScanState mode failed");
                        // error while setting up scan mode or an unexpected failure.
                        sendMessage(CMD_SCANNING_START_FAILURE, this);
                    } else if (state == WifiManager.WIFI_STATE_DISABLED) {
                        log("StaDisabledWithScanState stopped");
                        //scan only mode stopped
                        sendMessage(CMD_SCANNING_STOPPED, this);
                    } else if (state == WifiManager.WIFI_STATE_ENABLED) {
                        // scan mode is ready to go
                        log("scan mode active");
                        onModeActivationComplete();
                    } else {
                        log("unexpected state update: " + state);
                    }
                }
            }
            private ScanOnlyListener mListener;

            @Override
            public void enter() {
                super.enter();
                log("StaDisabledWithScanState.enter()");

                mListener = new ScanOnlyListener();
                mManager = mWifiInjector.makeScanOnlyModeManager(mListener);
                mManager.start();
                mActiveModeManagers.add(mManager);

                updateBatteryStatsWifiState(true);
                updateBatteryStatsScanModeActive();
            }

            @Override
            public void exit() {
                mListener = null;
                super.exit();
            }

            @Override
            public boolean processMessageFiltered(Message msg) {
                switch (msg.what) {
                    case CMD_WIFI_TOGGLED:
                        if (mSettingsStore.isWifiToggleEnabled()) {
                            transitionTo(mStaEnabledState);
                        }
                        break;
                    case CMD_SCAN_ALWAYS_MODE_CHANGED:
                        if (!checkScanOnlyModeAvailable()) {
                            log("StaDisabledWithScanState: scan no longer available");
                            transitionTo(mStaDisabledState);
                        }
                        break;
                    case CMD_SET_AP:
                        if (msg.arg1 == 1) {
                            // remember that we were disabled, but pass the command up to start
                            // softap
                            mSettingsStore.setWifiSavedState(WifiSettingsStore.WIFI_DISABLED);
                        }
                        return NOT_HANDLED;
                    case CMD_AP_STOPPED:
                        // already in a wifi mode, no need to check where we should go with softap
                        // stopped
                        break;
                    case CMD_SCANNING_START_FAILURE:
                    case CMD_SCANNING_STOPPED:
                        if (mListener != msg.obj) {
                            Log.d(TAG, "ScanOnly mode state change from previous manager");
                            break;
                        }
                        log("StaDisabledWithScanState "
                                + (msg.what == CMD_SCANNING_STOPPED ? "stopped" : "failed")
                                + ", return to StaDisabledState.");
                        // stopped due to interface destruction - return to disabled and wait
                        transitionTo(mStaDisabledState);
                        break;
                    default:
                        return NOT_HANDLED;
                }
                return HANDLED;
            }
        }
<<<<<<< HEAD
    }  // class ModeStateMachine

    private class SoftApCallbackImpl extends ModeCallback implements WifiManager.SoftApCallback {
        private final int mMode;

        SoftApCallbackImpl(int mode) {
            Preconditions.checkArgument(mode == WifiManager.IFACE_IP_MODE_TETHERED
                    || mode == WifiManager.IFACE_IP_MODE_LOCAL_ONLY);
            mMode = mode;
        }

        @Override
        public void onStateChanged(int state, int reason) {
            if (state == WifiManager.WIFI_AP_STATE_DISABLED) {
                mActiveModeManagers.remove(getActiveModeManager());
                updateBatteryStatsWifiState(false);
            } else if (state == WifiManager.WIFI_AP_STATE_FAILED) {
                mActiveModeManagers.remove(getActiveModeManager());
                updateBatteryStatsWifiState(false);
            }
            switch (mMode) {
                case WifiManager.IFACE_IP_MODE_TETHERED:
                    if (mSoftApCallback != null) mSoftApCallback.onStateChanged(state, reason);
                    break;
                case WifiManager.IFACE_IP_MODE_LOCAL_ONLY:
                    if (mLohsCallback != null) mLohsCallback.onStateChanged(state, reason);
                    break;
            }
        }

        @Override
        public void onNumClientsChanged(int numClients) {
            switch (mMode) {
                case WifiManager.IFACE_IP_MODE_TETHERED:
                    if (mSoftApCallback != null) mSoftApCallback.onNumClientsChanged(numClients);
                    break;
                case WifiManager.IFACE_IP_MODE_LOCAL_ONLY:
                    if (mLohsCallback != null) mLohsCallback.onNumClientsChanged(numClients);
                    break;
            }
        }

        @Override
        public void onStaConnected(String Macaddr, int numClients) {
            if (mSoftApCallback != null) {
                mSoftApCallback.onStaConnected(Macaddr, numClients);
            } else {
                Log.d(TAG, "SoftApCallback is null. Dropping onStaConnected event.");
            }
        }

        @Override
        public void onStaDisconnected(String Macaddr, int numClients) {
            if (mSoftApCallback != null) {
                mSoftApCallback.onStaDisconnected(Macaddr, numClients);
            } else {
                Log.d(TAG, "SoftApCallback is null. Dropping onStaDisconnected event.");
            }
        }
    }

    private void startSoftAp(SoftApModeConfiguration softapConfig) {
        Log.d(TAG, "Starting SoftApModeManager config = "
                + softapConfig.getWifiConfiguration());

        SoftApCallbackImpl callback = new SoftApCallbackImpl(softapConfig.getTargetMode());
        ActiveModeManager manager = mWifiInjector.makeSoftApManager(callback, softapConfig);
        callback.setActiveModeManager(manager);
        manager.start();
        mActiveModeManagers.add(manager);
        updateBatteryStatsWifiState(true);
    }

    /**
     *  Helper method to report wifi state as on/off (doesn't matter which mode).
     *
     *  @param enabled boolean indicating that some mode has been turned on or off
     */
    private void updateBatteryStatsWifiState(boolean enabled) {
        try {
            if (enabled) {
                if (mActiveModeManagers.size() == 1) {
                    // only report wifi on if we haven't already
                    mBatteryStats.noteWifiOn();
                }
            } else {
                if (mActiveModeManagers.size() == 0) {
                    // only report if we don't have any active modes
                    mBatteryStats.noteWifiOff();
                }
            }
        } catch (RemoteException e) {
            Log.e(TAG, "Failed to note battery stats in wifi");
        }
    }

    private void updateBatteryStatsScanModeActive() {
        try {
            mBatteryStats.noteWifiState(BatteryStats.WIFI_STATE_OFF_SCANNING, null);
        } catch (RemoteException e) {
            Log.e(TAG, "Failed to note battery stats in wifi");
        }
=======
>>>>>>> 0c2733fe
    }
}<|MERGE_RESOLUTION|>--- conflicted
+++ resolved
@@ -337,6 +337,24 @@
                     break;
             }
         }
+
+        @Override
+        public void onStaConnected(String Macaddr, int numClients) {
+            if (mSoftApCallback != null) {
+                mSoftApCallback.onStaConnected(Macaddr, numClients);
+            } else {
+                Log.d(TAG, "SoftApCallback is null. Dropping onStaConnected event.");
+            }
+        }
+
+        @Override
+        public void onStaDisconnected(String Macaddr, int numClients) {
+            if (mSoftApCallback != null) {
+                mSoftApCallback.onStaDisconnected(Macaddr, numClients);
+            } else {
+                Log.d(TAG, "SoftApCallback is null. Dropping onStaDisconnected event.");
+            }
+        }
     }
 
     /**
@@ -932,110 +950,5 @@
                 return HANDLED;
             }
         }
-<<<<<<< HEAD
-    }  // class ModeStateMachine
-
-    private class SoftApCallbackImpl extends ModeCallback implements WifiManager.SoftApCallback {
-        private final int mMode;
-
-        SoftApCallbackImpl(int mode) {
-            Preconditions.checkArgument(mode == WifiManager.IFACE_IP_MODE_TETHERED
-                    || mode == WifiManager.IFACE_IP_MODE_LOCAL_ONLY);
-            mMode = mode;
-        }
-
-        @Override
-        public void onStateChanged(int state, int reason) {
-            if (state == WifiManager.WIFI_AP_STATE_DISABLED) {
-                mActiveModeManagers.remove(getActiveModeManager());
-                updateBatteryStatsWifiState(false);
-            } else if (state == WifiManager.WIFI_AP_STATE_FAILED) {
-                mActiveModeManagers.remove(getActiveModeManager());
-                updateBatteryStatsWifiState(false);
-            }
-            switch (mMode) {
-                case WifiManager.IFACE_IP_MODE_TETHERED:
-                    if (mSoftApCallback != null) mSoftApCallback.onStateChanged(state, reason);
-                    break;
-                case WifiManager.IFACE_IP_MODE_LOCAL_ONLY:
-                    if (mLohsCallback != null) mLohsCallback.onStateChanged(state, reason);
-                    break;
-            }
-        }
-
-        @Override
-        public void onNumClientsChanged(int numClients) {
-            switch (mMode) {
-                case WifiManager.IFACE_IP_MODE_TETHERED:
-                    if (mSoftApCallback != null) mSoftApCallback.onNumClientsChanged(numClients);
-                    break;
-                case WifiManager.IFACE_IP_MODE_LOCAL_ONLY:
-                    if (mLohsCallback != null) mLohsCallback.onNumClientsChanged(numClients);
-                    break;
-            }
-        }
-
-        @Override
-        public void onStaConnected(String Macaddr, int numClients) {
-            if (mSoftApCallback != null) {
-                mSoftApCallback.onStaConnected(Macaddr, numClients);
-            } else {
-                Log.d(TAG, "SoftApCallback is null. Dropping onStaConnected event.");
-            }
-        }
-
-        @Override
-        public void onStaDisconnected(String Macaddr, int numClients) {
-            if (mSoftApCallback != null) {
-                mSoftApCallback.onStaDisconnected(Macaddr, numClients);
-            } else {
-                Log.d(TAG, "SoftApCallback is null. Dropping onStaDisconnected event.");
-            }
-        }
-    }
-
-    private void startSoftAp(SoftApModeConfiguration softapConfig) {
-        Log.d(TAG, "Starting SoftApModeManager config = "
-                + softapConfig.getWifiConfiguration());
-
-        SoftApCallbackImpl callback = new SoftApCallbackImpl(softapConfig.getTargetMode());
-        ActiveModeManager manager = mWifiInjector.makeSoftApManager(callback, softapConfig);
-        callback.setActiveModeManager(manager);
-        manager.start();
-        mActiveModeManagers.add(manager);
-        updateBatteryStatsWifiState(true);
-    }
-
-    /**
-     *  Helper method to report wifi state as on/off (doesn't matter which mode).
-     *
-     *  @param enabled boolean indicating that some mode has been turned on or off
-     */
-    private void updateBatteryStatsWifiState(boolean enabled) {
-        try {
-            if (enabled) {
-                if (mActiveModeManagers.size() == 1) {
-                    // only report wifi on if we haven't already
-                    mBatteryStats.noteWifiOn();
-                }
-            } else {
-                if (mActiveModeManagers.size() == 0) {
-                    // only report if we don't have any active modes
-                    mBatteryStats.noteWifiOff();
-                }
-            }
-        } catch (RemoteException e) {
-            Log.e(TAG, "Failed to note battery stats in wifi");
-        }
-    }
-
-    private void updateBatteryStatsScanModeActive() {
-        try {
-            mBatteryStats.noteWifiState(BatteryStats.WIFI_STATE_OFF_SCANNING, null);
-        } catch (RemoteException e) {
-            Log.e(TAG, "Failed to note battery stats in wifi");
-        }
-=======
->>>>>>> 0c2733fe
     }
 }