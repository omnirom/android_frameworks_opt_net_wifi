--- conflicted
+++ resolved
@@ -73,11 +73,7 @@
     private final BatteryStatsManager mBatteryStatsManager;
     private final ScanRequestProxy mScanRequestProxy;
     private final WifiController mWifiController;
-<<<<<<< HEAD
-    private final boolean mScanHiddenNetworksScanOnlyMode;
     private final WifiApConfigStore mWifiApConfigStore;
-=======
->>>>>>> e3109b5f
 
     private WifiManager.SoftApCallback mSoftApCallback;
     private WifiManager.SoftApCallback mLohsCallback;
@@ -121,12 +117,7 @@
         mBatteryStatsManager = batteryStatsManager;
         mScanRequestProxy = wifiInjector.getScanRequestProxy();
         mWifiController = new WifiController();
-<<<<<<< HEAD
-        mScanHiddenNetworksScanOnlyMode = context.getResources().getBoolean(
-                R.bool.config_wifiScanHiddenNetworksScanOnlyMode);
         mWifiApConfigStore = wifiInjector.getWifiApConfigStore();
-=======
->>>>>>> e3109b5f
 
         wifiNative.registerStatusListener(isReady -> {
             if (!isReady) {
