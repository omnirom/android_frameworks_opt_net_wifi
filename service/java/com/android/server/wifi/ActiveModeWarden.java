--- conflicted
+++ resolved
@@ -31,12 +31,8 @@
 import android.os.Handler;
 import android.os.Looper;
 import android.os.Message;
-<<<<<<< HEAD
-import android.os.RemoteException;
 import android.os.UserHandle;
 import android.provider.Settings;
-=======
->>>>>>> 6e2546a0
 import android.util.ArraySet;
 import android.util.Log;
 
@@ -421,61 +417,6 @@
         }
     }
 
-<<<<<<< HEAD
-    private class SoftApCallbackImpl implements WifiManager.SoftApCallback {
-        private final int mMode;
-
-        SoftApCallbackImpl(int mode) {
-            Preconditions.checkArgument(mode == WifiManager.IFACE_IP_MODE_TETHERED
-                    || mode == WifiManager.IFACE_IP_MODE_LOCAL_ONLY);
-            mMode = mode;
-        }
-
-        @Override
-        public void onStateChanged(int state, int reason) {
-            switch (mMode) {
-                case WifiManager.IFACE_IP_MODE_TETHERED:
-                    if (mSoftApCallback != null) mSoftApCallback.onStateChanged(state, reason);
-                    break;
-                case WifiManager.IFACE_IP_MODE_LOCAL_ONLY:
-                    if (mLohsCallback != null) mLohsCallback.onStateChanged(state, reason);
-                    break;
-            }
-        }
-
-        @Override
-        public void onNumClientsChanged(int numClients) {
-            switch (mMode) {
-                case WifiManager.IFACE_IP_MODE_TETHERED:
-                    if (mSoftApCallback != null) mSoftApCallback.onNumClientsChanged(numClients);
-                    break;
-                case WifiManager.IFACE_IP_MODE_LOCAL_ONLY:
-                    if (mLohsCallback != null) mLohsCallback.onNumClientsChanged(numClients);
-                    break;
-            }
-        }
-
-        @Override
-        public void onStaConnected(String Macaddr, int numClients) {
-            if (mSoftApCallback != null) {
-                mSoftApCallback.onStaConnected(Macaddr, numClients);
-            } else {
-                Log.d(TAG, "SoftApCallback is null. Dropping onStaConnected event.");
-            }
-        }
-
-        @Override
-        public void onStaDisconnected(String Macaddr, int numClients) {
-            if (mSoftApCallback != null) {
-                mSoftApCallback.onStaDisconnected(Macaddr, numClients);
-            } else {
-                Log.d(TAG, "SoftApCallback is null. Dropping onStaDisconnected event.");
-            }
-        }
-    }
-
-=======
->>>>>>> 6e2546a0
     private void updateBatteryStats() {
         updateBatteryStatsWifiState(hasAnyModeManager());
         if (areAllClientModeManagersInScanOnlyRole()) {
