--- conflicted
+++ resolved
@@ -1117,14 +1117,9 @@
      * Get the operational country code
      */
     public String getCountryCode() {
-<<<<<<< HEAD
-        enforceAccessPermission();
-        return mWifiStateMachine.getCountryCode();
-=======
         enforceConnectivityInternalPermission();
         String country = mWifiStateMachine.getCurrentCountryCode();
         return country;
->>>>>>> 0ae5739e
     }
 
     /**
