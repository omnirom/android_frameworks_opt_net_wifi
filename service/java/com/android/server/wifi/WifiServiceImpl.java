/*
 * Copyright (C) 2010 The Android Open Source Project
 *
 * Licensed under the Apache License, Version 2.0 (the "License");
 * you may not use this file except in compliance with the License.
 * You may obtain a copy of the License at
 *
 *      http://www.apache.org/licenses/LICENSE-2.0
 *
 * Unless required by applicable law or agreed to in writing, software
 * distributed under the License is distributed on an "AS IS" BASIS,
 * WITHOUT WARRANTIES OR CONDITIONS OF ANY KIND, either express or implied.
 * See the License for the specific language governing permissions and
 * limitations under the License.
 */

package com.android.server.wifi;

import static android.app.AppOpsManager.MODE_ALLOWED;
import static android.content.pm.PackageManager.PERMISSION_GRANTED;
import static android.net.wifi.WifiManager.EXTRA_PREVIOUS_WIFI_AP_STATE;
import static android.net.wifi.WifiManager.EXTRA_WIFI_AP_FAILURE_REASON;
import static android.net.wifi.WifiManager.EXTRA_WIFI_AP_INTERFACE_NAME;
import static android.net.wifi.WifiManager.EXTRA_WIFI_AP_MODE;
import static android.net.wifi.WifiManager.EXTRA_WIFI_AP_STATE;
import static android.net.wifi.WifiManager.LocalOnlyHotspotCallback.ERROR_GENERIC;
import static android.net.wifi.WifiManager.LocalOnlyHotspotCallback.ERROR_NO_CHANNEL;
import static android.net.wifi.WifiManager.SAP_START_FAILURE_NO_CHANNEL;
import static android.net.wifi.WifiManager.WIFI_AP_STATE_DISABLED;
import static android.net.wifi.WifiManager.WIFI_AP_STATE_DISABLING;
import static android.net.wifi.WifiManager.WIFI_AP_STATE_FAILED;
import static android.net.wifi.WifiManager.WIFI_FEATURE_INFRA_5G;

import static com.android.server.wifi.LocalOnlyHotspotRequestInfo.HOTSPOT_NO_ERROR;
import static com.android.server.wifi.WifiController.CMD_AIRPLANE_TOGGLED;
import static com.android.server.wifi.WifiController.CMD_EMERGENCY_CALL_STATE_CHANGED;
import static com.android.server.wifi.WifiController.CMD_EMERGENCY_MODE_CHANGED;
import static com.android.server.wifi.WifiController.CMD_SCAN_ALWAYS_MODE_CHANGED;
import static com.android.server.wifi.WifiController.CMD_SET_AP;
import static com.android.server.wifi.WifiController.CMD_SET_DUAL_AP;
import static com.android.server.wifi.WifiController.CMD_WIFI_TOGGLED;

import android.Manifest;
import android.annotation.CheckResult;
import android.app.ActivityManager;
import android.app.ActivityManager.RunningAppProcessInfo;
import android.app.AppOpsManager;
import android.app.admin.DeviceAdminInfo;
import android.app.admin.DevicePolicyManagerInternal;
import android.bluetooth.BluetoothAdapter;
import android.content.BroadcastReceiver;
import android.content.Context;
import android.content.Intent;
import android.content.IntentFilter;
import android.content.pm.ApplicationInfo;
import android.content.pm.PackageManager;
import android.content.pm.ParceledListSlice;
import android.content.pm.ResolveInfo;
import android.database.ContentObserver;
import android.net.DhcpInfo;
import android.net.DhcpResults;
import android.net.Network;
import android.net.NetworkUtils;
import android.net.Uri;
import android.net.ip.IpClientUtil;
import android.net.wifi.IDppCallback;
import android.net.wifi.INetworkRequestMatchCallback;
import android.net.wifi.IOnWifiUsabilityStatsListener;
import android.net.wifi.ISoftApCallback;
import android.net.wifi.ITrafficStateCallback;
import android.net.wifi.ScanResult;
import android.net.wifi.WifiActivityEnergyInfo;
import android.net.wifi.WifiConfiguration;
import android.net.wifi.WifiInfo;
import android.net.wifi.WifiManager;
import android.net.wifi.WifiManager.DeviceMobilityState;
import android.net.wifi.WifiManager.LocalOnlyHotspotCallback;
import android.net.wifi.WifiNetworkSuggestion;
import android.net.wifi.WifiSsid;
import android.net.wifi.hotspot2.IProvisioningCallback;
import android.net.wifi.hotspot2.OsuProvider;
import android.net.wifi.hotspot2.PasspointConfiguration;
import android.net.wifi.WifiDppConfig;
import android.net.wifi.SupplicantState;
import android.os.AsyncTask;
import android.os.BatteryStats;
import android.os.Binder;
import android.os.Build;
import android.os.Bundle;
import android.os.Handler;
import android.os.HandlerThread;
import android.os.IBinder;
import android.os.Looper;
import android.os.Message;
import android.os.Messenger;
import android.os.PowerManager;
import android.os.Process;
import android.os.RemoteException;
import android.os.ResultReceiver;
import android.os.ShellCallback;
import android.os.UserHandle;
import android.os.UserManager;
import android.os.WorkSource;
import android.os.SystemProperties;
import android.provider.Settings;
import android.telephony.TelephonyManager;
import android.text.TextUtils;
import android.util.Log;
import android.util.MutableInt;
import android.util.Slog;

import com.android.internal.annotations.GuardedBy;
import com.android.internal.annotations.VisibleForTesting;
import com.android.internal.os.PowerProfile;
import com.android.internal.telephony.IccCardConstants;
import com.android.internal.telephony.PhoneConstants;
import com.android.internal.telephony.TelephonyIntents;
import com.android.internal.util.AsyncChannel;
import com.android.server.wifi.hotspot2.PasspointProvider;
import com.android.server.wifi.util.ExternalCallbackTracker;
import com.android.server.wifi.util.GeneralUtil.Mutable;
import com.android.server.wifi.util.WifiHandler;
import com.android.server.wifi.util.WifiPermissionsUtil;
import com.android.server.wifi.util.ApConfigUtil;

import java.io.BufferedReader;
import java.io.FileDescriptor;
import java.io.FileNotFoundException;
import java.io.FileReader;
import java.io.IOException;
import java.io.PrintWriter;
import java.net.Inet4Address;
import java.net.InetAddress;
import java.security.GeneralSecurityException;
import java.security.KeyStore;
import java.security.cert.CertPath;
import java.security.cert.CertPathValidator;
import java.security.cert.CertificateFactory;
import java.security.cert.PKIXParameters;
import java.security.cert.X509Certificate;
import java.util.ArrayList;
import java.util.Arrays;
import java.util.HashMap;
import java.util.Iterator;
import java.util.List;
import java.util.Map;
import java.util.Objects;
import java.util.concurrent.ConcurrentHashMap;

/**
 * WifiService handles remote WiFi operation requests by implementing
 * the IWifiManager interface.
 *
 * @hide
 */
public class WifiServiceImpl extends BaseWifiService {
    private static final String TAG = "WifiService";
    private static final boolean VDBG = false;

    // Default scan background throttling interval if not overriden in settings
    private static final long DEFAULT_SCAN_BACKGROUND_THROTTLE_INTERVAL_MS = 30 * 60 * 1000;

    // Apps with importance higher than this value is considered as background app.
    private static final int BACKGROUND_IMPORTANCE_CUTOFF =
            RunningAppProcessInfo.IMPORTANCE_FOREGROUND_SERVICE;

    // Max wait time for posting blocking runnables
    private static final int RUN_WITH_SCISSORS_TIMEOUT_MILLIS = 4000;

    final ClientModeImpl mClientModeImpl;
    final ActiveModeWarden mActiveModeWarden;
    final ScanRequestProxy mScanRequestProxy;

    private final Context mContext;
    private final FrameworkFacade mFacade;
    private final Clock mClock;

    private final PowerManager mPowerManager;
    private final AppOpsManager mAppOps;
    private final UserManager mUserManager;
    private final ActivityManager mActivityManager;
    private final WifiCountryCode mCountryCode;
    // Debug counter tracking scan requests sent by WifiManager
    private int scanRequestCounter = 0;

    /* Polls traffic stats and notifies clients */
    private WifiTrafficPoller mWifiTrafficPoller;
    /* Tracks the persisted states for wi-fi & airplane mode */
    final WifiSettingsStore mSettingsStore;

    private boolean mIsControllerStarted = false;
    /* Logs connection events and some general router and scan stats */
    private final WifiMetrics mWifiMetrics;

    private final WifiInjector mWifiInjector;
    /* Backup/Restore Module */
    private final WifiBackupRestore mWifiBackupRestore;
    private final WifiNetworkSuggestionsManager mWifiNetworkSuggestionsManager;

    private WifiLog mLog;
    /**
     * Verbose logging flag. Toggled by developer options.
     */
    private boolean mVerboseLoggingEnabled = false;

    /**
     * Asynchronous channel to ClientModeImpl
     */
    @VisibleForTesting
    AsyncChannel mClientModeImplChannel;

    private final FrameworkFacade mFrameworkFacade;

    private WifiPermissionsUtil mWifiPermissionsUtil;

    @GuardedBy("mLocalOnlyHotspotRequests")
    private final HashMap<Integer, LocalOnlyHotspotRequestInfo> mLocalOnlyHotspotRequests;
    @GuardedBy("mLocalOnlyHotspotRequests")
    private WifiConfiguration mLocalOnlyHotspotConfig = null;
    @GuardedBy("mLocalOnlyHotspotRequests")
    private final ConcurrentHashMap<String, Integer> mIfaceIpModes;

    private final ExternalCallbackTracker<ISoftApCallback> mRegisteredSoftApCallbacks;

    /**
     * One of:  {@link WifiManager#WIFI_AP_STATE_DISABLED},
     *          {@link WifiManager#WIFI_AP_STATE_DISABLING},
     *          {@link WifiManager#WIFI_AP_STATE_ENABLED},
     *          {@link WifiManager#WIFI_AP_STATE_ENABLING},
     *          {@link WifiManager#WIFI_AP_STATE_FAILED}
     *
     * Access/maintenance MUST be done on the wifi service thread
     */
    // TODO: (b/71714381) Remove mWifiApState and broadcast mechanism, keep mSoftApState as the only
    //       field to store soft AP state. Then rename mSoftApState and mSoftApNumClients to
    //       mWifiApState and mWifiApNumClients, to match the constants (i.e. WIFI_AP_STATE_*)
    private int mWifiApState = WifiManager.WIFI_AP_STATE_DISABLED;
    private int mSoftApState = WifiManager.WIFI_AP_STATE_DISABLED;
    private int mSoftApNumClients = 0;
    private int mQCSoftApNumClients = 0;

    // Store Previous AP band when current band is dual band
    private int mPrevApBand = 0;

    /**
     * Power profile
     */
    PowerProfile mPowerProfile;

    /**
     * Callback for use with LocalOnlyHotspot to unregister requesting applications upon death.
     *
     * @hide
     */
    public final class LocalOnlyRequestorCallback
            implements LocalOnlyHotspotRequestInfo.RequestingApplicationDeathCallback {
        /**
         * Called with requesting app has died.
         */
        @Override
        public void onLocalOnlyHotspotRequestorDeath(LocalOnlyHotspotRequestInfo requestor) {
            unregisterCallingAppAndStopLocalOnlyHotspot(requestor);
        };
    }

    /**
     * Handles client connections
     */
    private class AsyncChannelExternalClientHandler extends WifiHandler {

        AsyncChannelExternalClientHandler(String tag, Looper looper) {
            super(tag, looper);
        }

        @Override
        public void handleMessage(Message msg) {
            super.handleMessage(msg);
            switch (msg.what) {
                case AsyncChannel.CMD_CHANNEL_FULL_CONNECTION: {
                    AsyncChannel ac = mFrameworkFacade.makeWifiAsyncChannel(TAG);
                    ac.connect(mContext, this, msg.replyTo);
                    break;
                }
                case WifiManager.CONNECT_NETWORK: {
                    if (checkPrivilegedPermissionsAndReplyIfNotAuthorized(
                            msg, WifiManager.CONNECT_NETWORK_FAILED)) {
                        WifiConfiguration config = (WifiConfiguration) msg.obj;
                        int networkId = msg.arg1;
                        Slog.d(TAG, "CONNECT "
                                + " nid=" + Integer.toString(networkId)
                                + " config=" + config
                                + " uid=" + msg.sendingUid
                                + " name="
                                + mContext.getPackageManager().getNameForUid(msg.sendingUid));
                        if (config != null) {
                            /* Command is forwarded to state machine */
                            mClientModeImpl.sendMessage(Message.obtain(msg));
                        } else if (config == null
                                && networkId != WifiConfiguration.INVALID_NETWORK_ID) {
                            mClientModeImpl.sendMessage(Message.obtain(msg));
                        } else {
                            Slog.e(TAG, "AsyncChannelExternalClientHandler.handleMessage "
                                    + "ignoring invalid msg=" + msg);
                            replyFailed(msg, WifiManager.CONNECT_NETWORK_FAILED,
                                    WifiManager.INVALID_ARGS);
                        }
                    }
                    break;
                }
                case WifiManager.SAVE_NETWORK: {
                    if (checkPrivilegedPermissionsAndReplyIfNotAuthorized(
                            msg, WifiManager.SAVE_NETWORK_FAILED)) {
                        WifiConfiguration config = (WifiConfiguration) msg.obj;
                        int networkId = msg.arg1;
                        Slog.d(TAG, "SAVE"
                                + " nid=" + Integer.toString(networkId)
                                + " config=" + config
                                + " uid=" + msg.sendingUid
                                + " name="
                                + mContext.getPackageManager().getNameForUid(msg.sendingUid));
                        if (config != null) {
                            /* Command is forwarded to state machine */
                            mClientModeImpl.sendMessage(Message.obtain(msg));
                        } else {
                            Slog.e(TAG, "AsyncChannelExternalClientHandler.handleMessage "
                                    + "ignoring invalid msg=" + msg);
                            replyFailed(msg, WifiManager.SAVE_NETWORK_FAILED,
                                    WifiManager.INVALID_ARGS);
                        }
                    }
                    break;
                }
                case WifiManager.FORGET_NETWORK:
                    if (checkPrivilegedPermissionsAndReplyIfNotAuthorized(
                            msg, WifiManager.FORGET_NETWORK_FAILED)) {
                        mClientModeImpl.sendMessage(Message.obtain(msg));
                    }
                    break;
                case WifiManager.DISABLE_NETWORK:
                    if (checkPrivilegedPermissionsAndReplyIfNotAuthorized(
                            msg, WifiManager.DISABLE_NETWORK_FAILED)) {
                        mClientModeImpl.sendMessage(Message.obtain(msg));
                    }
                    break;
                case WifiManager.RSSI_PKTCNT_FETCH: {
                    if (checkChangePermissionAndReplyIfNotAuthorized(
                            msg, WifiManager.RSSI_PKTCNT_FETCH_FAILED)) {
                        mClientModeImpl.sendMessage(Message.obtain(msg));
                    }
                    break;
                }
                default: {
                    Slog.d(TAG, "AsyncChannelExternalClientHandler.handleMessage "
                            + "ignoring msg=" + msg);
                    break;
                }
            }
        }

        /**
         * Helper method to check if the sender of the message holds the
         * {@link Manifest.permission#CHANGE_WIFI_STATE} permission, and reply with a failure if it
         * doesn't
         *
         * @param msg Incoming message.
         * @param replyWhat Param to be filled in the {@link Message#what} field of the failure
         *                  reply.
         * @return true if the sender holds the permission, false otherwise.
         */
        private boolean checkChangePermissionAndReplyIfNotAuthorized(Message msg, int replyWhat) {
            if (!mWifiPermissionsUtil.checkChangePermission(msg.sendingUid)) {
                Slog.e(TAG, "AsyncChannelExternalClientHandler.handleMessage "
                        + "ignoring unauthorized msg=" + msg);
                replyFailed(msg, replyWhat, WifiManager.NOT_AUTHORIZED);
                return false;
            }
            return true;
        }

        /**
         * Helper method to check if the sender of the message holds one of
         * {@link Manifest.permission#NETWORK_SETTINGS},
         * {@link Manifest.permission#NETWORK_SETUP_WIZARD} or
         * {@link Manifest.permission#NETWORK_STACK} permission, and reply with a failure if it
         * doesn't
         *
         * @param msg Incoming message.
         * @param replyWhat Param to be filled in the {@link Message#what} field of the failure
         *                  reply.
         * @return true if the sender holds the permission, false otherwise.
         */
        private boolean checkPrivilegedPermissionsAndReplyIfNotAuthorized(
                Message msg, int replyWhat) {
            if (!isPrivileged(-1, msg.sendingUid)) {
                Slog.e(TAG, "ClientHandler.handleMessage ignoring unauthorized msg=" + msg);
                replyFailed(msg, replyWhat, WifiManager.NOT_AUTHORIZED);
                return false;
            }
            return true;
        }

        private void replyFailed(Message msg, int what, int why) {
            if (msg.replyTo == null) return;
            Message reply = Message.obtain();
            reply.what = what;
            reply.arg1 = why;
            try {
                msg.replyTo.send(reply);
            } catch (RemoteException e) {
                // There's not much we can do if reply can't be sent!
            }
        }
    }
    private AsyncChannelExternalClientHandler mAsyncChannelExternalClientHandler;

    /**
     * Handles interaction with ClientModeImpl
     */
    private class ClientModeImplHandler extends WifiHandler {
        private AsyncChannel mCmiChannel;

        ClientModeImplHandler(String tag, Looper looper, AsyncChannel asyncChannel) {
            super(tag, looper);
            mCmiChannel = asyncChannel;
            mCmiChannel.connect(mContext, this, mClientModeImpl.getHandler());
        }

        @Override
        public void handleMessage(Message msg) {
            super.handleMessage(msg);
            switch (msg.what) {
                case AsyncChannel.CMD_CHANNEL_HALF_CONNECTED: {
                    if (msg.arg1 == AsyncChannel.STATUS_SUCCESSFUL) {
                        mClientModeImplChannel = mCmiChannel;
                    } else {
                        Slog.e(TAG, "ClientModeImpl connection failure, error=" + msg.arg1);
                        mClientModeImplChannel = null;
                    }
                    break;
                }
                case AsyncChannel.CMD_CHANNEL_DISCONNECTED: {
                    Slog.e(TAG, "ClientModeImpl channel lost, msg.arg1 =" + msg.arg1);
                    mClientModeImplChannel = null;
                    //Re-establish connection to state machine
                    mCmiChannel.connect(mContext, this, mClientModeImpl.getHandler());
                    break;
                }
                default: {
                    Slog.d(TAG, "ClientModeImplHandler.handleMessage ignoring msg=" + msg);
                    break;
                }
            }
        }
    }

    ClientModeImplHandler mClientModeImplHandler;
    private WifiController mWifiController;
    private final WifiLockManager mWifiLockManager;
    private final WifiMulticastLockManager mWifiMulticastLockManager;
    private final DppManager mDppManager;

    private WifiApConfigStore mWifiApConfigStore;

    private void restartSoftApIfNeeded() {
        if (getWifiApEnabledState() == WifiManager.WIFI_AP_STATE_DISABLED) {
            Slog.d(TAG ,"Repeater mode: not restarting SoftAP as Hotspot is disabled.");
            return;
        }

        Slog.d(TAG ,"Repeater mode: Stop SoftAP.");
        mRestartWifiApIfRequired = true;
        stopSoftAp();

        IntentFilter filter = new IntentFilter(WifiManager.WIFI_AP_STATE_CHANGED_ACTION);
        Intent intent = mContext.registerReceiver(new BroadcastReceiver() {
        @Override
        public void onReceive(Context context, Intent intent) {
            String action = intent.getAction();
            if (action.equals(WifiManager.WIFI_AP_STATE_CHANGED_ACTION)) {
                int state = intent.getIntExtra(WifiManager.EXTRA_WIFI_AP_STATE, 0);
                if ((state == WifiManager.WIFI_AP_STATE_DISABLED) && mRestartWifiApIfRequired) {
                    Slog.d(TAG ,"Repeater mode: Restart SoftAP.");
                    mRestartWifiApIfRequired = false;
                    mContext.unregisterReceiver(this);
                    startSoftAp(null);
                }
            }
        }
        }, filter);
    }

    private boolean mRestartWifiApIfRequired = false;
    private boolean mSoftApExtendingWifi = false;
    private final IntentFilter mQcIntentFilter;
    private final BroadcastReceiver mQcReceiver = new BroadcastReceiver() {
        @Override
        public void onReceive(Context context, Intent intent) {
            String action = intent.getAction();
            if (WifiManager.SUPPLICANT_STATE_CHANGED_ACTION.equals(action)) {
                SupplicantState state = (SupplicantState) intent.getParcelableExtra(WifiManager.EXTRA_NEW_STATE);
                if (isCurrentStaShareThisAp() && state == SupplicantState.COMPLETED) {
                    restartSoftApIfNeeded();
                } else if (mSoftApExtendingWifi && state == SupplicantState.DISCONNECTED) {
                    restartSoftApIfNeeded();
                }
            } else if (WifiManager.WIFI_STATE_CHANGED_ACTION.equals(action)) {
                 int state = intent.getIntExtra(WifiManager.EXTRA_WIFI_STATE, WifiManager.WIFI_STATE_UNKNOWN);
                 if (mSoftApExtendingWifi && state == WifiManager.WIFI_STATE_DISABLED) {
                     restartSoftApIfNeeded();
                 }
            }
        }
    };


    public WifiServiceImpl(Context context, WifiInjector wifiInjector, AsyncChannel asyncChannel) {
        mContext = context;
        mWifiInjector = wifiInjector;
        mClock = wifiInjector.getClock();

        mFacade = mWifiInjector.getFrameworkFacade();
        mWifiMetrics = mWifiInjector.getWifiMetrics();
        mWifiTrafficPoller = mWifiInjector.getWifiTrafficPoller();
        mUserManager = mWifiInjector.getUserManager();
        mCountryCode = mWifiInjector.getWifiCountryCode();
        mClientModeImpl = mWifiInjector.getClientModeImpl();
        mActiveModeWarden = mWifiInjector.getActiveModeWarden();
        mClientModeImpl.setTrafficPoller(mWifiTrafficPoller);
        mClientModeImpl.enableRssiPolling(true);
        mScanRequestProxy = mWifiInjector.getScanRequestProxy();
        mSettingsStore = mWifiInjector.getWifiSettingsStore();
        mPowerManager = mContext.getSystemService(PowerManager.class);
        mAppOps = (AppOpsManager) mContext.getSystemService(Context.APP_OPS_SERVICE);
        mActivityManager = (ActivityManager) mContext.getSystemService(Context.ACTIVITY_SERVICE);
        mWifiLockManager = mWifiInjector.getWifiLockManager();
        mWifiMulticastLockManager = mWifiInjector.getWifiMulticastLockManager();
        HandlerThread wifiServiceHandlerThread = mWifiInjector.getWifiServiceHandlerThread();
        mAsyncChannelExternalClientHandler =
                new AsyncChannelExternalClientHandler(TAG, wifiServiceHandlerThread.getLooper());
        mClientModeImplHandler = new ClientModeImplHandler(TAG,
                wifiServiceHandlerThread.getLooper(), asyncChannel);
        mWifiController = mWifiInjector.getWifiController();
        mWifiBackupRestore = mWifiInjector.getWifiBackupRestore();
        mWifiApConfigStore = mWifiInjector.getWifiApConfigStore();
        mWifiPermissionsUtil = mWifiInjector.getWifiPermissionsUtil();
        mLog = mWifiInjector.makeLog(TAG);
        mFrameworkFacade = wifiInjector.getFrameworkFacade();
        mIfaceIpModes = new ConcurrentHashMap<>();
        mLocalOnlyHotspotRequests = new HashMap<>();
        enableVerboseLoggingInternal(getVerboseLoggingLevel());
        mRegisteredSoftApCallbacks =
                new ExternalCallbackTracker<ISoftApCallback>(mClientModeImplHandler);

        mWifiInjector.getActiveModeWarden().registerSoftApCallback(new SoftApCallbackImpl());
        mPowerProfile = mWifiInjector.getPowerProfile();
        mWifiNetworkSuggestionsManager = mWifiInjector.getWifiNetworkSuggestionsManager();
        mDppManager = mWifiInjector.getDppManager();

        mQcIntentFilter = new IntentFilter("android.net.wifi.supplicant.STATE_CHANGE");
        mQcIntentFilter.addAction("android.net.wifi.WIFI_STATE_CHANGED");
        mContext.registerReceiver(mQcReceiver, mQcIntentFilter);
    }

    /**
     * Provide a way for unit tests to set valid log object in the WifiHandler
     * @param log WifiLog object to assign to the clientHandler
     */
    @VisibleForTesting
    public void setWifiHandlerLogForTest(WifiLog log) {
        mAsyncChannelExternalClientHandler.setWifiLog(log);
    }

    /**
     * Check if we are ready to start wifi.
     *
     * First check if we will be restarting system services to decrypt the device. If the device is
     * not encrypted, check if Wi-Fi needs to be enabled and start if needed
     *
     * This function is used only at boot time.
     */
    public void checkAndStartWifi() {
        // First check if we will end up restarting WifiService
        if (mFrameworkFacade.inStorageManagerCryptKeeperBounce()) {
            Log.d(TAG, "Device still encrypted. Need to restart SystemServer.  Do not start wifi.");
            return;
        }

        // Check if wi-fi needs to be enabled
        boolean wifiEnabled = mSettingsStore.isWifiToggleEnabled();
        Slog.i(TAG, "WifiService starting up with Wi-Fi " +
                (wifiEnabled ? "enabled" : "disabled"));

        registerForScanModeChange();
        mContext.registerReceiver(
                new BroadcastReceiver() {
                    @Override
                    public void onReceive(Context context, Intent intent) {
                        if (mSettingsStore.handleAirplaneModeToggled()) {
                            mWifiController.sendMessage(CMD_AIRPLANE_TOGGLED);
                        }
                        if (mSettingsStore.isAirplaneModeOn()) {
                            Log.d(TAG, "resetting country code because Airplane mode is ON");
                            mCountryCode.airplaneModeEnabled();
                        }
                    }
                },
                new IntentFilter(Intent.ACTION_AIRPLANE_MODE_CHANGED));

        mContext.registerReceiver(
                new BroadcastReceiver() {
                    @Override
                    public void onReceive(Context context, Intent intent) {
                        String state = intent.getStringExtra(IccCardConstants.INTENT_KEY_ICC_STATE);
                        if (IccCardConstants.INTENT_VALUE_ICC_ABSENT.equals(state)) {
                            Log.d(TAG, "resetting networks because SIM was removed");
                            mClientModeImpl.resetSimAuthNetworks(false);
                        } else if (IccCardConstants.INTENT_VALUE_ICC_LOADED.equals(state)) {
                            Log.d(TAG, "resetting networks because SIM was loaded");
                            mClientModeImpl.resetSimAuthNetworks(true);
                        }
                    }
                },
                new IntentFilter(TelephonyIntents.ACTION_SIM_STATE_CHANGED));

        mContext.registerReceiver(
                new BroadcastReceiver() {
                    @Override
                    public void onReceive(Context context, Intent intent) {
                        final int currState = intent.getIntExtra(EXTRA_WIFI_AP_STATE,
                                                                    WIFI_AP_STATE_DISABLED);
                        final int prevState = intent.getIntExtra(EXTRA_PREVIOUS_WIFI_AP_STATE,
                                                                 WIFI_AP_STATE_DISABLED);
                        final int errorCode = intent.getIntExtra(EXTRA_WIFI_AP_FAILURE_REASON,
                                                                 HOTSPOT_NO_ERROR);
                        final String ifaceName =
                                intent.getStringExtra(EXTRA_WIFI_AP_INTERFACE_NAME);
                        final int mode = intent.getIntExtra(EXTRA_WIFI_AP_MODE,
                                                            WifiManager.IFACE_IP_MODE_UNSPECIFIED);
                        handleWifiApStateChange(currState, prevState, errorCode, ifaceName, mode);
                    }
                },
                new IntentFilter(WifiManager.WIFI_AP_STATE_CHANGED_ACTION));

        // Adding optimizations of only receiving broadcasts when wifi is enabled
        // can result in race conditions when apps toggle wifi in the background
        // without active user involvement. Always receive broadcasts.
        registerForBroadcasts();
        mInIdleMode = mPowerManager.isDeviceIdleMode();

        if (!mClientModeImpl.syncInitialize(mClientModeImplChannel)) {
            Log.wtf(TAG, "Failed to initialize ClientModeImpl");
        }
        mWifiController.start();
        mIsControllerStarted = true;

        // If we are already disabled (could be due to airplane mode), avoid changing persist
        // state here
        if (wifiEnabled) {
            setWifiEnabled(mContext.getPackageName(), wifiEnabled);
        }
    }

    public void handleUserSwitch(int userId) {
        mClientModeImpl.handleUserSwitch(userId);
    }

    public void handleUserUnlock(int userId) {
        mClientModeImpl.handleUserUnlock(userId);
    }

    public void handleUserStop(int userId) {
        mClientModeImpl.handleUserStop(userId);
    }

    /**
     * See {@link android.net.wifi.WifiManager#startScan}
     *
     * @param packageName Package name of the app that requests wifi scan.
     */
    @Override
    public boolean startScan(String packageName) {
        if (enforceChangePermission(packageName) != MODE_ALLOWED) {
            return false;
        }

        int callingUid = Binder.getCallingUid();
        long ident = Binder.clearCallingIdentity();
        mLog.info("startScan uid=%").c(callingUid).flush();
        synchronized (this) {
            if (mInIdleMode) {
                // Need to send an immediate scan result broadcast in case the
                // caller is waiting for a result ..

                // TODO: investigate if the logic to cancel scans when idle can move to
                // WifiScanningServiceImpl.  This will 1 - clean up WifiServiceImpl and 2 -
                // avoid plumbing an awkward path to report a cancelled/failed scan.  This will
                // be sent directly until b/31398592 is fixed.
                sendFailedScanBroadcast();
                mScanPending = true;
                return false;
            }
        }
        try {
            mWifiPermissionsUtil.enforceCanAccessScanResults(packageName, callingUid);
            Mutable<Boolean> scanSuccess = new Mutable<>();
            boolean runWithScissorsSuccess = mWifiInjector.getClientModeImplHandler()
                    .runWithScissors(() -> {
                        scanSuccess.value = mScanRequestProxy.startScan(callingUid, packageName);
                    }, RUN_WITH_SCISSORS_TIMEOUT_MILLIS);
            if (!runWithScissorsSuccess) {
                Log.e(TAG, "Failed to post runnable to start scan");
                sendFailedScanBroadcast();
                return false;
            }
            if (!scanSuccess.value) {
                Log.e(TAG, "Failed to start scan");
                return false;
            }
        } catch (SecurityException e) {
            return false;
        } finally {
            Binder.restoreCallingIdentity(ident);
        }
        return true;
    }

    // Send a failed scan broadcast to indicate the current scan request failed.
    private void sendFailedScanBroadcast() {
        // clear calling identity to send broadcast
        long callingIdentity = Binder.clearCallingIdentity();
        try {
            Intent intent = new Intent(WifiManager.SCAN_RESULTS_AVAILABLE_ACTION);
            intent.addFlags(Intent.FLAG_RECEIVER_REGISTERED_ONLY_BEFORE_BOOT);
            intent.putExtra(WifiManager.EXTRA_RESULTS_UPDATED, false);
            mContext.sendBroadcastAsUser(intent, UserHandle.ALL);
        } finally {
            // restore calling identity
            Binder.restoreCallingIdentity(callingIdentity);
        }

    }

    /**
     * WPS support in Client mode is deprecated.  Return null.
     */
    @Override
    public String getCurrentNetworkWpsNfcConfigurationToken() {
        // while CLs are in flight, return null here, will be removed (b/72423090)
        enforceConnectivityInternalPermission();
        if (mVerboseLoggingEnabled) {
            mLog.info("getCurrentNetworkWpsNfcConfigurationToken uid=%")
                    .c(Binder.getCallingUid()).flush();
        }
        return null;
    }

    boolean mInIdleMode;
    boolean mScanPending;

    void handleIdleModeChanged() {
        boolean doScan = false;
        synchronized (this) {
            boolean idle = mPowerManager.isDeviceIdleMode();
            if (mInIdleMode != idle) {
                mInIdleMode = idle;
                if (!idle) {
                    if (mScanPending) {
                        mScanPending = false;
                        doScan = true;
                    }
                }
            }
        }
        if (doScan) {
            // Someone requested a scan while we were idle; do a full scan now.
            // A security check of the caller's identity was made when the request arrived via
            // Binder. Now we'll pass the current process's identity to startScan().
            startScan(mContext.getOpPackageName());
        }
    }

    private boolean checkNetworkSettingsPermission(int pid, int uid) {
        return mContext.checkPermission(android.Manifest.permission.NETWORK_SETTINGS, pid, uid)
                == PERMISSION_GRANTED;
    }

    private boolean checkNetworkSetupWizardPermission(int pid, int uid) {
        return mContext.checkPermission(android.Manifest.permission.NETWORK_SETUP_WIZARD, pid, uid)
                == PackageManager.PERMISSION_GRANTED;
    }

    private boolean checkNetworkStackPermission(int pid, int uid) {
        return mContext.checkPermission(android.Manifest.permission.NETWORK_STACK, pid, uid)
                == PackageManager.PERMISSION_GRANTED;
    }

    private boolean checkNetworkManagedProvisioningPermission(int pid, int uid) {
        return mContext.checkPermission(android.Manifest.permission.NETWORK_MANAGED_PROVISIONING,
                pid, uid) == PackageManager.PERMISSION_GRANTED;
    }

    // Helper method to check if the entity initiating the binder call has any of the signature only
    // permissions.
    private boolean isPrivileged(int pid, int uid) {
        return checkNetworkSettingsPermission(pid, uid)
                || checkNetworkSetupWizardPermission(pid, uid)
                || checkNetworkStackPermission(pid, uid)
                || checkNetworkManagedProvisioningPermission(pid, uid);
    }

    // Helper method to check if the entity initiating the binder call is a system app.
    private boolean isSystem(String packageName) {
        long ident = Binder.clearCallingIdentity();
        try {
            ApplicationInfo info = mContext.getPackageManager().getApplicationInfo(packageName, 0);
            return info.isSystemApp() || info.isUpdatedSystemApp();
        } catch (PackageManager.NameNotFoundException e) {
            // In case of exception, assume unknown app (more strict checking)
            // Note: This case will never happen since checkPackage is
            // called to verify validity before checking App's version.
        } finally {
            Binder.restoreCallingIdentity(ident);
        }
        return false;
    }

    // Helper method to check if the entity initiating the binder call is a DO/PO app.
    private boolean isDeviceOrProfileOwner(int uid) {
        final DevicePolicyManagerInternal dpmi =
                mWifiInjector.getWifiPermissionsWrapper().getDevicePolicyManagerInternal();
        if (dpmi == null) return false;
        return dpmi.isActiveAdminWithPolicy(uid, DeviceAdminInfo.USES_POLICY_DEVICE_OWNER)
                || dpmi.isActiveAdminWithPolicy(uid, DeviceAdminInfo.USES_POLICY_PROFILE_OWNER);
    }

    // Helper method to check if the entity initiating the binder call is the default car dock app.
    private boolean isDefaultCarDock(String packageName) {
        final Intent intent = new Intent(Intent.ACTION_MAIN).addCategory(Intent.CATEGORY_CAR_DOCK);
        final ResolveInfo ri = mContext.getPackageManager().resolveActivity(
                intent, PackageManager.GET_META_DATA | PackageManager.MATCH_DEFAULT_ONLY);
        if (ri == null || ri.activityInfo == null) {
            return false;
        }
        return Objects.equals(packageName, ri.activityInfo.packageName);
    }

    private void enforceNetworkSettingsPermission() {
        mContext.enforceCallingOrSelfPermission(android.Manifest.permission.NETWORK_SETTINGS,
                "WifiService");
    }

    private void enforceNetworkStackPermission() {
        mContext.enforceCallingOrSelfPermission(android.Manifest.permission.NETWORK_STACK,
                "WifiService");
    }

    private void enforceAccessPermission() {
        mContext.enforceCallingOrSelfPermission(android.Manifest.permission.ACCESS_WIFI_STATE,
                "WifiService");
    }

    /**
     * Checks whether the caller can change the wifi state.
     * Possible results:
     * 1. Operation is allowed. No exception thrown, and AppOpsManager.MODE_ALLOWED returned.
     * 2. Operation is not allowed, and caller must be told about this. SecurityException is thrown.
     * 3. Operation is not allowed, and caller must not be told about this (i.e. must silently
     * ignore the operation). No exception is thrown, and AppOpsManager.MODE_IGNORED returned.
     */
    @CheckResult
    private int enforceChangePermission(String callingPackage) {
        mAppOps.checkPackage(Binder.getCallingUid(), callingPackage);
        if (checkNetworkSettingsPermission(Binder.getCallingPid(), Binder.getCallingUid())) {
            return MODE_ALLOWED;
        }
        mContext.enforceCallingOrSelfPermission(android.Manifest.permission.CHANGE_WIFI_STATE,
                "WifiService");

        return mAppOps.noteOp(
                AppOpsManager.OPSTR_CHANGE_WIFI_STATE, Binder.getCallingUid(), callingPackage);
    }

    private void enforceLocationHardwarePermission() {
        mContext.enforceCallingOrSelfPermission(Manifest.permission.LOCATION_HARDWARE,
                "LocationHardware");
    }

    private void enforceReadCredentialPermission() {
        mContext.enforceCallingOrSelfPermission(android.Manifest.permission.READ_WIFI_CREDENTIAL,
                                                "WifiService");
    }

    private void enforceWorkSourcePermission() {
        mContext.enforceCallingPermission(android.Manifest.permission.UPDATE_DEVICE_STATS,
                "WifiService");

    }

    private void enforceMulticastChangePermission() {
        mContext.enforceCallingOrSelfPermission(
                android.Manifest.permission.CHANGE_WIFI_MULTICAST_STATE,
                "WifiService");
    }

    private void enforceConnectivityInternalPermission() {
        mContext.enforceCallingOrSelfPermission(
                android.Manifest.permission.CONNECTIVITY_INTERNAL,
                "ConnectivityService");
    }

    private void enforceLocationPermission(String pkgName, int uid) {
        mWifiPermissionsUtil.enforceLocationPermission(pkgName, uid);
    }

    /**
     * Helper method to check if the app is allowed to access public API's deprecated in
     * {@link Build.VERSION_CODES.Q}.
     * Note: Invoke mAppOps.checkPackage(uid, packageName) before to ensure correct package name.
     */
    private boolean isTargetSdkLessThanQOrPrivileged(String packageName, int pid, int uid) {
        return mWifiPermissionsUtil.isTargetSdkLessThan(packageName, Build.VERSION_CODES.Q)
                || isPrivileged(pid, uid)
                // DO/PO apps should be able to add/modify saved networks.
                || isDeviceOrProfileOwner(uid)
                // TODO: Remove this system app bypass once Q is released.
                || isSystem(packageName)
                || isDefaultCarDock(packageName);
    }

    /**
     * see {@link android.net.wifi.WifiManager#setWifiEnabled(boolean)}
     * @param enable {@code true} to enable, {@code false} to disable.
     * @return {@code true} if the enable/disable operation was
     *         started or is already in the queue.
     */
    @Override
    public synchronized boolean setWifiEnabled(String packageName, boolean enable) {
        mContext.enforceCallingOrSelfPermission(android.Manifest.permission.CHANGE_WIFI_STATE,
                "WifiService");
        // only privileged apps like settings, setup wizard, etc can toggle wifi.
        if (!isPrivileged(Binder.getCallingPid(), Binder.getCallingUid())
                // Default car dock app is allowed to turn on wifi (but, cannot turn off)
                && !(isDefaultCarDock(packageName) && enable)) {
            mLog.info("setWifiEnabled not allowed for uid=%")
                    .c(Binder.getCallingUid()).flush();
            return false;
        }
        mLog.info("setWifiEnabled package=% uid=% enable=%").c(packageName)
                .c(Binder.getCallingUid()).c(enable).flush();
        long ident = Binder.clearCallingIdentity();
        try {
            if (!mSettingsStore.handleWifiToggled(enable)) {
                // Nothing to do if wifi cannot be toggled
                return true;
            }
        } finally {
            Binder.restoreCallingIdentity(ident);
        }

        if (enable && mWifiApConfigStore.getDualSapStatus())
            stopSoftAp();

        if (!mIsControllerStarted) {
            Slog.e(TAG,"WifiController is not yet started, abort setWifiEnabled");
            return false;
        }

        mWifiController.sendMessage(CMD_WIFI_TOGGLED);
        return true;
    }

    /**
     * see {@link WifiManager#getWifiState()}
     * @return One of {@link WifiManager#WIFI_STATE_DISABLED},
     *         {@link WifiManager#WIFI_STATE_DISABLING},
     *         {@link WifiManager#WIFI_STATE_ENABLED},
     *         {@link WifiManager#WIFI_STATE_ENABLING},
     *         {@link WifiManager#WIFI_STATE_UNKNOWN}
     */
    @Override
    public int getWifiEnabledState() {
        enforceAccessPermission();
        if (mVerboseLoggingEnabled) {
            mLog.info("getWifiEnabledState uid=%").c(Binder.getCallingUid()).flush();
        }
        return mClientModeImpl.syncGetWifiState();
    }

    /**
     * see {@link WifiManager#getWifiApState()}
     * @return One of {@link WifiManager#WIFI_AP_STATE_DISABLED},
     *         {@link WifiManager#WIFI_AP_STATE_DISABLING},
     *         {@link WifiManager#WIFI_AP_STATE_ENABLED},
     *         {@link WifiManager#WIFI_AP_STATE_ENABLING},
     *         {@link WifiManager#WIFI_AP_STATE_FAILED}
     */
    @Override
    public int getWifiApEnabledState() {
        enforceAccessPermission();
        if (mVerboseLoggingEnabled) {
            mLog.info("getWifiApEnabledState uid=%").c(Binder.getCallingUid()).flush();
        }

        // hand off work to our handler thread
        MutableInt apState = new MutableInt(WifiManager.WIFI_AP_STATE_DISABLED);
        mWifiInjector.getClientModeImplHandler().runWithScissors(() -> {
            apState.value = mWifiApState;
        }, RUN_WITH_SCISSORS_TIMEOUT_MILLIS);
        return apState.value;
    }

    /**
     * see {@link android.net.wifi.WifiManager#updateInterfaceIpState(String, int)}
     *
     * The possible modes include: {@link WifiManager#IFACE_IP_MODE_TETHERED},
     *                             {@link WifiManager#IFACE_IP_MODE_LOCAL_ONLY},
     *                             {@link WifiManager#IFACE_IP_MODE_CONFIGURATION_ERROR}
     *
     * @param ifaceName String name of the updated interface
     * @param mode new operating mode of the interface
     *
     * @throws SecurityException if the caller does not have permission to call update
     */
    @Override
    public void updateInterfaceIpState(String ifaceName, int mode) {
        // NETWORK_STACK is a signature only permission.
        enforceNetworkStackPermission();
        mLog.info("updateInterfaceIpState uid=%").c(Binder.getCallingUid()).flush();

        // hand off the work to our handler thread
        mWifiInjector.getClientModeImplHandler().post(() -> {
            updateInterfaceIpStateInternal(ifaceName, mode);
        });
    }

    private void updateInterfaceIpStateInternal(String ifaceName, int mode) {
        // update interface IP state related to tethering and hotspot
        synchronized (mLocalOnlyHotspotRequests) {
            // update the mode tracker here - we clear out state below
            Integer previousMode = WifiManager.IFACE_IP_MODE_UNSPECIFIED;
            if (ifaceName != null) {
                previousMode = mIfaceIpModes.put(ifaceName, mode);
            }
            Slog.d(TAG, "updateInterfaceIpState: ifaceName=" + ifaceName + " mode=" + mode
                    + " previous mode= " + previousMode);

            switch (mode) {
                case WifiManager.IFACE_IP_MODE_LOCAL_ONLY:
                    // first make sure we have registered requests..  otherwise clean up
                    if (mLocalOnlyHotspotRequests.isEmpty()) {
                        // we don't have requests...  stop the hotspot
                        stopSoftAp();
                        updateInterfaceIpStateInternal(null, WifiManager.IFACE_IP_MODE_UNSPECIFIED);
                        return;
                    }
                    // LOHS is ready to go!  Call our registered requestors!
                    sendHotspotStartedMessageToAllLOHSRequestInfoEntriesLocked();
                    break;
                case WifiManager.IFACE_IP_MODE_TETHERED:
                    if (!isConcurrentLohsAndTetheringSupported()) {
                        /* We have tethered an interface. We don't really act on this now other than
                         * if we have LOHS requests, and this is an issue. Return incompatible mode
                         * for onFailed for the registered requestors since this can result from a
                         * race between a tether request and a hotspot request (tethering wins). */
                        sendHotspotFailedMessageToAllLOHSRequestInfoEntriesLocked(
                                LocalOnlyHotspotCallback.ERROR_INCOMPATIBLE_MODE);
                    }
                    break;
                case WifiManager.IFACE_IP_MODE_CONFIGURATION_ERROR:
                    Slog.d(TAG, "IP mode config error - need to clean up");
                    if (mLocalOnlyHotspotRequests.isEmpty()) {
                        Slog.d(TAG, "no LOHS requests, stop softap");
                        stopSoftAp();
                    } else {
                        Slog.d(TAG, "we have LOHS requests, clean them up");
                        // there was an error setting up the hotspot...  trigger onFailed for the
                        // registered LOHS requestors
                        sendHotspotFailedMessageToAllLOHSRequestInfoEntriesLocked(
                                LocalOnlyHotspotCallback.ERROR_GENERIC);
                    }
                    updateInterfaceIpStateInternal(null, WifiManager.IFACE_IP_MODE_UNSPECIFIED);
                    break;
                case WifiManager.IFACE_IP_MODE_UNSPECIFIED:
                    if (ifaceName == null) {
                        // interface name is null, this is due to softap teardown.  clear all
                        // entries for now.
                        // TODO: Deal with individual interfaces when we receive updates for them
                        mIfaceIpModes.clear();
                        return;
                    }
                    break;
                default:
                    mLog.warn("updateInterfaceIpStateInternal: unknown mode %").c(mode).flush();
            }
        }
    }

    /**
     * see {@link android.net.wifi.WifiManager#startSoftAp(WifiConfiguration)}
     * @param wifiConfig SSID, security and channel details as part of WifiConfiguration
     * @return {@code true} if softap start was triggered
     * @throws SecurityException if the caller does not have permission to start softap
     */
    @Override
    public boolean startSoftAp(WifiConfiguration wifiConfig) {
        // NETWORK_STACK is a signature only permission.
        enforceNetworkStackPermission();

        mLog.info("startSoftAp uid=%").c(Binder.getCallingUid()).flush();

        synchronized (mLocalOnlyHotspotRequests) {
            // If a tethering request comes in while we have an existing tethering session, return
            // error.
            if (mIfaceIpModes.contains(WifiManager.IFACE_IP_MODE_TETHERED)) {
                mLog.err("Tethering is already active.").flush();
                return false;
            }
            // If a tethering request comes in while we have LOHS running (or requested), call stop
            // for softap mode and restart softap with the tethering config.
            if (!isConcurrentLohsAndTetheringSupported() && !mLocalOnlyHotspotRequests.isEmpty()) {
                stopSoftApInternal(WifiManager.IFACE_IP_MODE_LOCAL_ONLY);
            }
            return startSoftApInternal(wifiConfig, WifiManager.IFACE_IP_MODE_TETHERED);
        }
    }

    /**
     * Internal method to start softap mode. Callers of this method should have already checked
     * proper permissions beyond the NetworkStack permission.
     */
    private boolean startSoftApInternal(WifiConfiguration wifiConfig, int mode) {
        mLog.trace("startSoftApInternal uid=% mode=%")
                .c(Binder.getCallingUid()).c(mode).flush();

        // This will internally check for DUAL_BAND and take action.
        startDualSapMode(wifiConfig, true);

        if (startSoftApInRepeaterMode(mode)) {
            return true;
        }

        // null wifiConfig is a meaningful input for CMD_SET_AP
        if (wifiConfig == null || WifiApConfigStore.validateApWifiConfiguration(wifiConfig)) {
            SoftApModeConfiguration softApConfig = new SoftApModeConfiguration(mode, wifiConfig);
            mWifiController.sendMessage(CMD_SET_AP, 1, 0, softApConfig);
            return true;
        }
        Slog.e(TAG, "Invalid WifiConfiguration");
        return false;
    }

    /**
     * see {@link android.net.wifi.WifiManager#stopSoftAp()}
     * @return {@code true} if softap stop was triggered
     * @throws SecurityException if the caller does not have permission to stop softap
     */
    @Override
    public boolean stopSoftAp() {
        // NETWORK_STACK is a signature only permission.
        enforceNetworkStackPermission();

        // only permitted callers are allowed to this point - they must have gone through
        // connectivity service since this method is protected with the NETWORK_STACK PERMISSION

        mLog.info("stopSoftAp uid=%").c(Binder.getCallingUid()).flush();

        synchronized (mLocalOnlyHotspotRequests) {
            // If a tethering request comes in while we have LOHS running (or requested), call stop
            // for softap mode and restart softap with the tethering config.
            if (!mLocalOnlyHotspotRequests.isEmpty()) {
                // This shouldn't affect devices that support concurrent LOHS and tethering
                mLog.trace("Call to stop Tethering while LOHS is active,"
                        + " Registered LOHS callers will be updated when softap stopped.").flush();
            }

            return stopSoftApInternal(WifiManager.IFACE_IP_MODE_TETHERED);
        }
    }

    /**
     * Internal method to stop softap mode.  Callers of this method should have already checked
     * proper permissions beyond the NetworkStack permission.
     */
    private boolean stopSoftApInternal(int mode) {
        mLog.trace("stopSoftApInternal uid=%").c(Binder.getCallingUid()).flush();

        if (mWifiApConfigStore.getDualSapStatus())
            startDualSapMode(null, false);

        mSoftApExtendingWifi = false;
        mWifiController.sendMessage(CMD_SET_AP, 0, mode);
        return true;
    }

    /**
     * Callback to use with ClientModeImpl to receive events from ClientModeImpl
     *
     * @hide
     */
    private final class SoftApCallbackImpl implements WifiManager.SoftApCallback {
        /**
         * Called when soft AP state changes.
         *
         * @param state new new AP state. One of {@link #WIFI_AP_STATE_DISABLED},
         *        {@link #WIFI_AP_STATE_DISABLING}, {@link #WIFI_AP_STATE_ENABLED},
         *        {@link #WIFI_AP_STATE_ENABLING}, {@link #WIFI_AP_STATE_FAILED}
         * @param failureReason reason when in failed state. One of
         *        {@link #SAP_START_FAILURE_GENERAL}, {@link #SAP_START_FAILURE_NO_CHANNEL}
         */
        @Override
        public void onStateChanged(int state, int failureReason) {
            mSoftApState = state;

            Iterator<ISoftApCallback> iterator =
                    mRegisteredSoftApCallbacks.getCallbacks().iterator();
            while (iterator.hasNext()) {
                ISoftApCallback callback = iterator.next();
                try {
                    callback.onStateChanged(state, failureReason);
                } catch (RemoteException e) {
                    Log.e(TAG, "onStateChanged: remote exception -- " + e);
                    iterator.remove();
                }
            }
        }

        /**
         * Called when number of connected clients to soft AP changes.
         *
         * @param numClients number of connected clients to soft AP
         */
        @Override
        public void onNumClientsChanged(int numClients) {
            mSoftApNumClients = numClients;

            Iterator<ISoftApCallback> iterator =
                    mRegisteredSoftApCallbacks.getCallbacks().iterator();
            while (iterator.hasNext()) {
                ISoftApCallback callback = iterator.next();
                try {
                    callback.onNumClientsChanged(numClients);
                } catch (RemoteException e) {
                    Log.e(TAG, "onNumClientsChanged: remote exception -- " + e);
                    iterator.remove();
                }
            }
        }

        /**
         * Called when station connected to soft AP changes.
         *
         * @param Macaddr Mac Address of connected Stations to soft AP
         * @param numClients number of connected clients to soft AP
         */
        @Override
        public void onStaConnected(String Macaddr,int numClients) {
            mQCSoftApNumClients = numClients;

            Iterator<ISoftApCallback> iterator = mRegisteredSoftApCallbacks.getCallbacks().iterator();
            while (iterator.hasNext()) {
                ISoftApCallback callback = iterator.next();
                try {
                    Log.d(TAG, "onStaConnected Macaddr: " + Macaddr +
                          " with num of active client:" + mQCSoftApNumClients);
                    callback.onStaConnected(Macaddr, mQCSoftApNumClients);
                } catch (RemoteException e) {
                    Log.e(TAG, "onStaConnected: remote exception -- " + e);
                    iterator.remove();
                }
            }
        }

        /**
         * Called when station disconnected to soft AP changes.
         *
         * @param Macaddr Mac Address of Disconnected Stations to soft AP
         * @param numClients number of connected clients to soft AP
         */
        @Override
        public void onStaDisconnected(String Macaddr, int numClients) {
            mQCSoftApNumClients = numClients;

            Iterator<ISoftApCallback> iterator = mRegisteredSoftApCallbacks.getCallbacks().iterator();
            while (iterator.hasNext()) {
                ISoftApCallback callback = iterator.next();
                try {
                    Log.d(TAG, "onStaDisconnected Macaddr: " + Macaddr +
                          " with num of active client:" + mQCSoftApNumClients);
                    callback.onStaDisconnected(Macaddr, mQCSoftApNumClients);
                } catch (RemoteException e) {
                    Log.e(TAG, "onStaDisconnected: remote exception -- " + e);
                    iterator.remove();
                }
            }
        }
    }

    /**
     * see {@link android.net.wifi.WifiManager#registerSoftApCallback(SoftApCallback, Handler)}
     *
     * @param binder IBinder instance to allow cleanup if the app dies
     * @param callback Soft AP callback to register
     * @param callbackIdentifier Unique ID of the registering callback. This ID will be used to
     *        unregister the callback. See {@link unregisterSoftApCallback(int)}
     *
     * @throws SecurityException if the caller does not have permission to register a callback
     * @throws RemoteException if remote exception happens
     * @throws IllegalArgumentException if the arguments are null or invalid
     */
    @Override
    public void registerSoftApCallback(IBinder binder, ISoftApCallback callback,
            int callbackIdentifier) {
        // verify arguments
        if (binder == null) {
            throw new IllegalArgumentException("Binder must not be null");
        }
        if (callback == null) {
            throw new IllegalArgumentException("Callback must not be null");
        }

        enforceNetworkSettingsPermission();
        if (mVerboseLoggingEnabled) {
            mLog.info("registerSoftApCallback uid=%").c(Binder.getCallingUid()).flush();
        }

        // post operation to handler thread
        mWifiInjector.getClientModeImplHandler().post(() -> {
            if (!mRegisteredSoftApCallbacks.add(binder, callback, callbackIdentifier)) {
                Log.e(TAG, "registerSoftApCallback: Failed to add callback");
                return;
            }
            // Update the client about the current state immediately after registering the callback
            try {
                callback.onStateChanged(mSoftApState, 0);
                callback.onNumClientsChanged(mSoftApNumClients);
                callback.onStaConnected("", mQCSoftApNumClients);
            } catch (RemoteException e) {
                Log.e(TAG, "registerSoftApCallback: remote exception -- " + e);
            }

        });
    }

    /**
     * see {@link android.net.wifi.WifiManager#unregisterSoftApCallback(SoftApCallback)}
     *
     * @param callbackIdentifier Unique ID of the callback to be unregistered.
     *
     * @throws SecurityException if the caller does not have permission to register a callback
     */
    @Override
    public void unregisterSoftApCallback(int callbackIdentifier) {

        enforceNetworkSettingsPermission();
        if (mVerboseLoggingEnabled) {
            mLog.info("unregisterSoftApCallback uid=%").c(Binder.getCallingUid()).flush();
        }

        // post operation to handler thread
        mWifiInjector.getClientModeImplHandler().post(() -> {
            mRegisteredSoftApCallbacks.remove(callbackIdentifier);
        });
    }

    /**
     * Private method to handle SoftAp state changes
     *
     * <p> MUST be called from the ClientModeImpl thread.
     */
    private void handleWifiApStateChange(
            int currentState, int previousState, int errorCode, String ifaceName, int mode) {
        // The AP state update from ClientModeImpl for softap
        Slog.d(TAG, "handleWifiApStateChange: currentState=" + currentState
                + " previousState=" + previousState + " errorCode= " + errorCode
                + " ifaceName=" + ifaceName + " mode=" + mode);

        // update the tracking ap state variable
        mWifiApState = currentState;

        // check if we have a failure - since it is possible (worst case scenario where
        // WifiController and ClientModeImpl are out of sync wrt modes) to get two FAILED
        // notifications in a row, we need to handle this first.
        if (currentState == WIFI_AP_STATE_FAILED) {
            // update registered LOHS callbacks if we see a failure
            synchronized (mLocalOnlyHotspotRequests) {
                int errorToReport = ERROR_GENERIC;
                if (errorCode == SAP_START_FAILURE_NO_CHANNEL) {
                    errorToReport = ERROR_NO_CHANNEL;
                }
                // holding the required lock: send message to requestors and clear the list
                sendHotspotFailedMessageToAllLOHSRequestInfoEntriesLocked(
                        errorToReport);
                // also need to clear interface ip state - send null for now since we don't know
                // what interface (and we have one anyway)
                updateInterfaceIpStateInternal(null, WifiManager.IFACE_IP_MODE_UNSPECIFIED);
            }
            return;
        }

        if (currentState == WIFI_AP_STATE_DISABLING || currentState == WIFI_AP_STATE_DISABLED) {
            // softap is shutting down or is down...  let requestors know via the onStopped call
            synchronized (mLocalOnlyHotspotRequests) {
                // if we are currently in hotspot mode, then trigger onStopped for registered
                // requestors, otherwise something odd happened and we should clear state
                if (mIfaceIpModes.getOrDefault(ifaceName, WifiManager.IFACE_IP_MODE_UNSPECIFIED)
                        == WifiManager.IFACE_IP_MODE_LOCAL_ONLY) {
                    // holding the required lock: send message to requestors and clear the list
                    sendHotspotStoppedMessageToAllLOHSRequestInfoEntriesLocked();
                } else if (!isConcurrentLohsAndTetheringSupported()) {
                    // LOHS not active: report an error (still holding the required lock)
                    sendHotspotFailedMessageToAllLOHSRequestInfoEntriesLocked(ERROR_GENERIC);
                }
                // also clear interface ip state - send null for now since we don't know what
                // interface (and we only have one anyway)
                updateInterfaceIpState(null, WifiManager.IFACE_IP_MODE_UNSPECIFIED);
            }
            return;
        }

        // remaining states are enabling or enabled...  those are not used for the callbacks
    }

    /**
     * Helper method to send a HOTSPOT_FAILED message to all registered LocalOnlyHotspotRequest
     * callers and clear the registrations.
     *
     * Callers should already hold the mLocalOnlyHotspotRequests lock.
     */
    @GuardedBy("mLocalOnlyHotspotRequests")
    private void sendHotspotFailedMessageToAllLOHSRequestInfoEntriesLocked(int arg1) {
        for (LocalOnlyHotspotRequestInfo requestor : mLocalOnlyHotspotRequests.values()) {
            try {
                requestor.sendHotspotFailedMessage(arg1);
                requestor.unlinkDeathRecipient();
            } catch (RemoteException e) {
                // This will be cleaned up by binder death handling
            }
        }

        // Since all callers were notified, now clear the registrations.
        mLocalOnlyHotspotRequests.clear();
    }

    /**
     * Helper method to send a HOTSPOT_STOPPED message to all registered LocalOnlyHotspotRequest
     * callers and clear the registrations.
     *
     * Callers should already hold the mLocalOnlyHotspotRequests lock.
     */
    @GuardedBy("mLocalOnlyHotspotRequests")
    private void sendHotspotStoppedMessageToAllLOHSRequestInfoEntriesLocked() {
        for (LocalOnlyHotspotRequestInfo requestor : mLocalOnlyHotspotRequests.values()) {
            try {
                requestor.sendHotspotStoppedMessage();
                requestor.unlinkDeathRecipient();
            } catch (RemoteException e) {
                // This will be cleaned up by binder death handling
            }
        }

        // Since all callers were notified, now clear the registrations.
        mLocalOnlyHotspotRequests.clear();
    }

    /**
     * Helper method to send a HOTSPOT_STARTED message to all registered LocalOnlyHotspotRequest
     * callers.
     *
     * Callers should already hold the mLocalOnlyHotspotRequests lock.
     */
    @GuardedBy("mLocalOnlyHotspotRequests")
    private void sendHotspotStartedMessageToAllLOHSRequestInfoEntriesLocked() {
        for (LocalOnlyHotspotRequestInfo requestor : mLocalOnlyHotspotRequests.values()) {
            try {
                requestor.sendHotspotStartedMessage(mLocalOnlyHotspotConfig);
            } catch (RemoteException e) {
                // This will be cleaned up by binder death handling
            }
        }
    }

    /**
     * Temporary method used for testing while startLocalOnlyHotspot is not fully implemented.  This
     * method allows unit tests to register callbacks directly for testing mechanisms triggered by
     * softap mode changes.
     */
    @VisibleForTesting
    void registerLOHSForTest(int pid, LocalOnlyHotspotRequestInfo request) {
        mLocalOnlyHotspotRequests.put(pid, request);
    }

    /**
     * Method to start LocalOnlyHotspot.  In this method, permissions, settings and modes are
     * checked to verify that we can enter softapmode.  This method returns
     * {@link LocalOnlyHotspotCallback#REQUEST_REGISTERED} if we will attempt to start, otherwise,
     * possible startup erros may include tethering being disallowed failure reason {@link
     * LocalOnlyHotspotCallback#ERROR_TETHERING_DISALLOWED} or an incompatible mode failure reason
     * {@link LocalOnlyHotspotCallback#ERROR_INCOMPATIBLE_MODE}.
     *
     * see {@link WifiManager#startLocalOnlyHotspot(LocalOnlyHotspotCallback)}
     *
     * @param messenger Messenger to send messages to the corresponding WifiManager.
     * @param binder IBinder instance to allow cleanup if the app dies
     * @param packageName String name of the calling package
     *
     * @return int return code for attempt to start LocalOnlyHotspot.
     *
     * @throws SecurityException if the caller does not have permission to start a Local Only
     * Hotspot.
     * @throws IllegalStateException if the caller attempts to start the LocalOnlyHotspot while they
     * have an outstanding request.
     */
    @Override
    public int startLocalOnlyHotspot(Messenger messenger, IBinder binder, String packageName) {
        // first check if the caller has permission to start a local only hotspot
        // need to check for WIFI_STATE_CHANGE and location permission
        final int uid = Binder.getCallingUid();
        final int pid = Binder.getCallingPid();

        if (enforceChangePermission(packageName) != MODE_ALLOWED) {
            return LocalOnlyHotspotCallback.ERROR_GENERIC;
        }
        enforceLocationPermission(packageName, uid);
        long ident = Binder.clearCallingIdentity();
        try {
            // also need to verify that Locations services are enabled.
            if (!mWifiPermissionsUtil.isLocationModeEnabled()) {
                throw new SecurityException("Location mode is not enabled.");
            }
        } finally {
            Binder.restoreCallingIdentity(ident);
        }

        // verify that tethering is not disabled
        if (mUserManager.hasUserRestriction(UserManager.DISALLOW_CONFIG_TETHERING)) {
            return LocalOnlyHotspotCallback.ERROR_TETHERING_DISALLOWED;
        }

        // the app should be in the foreground
        if (!mFrameworkFacade.isAppForeground(uid)) {
            return LocalOnlyHotspotCallback.ERROR_INCOMPATIBLE_MODE;
        }

        mLog.info("startLocalOnlyHotspot uid=% pid=%").c(uid).c(pid).flush();

        synchronized (mLocalOnlyHotspotRequests) {
            // check if we are currently tethering
            // TODO(b/123227116): handle all interface combinations just by changing the HAL.
            if (!isConcurrentLohsAndTetheringSupported()
                    && mIfaceIpModes.contains(WifiManager.IFACE_IP_MODE_TETHERED)) {
                // Tethering is enabled, cannot start LocalOnlyHotspot
                mLog.info("Cannot start localOnlyHotspot when WiFi Tethering is active.").flush();
                return LocalOnlyHotspotCallback.ERROR_INCOMPATIBLE_MODE;
            }

            // does this caller already have a request?
            LocalOnlyHotspotRequestInfo request = mLocalOnlyHotspotRequests.get(pid);
            if (request != null) {
                mLog.trace("caller already has an active request").flush();
                throw new IllegalStateException(
                        "Caller already has an active LocalOnlyHotspot request");
            }

            // now create the new LOHS request info object
            request = new LocalOnlyHotspotRequestInfo(binder, messenger,
                    new LocalOnlyRequestorCallback());

            // check current operating state and take action if needed
            if (mIfaceIpModes.contains(WifiManager.IFACE_IP_MODE_LOCAL_ONLY)) {
                // LOHS is already active, send out what is running
                try {
                    mLog.trace("LOHS already up, trigger onStarted callback").flush();
                    request.sendHotspotStartedMessage(mLocalOnlyHotspotConfig);
                } catch (RemoteException e) {
                    return LocalOnlyHotspotCallback.ERROR_GENERIC;
                }
            } else if (mLocalOnlyHotspotRequests.isEmpty()) {
                // this is the first request, then set up our config and start LOHS
                boolean is5Ghz = hasAutomotiveFeature(mContext)
                        && mContext.getResources().getBoolean(
                        com.android.internal.R.bool.config_wifi_local_only_hotspot_5ghz)
                        && is5GhzSupported();

                mLocalOnlyHotspotConfig = WifiApConfigStore.generateLocalOnlyHotspotConfig(mContext,
                        is5Ghz ? WifiConfiguration.AP_BAND_5GHZ : WifiConfiguration.AP_BAND_2GHZ);

                startSoftApInternal(mLocalOnlyHotspotConfig, WifiManager.IFACE_IP_MODE_LOCAL_ONLY);
            }

            mLocalOnlyHotspotRequests.put(pid, request);
            return LocalOnlyHotspotCallback.REQUEST_REGISTERED;
        }
    }

    /**
     * see {@link WifiManager#stopLocalOnlyHotspot()}
     *
     * @throws SecurityException if the caller does not have permission to stop a Local Only
     * Hotspot.
     */
    @Override
    public void stopLocalOnlyHotspot() {
        // don't do a permission check here. if the app's permission to change the wifi state is
        // revoked, we still want them to be able to stop a previously created hotspot (otherwise
        // it could cost the user money). When the app created the hotspot, its permission was
        // checked.
        final int uid = Binder.getCallingUid();
        final int pid = Binder.getCallingPid();

        mLog.info("stopLocalOnlyHotspot uid=% pid=%").c(uid).c(pid).flush();

        synchronized (mLocalOnlyHotspotRequests) {
            // was the caller already registered?  check request tracker - return false if not
            LocalOnlyHotspotRequestInfo requestInfo = mLocalOnlyHotspotRequests.get(pid);
            if (requestInfo == null) {
                return;
            }
            requestInfo.unlinkDeathRecipient();
            unregisterCallingAppAndStopLocalOnlyHotspot(requestInfo);
        } // end synchronized
    }

    /**
     * Helper method to unregister LocalOnlyHotspot requestors and stop the hotspot if needed.
     */
    private void unregisterCallingAppAndStopLocalOnlyHotspot(LocalOnlyHotspotRequestInfo request) {
        mLog.trace("unregisterCallingAppAndStopLocalOnlyHotspot pid=%").c(request.getPid()).flush();

        synchronized (mLocalOnlyHotspotRequests) {
            if (mLocalOnlyHotspotRequests.remove(request.getPid()) == null) {
                mLog.trace("LocalOnlyHotspotRequestInfo not found to remove").flush();
                return;
            }

            if (mLocalOnlyHotspotRequests.isEmpty()) {
                mLocalOnlyHotspotConfig = null;
                updateInterfaceIpStateInternal(null, WifiManager.IFACE_IP_MODE_UNSPECIFIED);
                // if that was the last caller, then call stopSoftAp as WifiService
                long identity = Binder.clearCallingIdentity();
                try {
                    stopSoftApInternal(WifiManager.IFACE_IP_MODE_LOCAL_ONLY);
                } finally {
                    Binder.restoreCallingIdentity(identity);
                }
            }
        }
    }

    /**
     * see {@link WifiManager#watchLocalOnlyHotspot(LocalOnlyHotspotObserver)}
     *
     * This call requires the android.permission.NETWORK_SETTINGS permission.
     *
     * @param messenger Messenger to send messages to the corresponding WifiManager.
     * @param binder IBinder instance to allow cleanup if the app dies
     *
     * @throws SecurityException if the caller does not have permission to watch Local Only Hotspot
     * status updates.
     * @throws IllegalStateException if the caller attempts to watch LocalOnlyHotspot updates with
     * an existing subscription.
     */
    @Override
    public void startWatchLocalOnlyHotspot(Messenger messenger, IBinder binder) {
        // NETWORK_SETTINGS is a signature only permission.
        enforceNetworkSettingsPermission();

        throw new UnsupportedOperationException("LocalOnlyHotspot is still in development");
    }

    /**
     * see {@link WifiManager#unregisterLocalOnlyHotspotObserver()}
     */
    @Override
    public void stopWatchLocalOnlyHotspot() {
        // NETWORK_STACK is a signature only permission.
        enforceNetworkSettingsPermission();
        throw new UnsupportedOperationException("LocalOnlyHotspot is still in development");
    }

    /**
     * see {@link WifiManager#getWifiApConfiguration()}
     * @return soft access point configuration
     * @throws SecurityException if the caller does not have permission to retrieve the softap
     * config
     */
    @Override
    public WifiConfiguration getWifiApConfiguration() {
        enforceAccessPermission();
        int uid = Binder.getCallingUid();
        // only allow Settings UI to get the saved SoftApConfig
        if (!mWifiPermissionsUtil.checkConfigOverridePermission(uid)) {
            // random apps should not be allowed to read the user specified config
            throw new SecurityException("App not allowed to read or update stored WiFi Ap config "
                    + "(uid = " + uid + ")");
        }
        mLog.info("getWifiApConfiguration uid=%").c(uid).flush();

        // hand off work to the ClientModeImpl handler thread to sync work between calls
        // and SoftApManager starting up softap
        final Mutable<WifiConfiguration> config = new Mutable();
        boolean success = mWifiInjector.getClientModeImplHandler().runWithScissors(() -> {
            config.value = mWifiApConfigStore.getApConfiguration();
        }, RUN_WITH_SCISSORS_TIMEOUT_MILLIS);
        if (success) {
            return config.value;
        }
        Log.e(TAG, "Failed to post runnable to fetch ap config");
        return new WifiConfiguration();
    }

    /**
     * see {@link WifiManager#setWifiApConfiguration(WifiConfiguration)}
     * @param wifiConfig WifiConfiguration details for soft access point
     * @return boolean indicating success or failure of the operation
     * @throws SecurityException if the caller does not have permission to write the softap config
     */
    @Override
    public boolean setWifiApConfiguration(WifiConfiguration wifiConfig, String packageName) {
        if (enforceChangePermission(packageName) != MODE_ALLOWED) {
            return false;
        }
        int uid = Binder.getCallingUid();
        // only allow Settings UI to write the stored SoftApConfig
        if (!mWifiPermissionsUtil.checkConfigOverridePermission(uid)) {
            // random apps should not be allowed to read the user specified config
            throw new SecurityException("App not allowed to read or update stored WiFi AP config "
                    + "(uid = " + uid + ")");
        }
        mLog.info("setWifiApConfiguration uid=%").c(uid).flush();
        if (wifiConfig == null)
            return false;
        if (WifiApConfigStore.validateApWifiConfiguration(wifiConfig)) {
            mClientModeImplHandler.post(() -> {
                mWifiApConfigStore.setApConfiguration(wifiConfig);
            });
            return true;
        } else {
            Slog.e(TAG, "Invalid WifiConfiguration");
            return false;
        }
    }

    /**
     * Method used to inform user of Ap Configuration conversion due to hardware.
     */
    @Override
    public void notifyUserOfApBandConversion(String packageName) {
        enforceNetworkSettingsPermission();

        if (mVerboseLoggingEnabled) {
            mLog.info("notifyUserOfApBandConversion uid=% packageName=%")
                    .c(Binder.getCallingUid()).c(packageName).flush();
        }

        mWifiApConfigStore.notifyUserOfApBandConversion(packageName);
    }

    /**
     * see {@link android.net.wifi.WifiManager#isScanAlwaysAvailable()}
     */
    @Override
    public boolean isScanAlwaysAvailable() {
        enforceAccessPermission();
        if (mVerboseLoggingEnabled) {
            mLog.info("isScanAlwaysAvailable uid=%").c(Binder.getCallingUid()).flush();
        }
        return mSettingsStore.isScanAlwaysAvailable();
    }

    /**
     * see {@link android.net.wifi.WifiManager#disconnect()}
     */
    @Override
    public boolean disconnect(String packageName) {
        if (enforceChangePermission(packageName) != MODE_ALLOWED) {
            return false;
        }
        if (!isTargetSdkLessThanQOrPrivileged(
                packageName, Binder.getCallingPid(), Binder.getCallingUid())) {
            mLog.info("disconnect not allowed for uid=%")
                    .c(Binder.getCallingUid()).flush();
            return false;
        }
        mLog.info("disconnect uid=%").c(Binder.getCallingUid()).flush();
        mClientModeImpl.disconnectCommandExternal();
        return true;
    }

    /**
     * see {@link android.net.wifi.WifiManager#reconnect()}
     */
    @Override
    public boolean reconnect(String packageName) {
        if (enforceChangePermission(packageName) != MODE_ALLOWED) {
            return false;
        }
        if (!isTargetSdkLessThanQOrPrivileged(
                packageName, Binder.getCallingPid(), Binder.getCallingUid())) {
            mLog.info("reconnect not allowed for uid=%")
                    .c(Binder.getCallingUid()).flush();
            return false;
        }
        mLog.info("reconnect uid=%").c(Binder.getCallingUid()).flush();
        mClientModeImpl.reconnectCommand(new WorkSource(Binder.getCallingUid()));
        return true;
    }

    /**
     * see {@link android.net.wifi.WifiManager#reassociate()}
     */
    @Override
    public boolean reassociate(String packageName) {
        if (enforceChangePermission(packageName) != MODE_ALLOWED) {
            return false;
        }
        if (!isTargetSdkLessThanQOrPrivileged(
                packageName, Binder.getCallingPid(), Binder.getCallingUid())) {
            mLog.info("reassociate not allowed for uid=%")
                    .c(Binder.getCallingUid()).flush();
            return false;
        }
        mLog.info("reassociate uid=%").c(Binder.getCallingUid()).flush();
        mClientModeImpl.reassociateCommand();
        return true;
    }

    /**
     * see {@link android.net.wifi.WifiManager#getSupportedFeatures}
     */
    @Override
    public long getSupportedFeatures() {
        enforceAccessPermission();
        if (mVerboseLoggingEnabled) {
            mLog.info("getSupportedFeatures uid=%").c(Binder.getCallingUid()).flush();
        }
        return getSupportedFeaturesInternal();
    }

    @Override
    public void requestActivityInfo(ResultReceiver result) {
        Bundle bundle = new Bundle();
        if (mVerboseLoggingEnabled) {
            mLog.info("requestActivityInfo uid=%").c(Binder.getCallingUid()).flush();
        }
        bundle.putParcelable(BatteryStats.RESULT_RECEIVER_CONTROLLER_KEY, reportActivityInfo());
        result.send(0, bundle);
    }

    /**
     * see {@link android.net.wifi.WifiManager#getControllerActivityEnergyInfo(int)}
     */
    @Override
    public WifiActivityEnergyInfo reportActivityInfo() {
        enforceAccessPermission();
        if (mVerboseLoggingEnabled) {
            mLog.info("reportActivityInfo uid=%").c(Binder.getCallingUid()).flush();
        }
        if ((getSupportedFeatures() & WifiManager.WIFI_FEATURE_LINK_LAYER_STATS) == 0) {
            return null;
        }
        WifiLinkLayerStats stats;
        WifiActivityEnergyInfo energyInfo = null;
        if (mClientModeImplChannel != null) {
            stats = mClientModeImpl.syncGetLinkLayerStats(mClientModeImplChannel);
            if (stats != null) {
                final double rxIdleCurrent = mPowerProfile.getAveragePower(
                    PowerProfile.POWER_WIFI_CONTROLLER_IDLE);
                final double rxCurrent = mPowerProfile.getAveragePower(
                    PowerProfile.POWER_WIFI_CONTROLLER_RX);
                final double txCurrent = mPowerProfile.getAveragePower(
                    PowerProfile.POWER_WIFI_CONTROLLER_TX);
                final double voltage = mPowerProfile.getAveragePower(
                    PowerProfile.POWER_WIFI_CONTROLLER_OPERATING_VOLTAGE) / 1000.0;
                final long rxIdleTime = stats.on_time - stats.tx_time - stats.rx_time;
                final long[] txTimePerLevel;
                if (stats.tx_time_per_level != null) {
                    txTimePerLevel = new long[stats.tx_time_per_level.length];
                    for (int i = 0; i < txTimePerLevel.length; i++) {
                        txTimePerLevel[i] = stats.tx_time_per_level[i];
                        // TODO(b/27227497): Need to read the power consumed per level from config
                    }
                } else {
                    // This will happen if the HAL get link layer API returned null.
                    txTimePerLevel = new long[0];
                }
                final long energyUsed = (long)((stats.tx_time * txCurrent +
                        stats.rx_time * rxCurrent +
                        rxIdleTime * rxIdleCurrent) * voltage);
                if (VDBG || rxIdleTime < 0 || stats.on_time < 0 || stats.tx_time < 0 ||
                        stats.rx_time < 0 || stats.on_time_scan < 0 || energyUsed < 0) {
                    StringBuilder sb = new StringBuilder();
                    sb.append(" rxIdleCur=" + rxIdleCurrent);
                    sb.append(" rxCur=" + rxCurrent);
                    sb.append(" txCur=" + txCurrent);
                    sb.append(" voltage=" + voltage);
                    sb.append(" on_time=" + stats.on_time);
                    sb.append(" tx_time=" + stats.tx_time);
                    sb.append(" tx_time_per_level=" + Arrays.toString(txTimePerLevel));
                    sb.append(" rx_time=" + stats.rx_time);
                    sb.append(" rxIdleTime=" + rxIdleTime);
                    sb.append(" scan_time=" + stats.on_time_scan);
                    sb.append(" energy=" + energyUsed);
                    Log.d(TAG, " reportActivityInfo: " + sb.toString());
                }

                // Convert the LinkLayerStats into EnergyActivity
                energyInfo = new WifiActivityEnergyInfo(mClock.getElapsedSinceBootMillis(),
                        WifiActivityEnergyInfo.STACK_STATE_STATE_IDLE, stats.tx_time,
                        txTimePerLevel, stats.rx_time, stats.on_time_scan, rxIdleTime, energyUsed);
            }
            if (energyInfo != null && energyInfo.isValid()) {
                return energyInfo;
            } else {
                return null;
            }
        } else {
            Slog.e(TAG, "mClientModeImplChannel is not initialized");
            return null;
        }
    }

    /**
     * see {@link android.net.wifi.WifiManager#getConfiguredNetworks()}
     *
     * @param packageName String name of the calling package
     * @return the list of configured networks
     */
    @Override
    public ParceledListSlice<WifiConfiguration> getConfiguredNetworks(String packageName) {
        enforceAccessPermission();
        int callingUid = Binder.getCallingUid();
        // bypass shell: can get varioud pkg name
        if (callingUid != Process.SHELL_UID && callingUid != Process.ROOT_UID) {
            long ident = Binder.clearCallingIdentity();
            try {
                mWifiPermissionsUtil.enforceCanAccessScanResults(packageName, callingUid);
            } catch (SecurityException e) {
                Slog.e(TAG, "Permission violation - getConfiguredNetworks not allowed for uid="
                        + callingUid + ", packageName=" + packageName + ", reason=" + e);
                return new ParceledListSlice<>(new ArrayList<>());
            } finally {
                Binder.restoreCallingIdentity(ident);
            }
        }
        boolean isTargetSdkLessThanQOrPrivileged = isTargetSdkLessThanQOrPrivileged(
                packageName, Binder.getCallingPid(), callingUid);
        boolean isCarrierApp =
                mWifiInjector.makeTelephonyManager().checkCarrierPrivilegesForPackage(packageName)
                        == TelephonyManager.CARRIER_PRIVILEGE_STATUS_HAS_ACCESS;
        if (!isTargetSdkLessThanQOrPrivileged && !isCarrierApp) {
            mLog.info("getConfiguredNetworks not allowed for uid=%")
                    .c(callingUid).flush();
            return new ParceledListSlice<>(new ArrayList<>());
        }
        if (mVerboseLoggingEnabled) {
            mLog.info("getConfiguredNetworks uid=%").c(callingUid).flush();
        }

        int targetConfigUid = Process.INVALID_UID; // don't expose any MAC addresses
        if (isPrivileged(getCallingPid(), callingUid) || isDeviceOrProfileOwner(callingUid)) {
            targetConfigUid = Process.WIFI_UID; // expose all MAC addresses
        } else if (isCarrierApp) {
            targetConfigUid = callingUid; // expose only those configs created by the Carrier App
        }

        if (mClientModeImplChannel != null) {
            List<WifiConfiguration> configs = mClientModeImpl.syncGetConfiguredNetworks(
                    callingUid, mClientModeImplChannel, targetConfigUid);
            if (configs != null) {
                if (isTargetSdkLessThanQOrPrivileged) {
                    return new ParceledListSlice<WifiConfiguration>(configs);
                } else { // Carrier app: should only get its own configs
                    List<WifiConfiguration> creatorConfigs = new ArrayList<>();
                    for (WifiConfiguration config : configs) {
                        if (config.creatorUid == callingUid) {
                            creatorConfigs.add(config);
                        }
                    }
                    return new ParceledListSlice<WifiConfiguration>(creatorConfigs);
                }
            }
        } else {
            Slog.e(TAG, "mClientModeImplChannel is not initialized");
        }
        return null;
    }

    /**
     * see {@link android.net.wifi.WifiManager#getPrivilegedConfiguredNetworks()}
     *
     * @param packageName String name of the calling package
     * @return the list of configured networks with real preSharedKey
     */
    @Override
    public ParceledListSlice<WifiConfiguration>
            getPrivilegedConfiguredNetworks(String packageName) {
        enforceReadCredentialPermission();
        enforceAccessPermission();
        int callingUid = Binder.getCallingUid();
        long ident = Binder.clearCallingIdentity();
        try {
            mWifiPermissionsUtil.enforceCanAccessScanResults(packageName, callingUid);
        } catch (SecurityException e) {
            Slog.e(TAG, "Permission violation - getPrivilegedConfiguredNetworks not allowed for"
                    + " uid=" + callingUid + ", packageName=" + packageName + ", reason=" + e);
            return null;
        } finally {
            Binder.restoreCallingIdentity(ident);
        }
        if (mVerboseLoggingEnabled) {
            mLog.info("getPrivilegedConfiguredNetworks uid=%").c(callingUid).flush();
        }
        if (mClientModeImplChannel != null) {
            List<WifiConfiguration> configs =
                    mClientModeImpl.syncGetPrivilegedConfiguredNetwork(mClientModeImplChannel);
            if (configs != null) {
                return new ParceledListSlice<WifiConfiguration>(configs);
            }
        } else {
            Slog.e(TAG, "mClientModeImplChannel is not initialized");
        }
        return null;
    }

    /**
     * Returns the list of FQDN (Fully Qualified Domain Name) to installed Passpoint configurations.
     *
     * Return the map of all matching configurations with corresponding scanResults (or an empty map
     * if none).
     *
     * @param scanResults The list of scan results
     * @return Map that consists of FQDN (Fully Qualified Domain Name) and corresponding
     * scanResults per network type({@link WifiManager#PASSPOINT_HOME_NETWORK} and {@link
     * WifiManager#PASSPOINT_ROAMING_NETWORK}).
     */
    @Override
    public Map<String, Map<Integer, List<ScanResult>>> getAllMatchingFqdnsForScanResults(
            List<ScanResult> scanResults) {
        if ((mContext.checkCallingOrSelfPermission(android.Manifest.permission.NETWORK_SETTINGS)
                != PERMISSION_GRANTED)
                && (mContext.checkSelfPermission(android.Manifest.permission.NETWORK_SETUP_WIZARD)
                != PERMISSION_GRANTED)) {
            throw new SecurityException(TAG + ": Permission denied");
        }
        if (mVerboseLoggingEnabled) {
            mLog.info("getMatchingPasspointConfigurations uid=%").c(Binder.getCallingUid()).flush();
        }
        if (!mContext.getPackageManager().hasSystemFeature(PackageManager.FEATURE_WIFI_PASSPOINT)) {
            return new HashMap<>();
        }
        return mClientModeImpl.syncGetAllMatchingFqdnsForScanResults(scanResults,
                mClientModeImplChannel);
    }

    /**
     * Returns list of OSU (Online Sign-Up) providers associated with the given list of ScanResult.
     *
     * @param scanResults a list of ScanResult that has Passpoint APs.
     * @return Map that consists of {@link OsuProvider} and a matching list of {@link ScanResult}.
     */
    @Override
    public Map<OsuProvider, List<ScanResult>> getMatchingOsuProviders(
            List<ScanResult> scanResults) {
        if ((mContext.checkCallingOrSelfPermission(android.Manifest.permission.NETWORK_SETTINGS)
                != PERMISSION_GRANTED)
                && (mContext.checkSelfPermission(android.Manifest.permission.NETWORK_SETUP_WIZARD)
                != PERMISSION_GRANTED)) {
            throw new SecurityException(TAG + ": Permission denied");
        }
        if (mVerboseLoggingEnabled) {
            mLog.info("getMatchingOsuProviders uid=%").c(Binder.getCallingUid()).flush();
        }
        if (!mContext.getPackageManager().hasSystemFeature(PackageManager.FEATURE_WIFI_PASSPOINT)) {
            return new HashMap<>();
        }
        return mClientModeImpl.syncGetMatchingOsuProviders(scanResults, mClientModeImplChannel);
    }

    /**
     * Returns the matching Passpoint configurations for given OSU(Online Sign-Up) providers.
     *
     * @param osuProviders a list of {@link OsuProvider}
     * @return Map that consists of {@link OsuProvider} and matching {@link PasspointConfiguration}.
     */
    @Override
    public Map<OsuProvider, PasspointConfiguration> getMatchingPasspointConfigsForOsuProviders(
            List<OsuProvider> osuProviders) {
        if ((mContext.checkCallingOrSelfPermission(android.Manifest.permission.NETWORK_SETTINGS)
                != PERMISSION_GRANTED)
                && (mContext.checkSelfPermission(android.Manifest.permission.NETWORK_SETUP_WIZARD)
                != PERMISSION_GRANTED)) {
            throw new SecurityException(TAG + ": Permission denied");
        }
        if (mVerboseLoggingEnabled) {
            mLog.info("getMatchingPasspointConfigsForOsuProviders uid=%").c(
                    Binder.getCallingUid()).flush();
        }
        if (!mContext.getPackageManager().hasSystemFeature(PackageManager.FEATURE_WIFI_PASSPOINT)) {
            return new HashMap<>();
        }
        if (osuProviders == null) {
            Log.e(TAG, "Attempt to retrieve Passpoint configuration with null osuProviders");
            return new HashMap<>();
        }
        return mClientModeImpl.syncGetMatchingPasspointConfigsForOsuProviders(osuProviders,
                mClientModeImplChannel);
    }

    /**
     * Returns the corresponding wifi configurations for given FQDN (Fully Qualified Domain Name)
     * list.
     *
     * An empty list will be returned when no match is found.
     *
     * @param fqdnList a list of FQDN
     * @return List of {@link WifiConfiguration} converted from {@link PasspointProvider}
     */
    @Override
    public List<WifiConfiguration> getWifiConfigsForPasspointProfiles(List<String> fqdnList) {
        if ((mContext.checkCallingOrSelfPermission(android.Manifest.permission.NETWORK_SETTINGS)
                != PERMISSION_GRANTED)
                && (mContext.checkSelfPermission(android.Manifest.permission.NETWORK_SETUP_WIZARD)
                != PERMISSION_GRANTED)) {
            throw new SecurityException(TAG + ": Permission denied");
        }
        if (mVerboseLoggingEnabled) {
            mLog.info("getWifiConfigsForPasspointProfiles uid=%").c(
                    Binder.getCallingUid()).flush();
        }
        if (!mContext.getPackageManager().hasSystemFeature(PackageManager.FEATURE_WIFI_PASSPOINT)) {
            return new ArrayList<>();
        }
        if (fqdnList == null) {
            Log.e(TAG, "Attempt to retrieve WifiConfiguration with null fqdn List");
            return new ArrayList<>();
        }
        return mClientModeImpl.syncGetWifiConfigsForPasspointProfiles(fqdnList,
                mClientModeImplChannel);
    }

    /**
     * see {@link android.net.wifi.WifiManager#addOrUpdateNetwork(WifiConfiguration)}
     * @return the supplicant-assigned identifier for the new or updated
     * network if the operation succeeds, or {@code -1} if it fails
     */
    @Override
    public int addOrUpdateNetwork(WifiConfiguration config, String packageName) {
        if (enforceChangePermission(packageName) != MODE_ALLOWED) {
            return -1;
        }
        if (!isTargetSdkLessThanQOrPrivileged(
                packageName, Binder.getCallingPid(), Binder.getCallingUid())) {
            mLog.info("addOrUpdateNetwork not allowed for uid=%")
                    .c(Binder.getCallingUid()).flush();
            return -1;
        }
        mLog.info("addOrUpdateNetwork uid=%").c(Binder.getCallingUid()).flush();

        // Previously, this API is overloaded for installing Passpoint profiles.  Now
        // that we have a dedicated API for doing it, redirect the call to the dedicated API.
        if (config.isPasspoint()) {
            PasspointConfiguration passpointConfig =
                    PasspointProvider.convertFromWifiConfig(config);
            if (passpointConfig.getCredential() == null) {
                Slog.e(TAG, "Missing credential for Passpoint profile");
                return -1;
            }

            // Copy over certificates and keys.
            X509Certificate[] x509Certificates = null;
            if (config.enterpriseConfig.getCaCertificate() != null) {
                x509Certificates =
                        new X509Certificate[]{config.enterpriseConfig.getCaCertificate()};
            }
            passpointConfig.getCredential().setCaCertificates(x509Certificates);
            passpointConfig.getCredential().setClientCertificateChain(
                    config.enterpriseConfig.getClientCertificateChain());
            passpointConfig.getCredential().setClientPrivateKey(
                    config.enterpriseConfig.getClientPrivateKey());
            if (!addOrUpdatePasspointConfiguration(passpointConfig, packageName)) {
                Slog.e(TAG, "Failed to add Passpoint profile");
                return -1;
            }
            // There is no network ID associated with a Passpoint profile.
            return 0;
        }

        if (config != null) {
            //TODO: pass the Uid the ClientModeImpl as a message parameter
            Slog.i("addOrUpdateNetwork", " uid = " + Integer.toString(Binder.getCallingUid())
                    + " SSID " + config.SSID
                    + " nid=" + Integer.toString(config.networkId));
            if (config.networkId == WifiConfiguration.INVALID_NETWORK_ID) {
                config.creatorUid = Binder.getCallingUid();
            } else {
                config.lastUpdateUid = Binder.getCallingUid();
            }
            if (mClientModeImplChannel != null) {
                return mClientModeImpl.syncAddOrUpdateNetwork(mClientModeImplChannel, config);
            } else {
                Slog.e(TAG, "mClientModeImplChannel is not initialized");
                return -1;
            }
        } else {
            Slog.e(TAG, "bad network configuration");
            return -1;
        }
    }

    public static void verifyCert(X509Certificate caCert)
            throws GeneralSecurityException, IOException {
        CertificateFactory factory = CertificateFactory.getInstance("X.509");
        CertPathValidator validator =
                CertPathValidator.getInstance(CertPathValidator.getDefaultType());
        CertPath path = factory.generateCertPath(
                Arrays.asList(caCert));
        KeyStore ks = KeyStore.getInstance("AndroidCAStore");
        ks.load(null, null);
        PKIXParameters params = new PKIXParameters(ks);
        params.setRevocationEnabled(false);
        validator.validate(path, params);
    }

    /**
     * See {@link android.net.wifi.WifiManager#removeNetwork(int)}
     * @param netId the integer that identifies the network configuration
     * to the supplicant
     * @return {@code true} if the operation succeeded
     */
    @Override
    public boolean removeNetwork(int netId, String packageName) {
        if (enforceChangePermission(packageName) != MODE_ALLOWED) {
            return false;
        }
        if (!isTargetSdkLessThanQOrPrivileged(
                packageName, Binder.getCallingPid(), Binder.getCallingUid())) {
            mLog.info("removeNetwork not allowed for uid=%")
                    .c(Binder.getCallingUid()).flush();
            return false;
        }
        mLog.info("removeNetwork uid=%").c(Binder.getCallingUid()).flush();
        // TODO Add private logging for netId b/33807876
        if (mClientModeImplChannel != null) {
            return mClientModeImpl.syncRemoveNetwork(mClientModeImplChannel, netId);
        } else {
            Slog.e(TAG, "mClientModeImplChannel is not initialized");
            return false;
        }
    }

    /**
     * See {@link android.net.wifi.WifiManager#enableNetwork(int, boolean)}
     * @param netId the integer that identifies the network configuration
     * to the supplicant
     * @param disableOthers if true, disable all other networks.
     * @return {@code true} if the operation succeeded
     */
    @Override
    public boolean enableNetwork(int netId, boolean disableOthers, String packageName) {
        if (enforceChangePermission(packageName) != MODE_ALLOWED) {
            return false;
        }
        if (!isTargetSdkLessThanQOrPrivileged(
                packageName, Binder.getCallingPid(), Binder.getCallingUid())) {
            mLog.info("enableNetwork not allowed for uid=%")
                    .c(Binder.getCallingUid()).flush();
            return false;
        }
        // TODO b/33807876 Log netId
        mLog.info("enableNetwork uid=% disableOthers=%")
                .c(Binder.getCallingUid())
                .c(disableOthers).flush();

        if (mClientModeImplChannel != null) {
            return mClientModeImpl.syncEnableNetwork(mClientModeImplChannel, netId,
                    disableOthers);
        } else {
            Slog.e(TAG, "mClientModeImplChannel is not initialized");
            return false;
        }
    }

    /**
     * See {@link android.net.wifi.WifiManager#disableNetwork(int)}
     * @param netId the integer that identifies the network configuration
     * to the supplicant
     * @return {@code true} if the operation succeeded
     */
    @Override
    public boolean disableNetwork(int netId, String packageName) {
        if (enforceChangePermission(packageName) != MODE_ALLOWED) {
            return false;
        }
        if (!isTargetSdkLessThanQOrPrivileged(
                packageName, Binder.getCallingPid(), Binder.getCallingUid())) {
            mLog.info("disableNetwork not allowed for uid=%")
                    .c(Binder.getCallingUid()).flush();
            return false;
        }
        // TODO b/33807876 Log netId
        mLog.info("disableNetwork uid=%").c(Binder.getCallingUid()).flush();

        if (mClientModeImplChannel != null) {
            return mClientModeImpl.syncDisableNetwork(mClientModeImplChannel, netId);
        } else {
            Slog.e(TAG, "mClientModeImplChannel is not initialized");
            return false;
        }
    }

    /**
     * See {@link android.net.wifi.WifiManager#getConnectionInfo()}
     * @return the Wi-Fi information, contained in {@link WifiInfo}.
     */
    @Override
    public WifiInfo getConnectionInfo(String callingPackage) {
        enforceAccessPermission();
        int uid = Binder.getCallingUid();
        if (mVerboseLoggingEnabled) {
            mLog.info("getConnectionInfo uid=%").c(uid).flush();
        }
        long ident = Binder.clearCallingIdentity();
        try {
            WifiInfo result = mClientModeImpl.syncRequestConnectionInfo();
            boolean hideDefaultMacAddress = true;
            boolean hideBssidSsidAndNetworkId = true;

            try {
                if (mWifiInjector.getWifiPermissionsWrapper().getLocalMacAddressPermission(uid)
                        == PERMISSION_GRANTED) {
                    hideDefaultMacAddress = false;
                }
                mWifiPermissionsUtil.enforceCanAccessScanResults(callingPackage, uid);
                hideBssidSsidAndNetworkId = false;
            } catch (RemoteException e) {
                Log.e(TAG, "Error checking receiver permission", e);
            } catch (SecurityException e) {
            }
            if (hideDefaultMacAddress) {
                result.setMacAddress(WifiInfo.DEFAULT_MAC_ADDRESS);
            }
            if (hideBssidSsidAndNetworkId) {
                result.setBSSID(WifiInfo.DEFAULT_MAC_ADDRESS);
                result.setSSID(WifiSsid.createFromHex(null));
                result.setNetworkId(WifiConfiguration.INVALID_NETWORK_ID);
            }
            if (mVerboseLoggingEnabled && (hideBssidSsidAndNetworkId || hideDefaultMacAddress)) {
                mLog.v("getConnectionInfo: hideBssidSsidAndNetworkId="
                        + hideBssidSsidAndNetworkId
                        + ", hideDefaultMacAddress="
                        + hideDefaultMacAddress);
            }
            return result;
        } finally {
            Binder.restoreCallingIdentity(ident);
        }
    }

    /**
     * Return the results of the most recent access point scan, in the form of
     * a list of {@link ScanResult} objects.
     * @return the list of results
     */
    @Override
    public List<ScanResult> getScanResults(String callingPackage) {
        enforceAccessPermission();
        int uid = Binder.getCallingUid();
        long ident = Binder.clearCallingIdentity();
        if (mVerboseLoggingEnabled) {
            mLog.info("getScanResults uid=%").c(uid).flush();
        }
        try {
            mWifiPermissionsUtil.enforceCanAccessScanResults(callingPackage, uid);
            final List<ScanResult> scanResults = new ArrayList<>();
            boolean success = mWifiInjector.getClientModeImplHandler().runWithScissors(() -> {
                scanResults.addAll(mScanRequestProxy.getScanResults());
            }, RUN_WITH_SCISSORS_TIMEOUT_MILLIS);
            if (!success) {
                Log.e(TAG, "Failed to post runnable to fetch scan results");
                return new ArrayList<ScanResult>();
            }
            return scanResults;
        } catch (SecurityException e) {
            return new ArrayList<ScanResult>();
        } finally {
            Binder.restoreCallingIdentity(ident);
        }
    }

    /**
     * Add or update a Passpoint configuration.
     *
     * @param config The Passpoint configuration to be added
     * @return true on success or false on failure
     */
    @Override
    public boolean addOrUpdatePasspointConfiguration(
            PasspointConfiguration config, String packageName) {
        if (enforceChangePermission(packageName) != MODE_ALLOWED) {
            return false;
        }
        mLog.info("addorUpdatePasspointConfiguration uid=%").c(Binder.getCallingUid()).flush();
        if (!mContext.getPackageManager().hasSystemFeature(
                PackageManager.FEATURE_WIFI_PASSPOINT)) {
            return false;
        }
        return mClientModeImpl.syncAddOrUpdatePasspointConfig(mClientModeImplChannel, config,
                Binder.getCallingUid());
    }

    /**
     * Remove the Passpoint configuration identified by its FQDN (Fully Qualified Domain Name).
     *
     * @param fqdn The FQDN of the Passpoint configuration to be removed
     * @return true on success or false on failure
     */
    @Override
    public boolean removePasspointConfiguration(String fqdn, String packageName) {
        if (mContext.checkCallingOrSelfPermission(android.Manifest.permission.NETWORK_SETTINGS)
                != PERMISSION_GRANTED) {
            if (mWifiPermissionsUtil.isTargetSdkLessThan(packageName, Build.VERSION_CODES.Q)) {
                return false;
            }
            throw new SecurityException(TAG + ": Permission denied");
        }
        mLog.info("removePasspointConfiguration uid=%").c(Binder.getCallingUid()).flush();
        if (!mContext.getPackageManager().hasSystemFeature(PackageManager.FEATURE_WIFI_PASSPOINT)) {
            return false;
        }
        return mClientModeImpl.syncRemovePasspointConfig(mClientModeImplChannel, fqdn);
    }

    /**
     * Return the list of the installed Passpoint configurations.
     *
     * An empty list will be returned when no configuration is installed.
     *
     * @return A list of {@link PasspointConfiguration}
     */
    @Override
    public List<PasspointConfiguration> getPasspointConfigurations() {
        if ((mContext.checkCallingOrSelfPermission(android.Manifest.permission.NETWORK_SETTINGS)
                != PERMISSION_GRANTED)
                && (mContext.checkSelfPermission(android.Manifest.permission.NETWORK_SETUP_WIZARD)
                != PERMISSION_GRANTED)) {
            throw new SecurityException(TAG + ": Permission denied");
        }
        if (mVerboseLoggingEnabled) {
            mLog.info("getPasspointConfigurations uid=%").c(Binder.getCallingUid()).flush();
        }
        if (!mContext.getPackageManager().hasSystemFeature(
                PackageManager.FEATURE_WIFI_PASSPOINT)) {
            return new ArrayList<>();
        }
        return mClientModeImpl.syncGetPasspointConfigs(mClientModeImplChannel);
    }

    /**
     * Query for a Hotspot 2.0 release 2 OSU icon
     * @param bssid The BSSID of the AP
     * @param fileName Icon file name
     */
    @Override
    public void queryPasspointIcon(long bssid, String fileName) {
        enforceAccessPermission();
        mLog.info("queryPasspointIcon uid=%").c(Binder.getCallingUid()).flush();
        if (!mContext.getPackageManager().hasSystemFeature(
                PackageManager.FEATURE_WIFI_PASSPOINT)) {
            throw new UnsupportedOperationException("Passpoint not enabled");
        }
        mClientModeImpl.syncQueryPasspointIcon(mClientModeImplChannel, bssid, fileName);
    }

    /**
     * Match the currently associated network against the SP matching the given FQDN
     * @param fqdn FQDN of the SP
     * @return ordinal [HomeProvider, RoamingProvider, Incomplete, None, Declined]
     */
    @Override
    public int matchProviderWithCurrentNetwork(String fqdn) {
        mLog.info("matchProviderWithCurrentNetwork uid=%").c(Binder.getCallingUid()).flush();
        return mClientModeImpl.matchProviderWithCurrentNetwork(mClientModeImplChannel, fqdn);
    }

    /**
     * Deauthenticate and set the re-authentication hold off time for the current network
     * @param holdoff hold off time in milliseconds
     * @param ess set if the hold off pertains to an ESS rather than a BSS
     */
    @Override
    public void deauthenticateNetwork(long holdoff, boolean ess) {
        mLog.info("deauthenticateNetwork uid=%").c(Binder.getCallingUid()).flush();
        mClientModeImpl.deauthenticateNetwork(mClientModeImplChannel, holdoff, ess);
    }

    public String getCapabilities(String capaType) {
        return mClientModeImpl.getCapabilities(capaType);
    }

    /**
     * Set the country code
     * @param countryCode ISO 3166 country code.
     *
     */
    @Override
    public void setCountryCode(String countryCode) {
        Slog.i(TAG, "WifiService trying to set country code to " + countryCode);
        enforceConnectivityInternalPermission();
        mLog.info("setCountryCode uid=%").c(Binder.getCallingUid()).flush();
        final long token = Binder.clearCallingIdentity();
        mCountryCode.setCountryCode(countryCode);
        Binder.restoreCallingIdentity(token);
    }

     /**
     * Get the country code
     * @return Get the best choice country code for wifi, regardless of if it was set or
     * not.
     * Returns null when there is no country code available.
     */
    @Override
    public String getCountryCode() {
        enforceConnectivityInternalPermission();
        if (mVerboseLoggingEnabled) {
            mLog.info("getCountryCode uid=%").c(Binder.getCallingUid()).flush();
        }
        String country = mCountryCode.getCountryCode();
        return country;
    }

    @Override
    public boolean isDualBandSupported() {
        //TODO (b/123227116): pull it from the HAL
        if (mVerboseLoggingEnabled) {
            mLog.info("isDualBandSupported uid=%").c(Binder.getCallingUid()).flush();
        }

        return mContext.getResources().getBoolean(
                com.android.internal.R.bool.config_wifi_dual_band_support);
    }

    private int getMaxApInterfacesCount() {
        //TODO (b/123227116): pull it from the HAL
        return mContext.getResources().getInteger(
                com.android.internal.R.integer.config_wifi_max_ap_interfaces);
    }

    private boolean isConcurrentLohsAndTetheringSupported() {
        // TODO(b/110697252): handle all configurations in the wifi stack (just by changing the HAL)
        return getMaxApInterfacesCount() >= 2;
    }

    /**
     * Method allowing callers with NETWORK_SETTINGS permission to check if this is a dual mode
     * capable device (STA+AP).
     *
     * @return true if a dual mode capable device
     */
    @Override
    public boolean needs5GHzToAnyApBandConversion() {
        enforceNetworkSettingsPermission();

        if (mVerboseLoggingEnabled) {
            mLog.info("needs5GHzToAnyApBandConversion uid=%").c(Binder.getCallingUid()).flush();
        }
        return mContext.getResources().getBoolean(
                com.android.internal.R.bool.config_wifi_convert_apband_5ghz_to_any);
    }

    /**
     * Return the DHCP-assigned addresses from the last successful DHCP request,
     * if any.
     * @return the DHCP information
     * @deprecated
     */
    @Override
    @Deprecated
    public DhcpInfo getDhcpInfo() {
        enforceAccessPermission();
        if (mVerboseLoggingEnabled) {
            mLog.info("getDhcpInfo uid=%").c(Binder.getCallingUid()).flush();
        }
        DhcpResults dhcpResults = mClientModeImpl.syncGetDhcpResults();

        DhcpInfo info = new DhcpInfo();

        if (dhcpResults.ipAddress != null &&
                dhcpResults.ipAddress.getAddress() instanceof Inet4Address) {
            info.ipAddress = NetworkUtils.inetAddressToInt(
                    (Inet4Address) dhcpResults.ipAddress.getAddress());
        }

        if (dhcpResults.gateway != null) {
            info.gateway = NetworkUtils.inetAddressToInt((Inet4Address) dhcpResults.gateway);
        }

        int dnsFound = 0;
        for (InetAddress dns : dhcpResults.dnsServers) {
            if (dns instanceof Inet4Address) {
                if (dnsFound == 0) {
                    info.dns1 = NetworkUtils.inetAddressToInt((Inet4Address)dns);
                } else {
                    info.dns2 = NetworkUtils.inetAddressToInt((Inet4Address)dns);
                }
                if (++dnsFound > 1) break;
            }
        }
        Inet4Address serverAddress = dhcpResults.serverAddress;
        if (serverAddress != null) {
            info.serverAddress = NetworkUtils.inetAddressToInt(serverAddress);
        }
        info.leaseDuration = dhcpResults.leaseDuration;

        return info;
    }

    /**
     * enable TDLS for the local NIC to remote NIC
     * The APPs don't know the remote MAC address to identify NIC though,
     * so we need to do additional work to find it from remote IP address
     */

    class TdlsTaskParams {
        public String remoteIpAddress;
        public boolean enable;
    }

    class TdlsTask extends AsyncTask<TdlsTaskParams, Integer, Integer> {
        @Override
        protected Integer doInBackground(TdlsTaskParams... params) {

            // Retrieve parameters for the call
            TdlsTaskParams param = params[0];
            String remoteIpAddress = param.remoteIpAddress.trim();
            boolean enable = param.enable;

            // Get MAC address of Remote IP
            String macAddress = null;

            BufferedReader reader = null;

            try {
                reader = new BufferedReader(new FileReader("/proc/net/arp"));

                // Skip over the line bearing colum titles
                String line = reader.readLine();

                while ((line = reader.readLine()) != null) {
                    String[] tokens = line.split("[ ]+");
                    if (tokens.length < 6) {
                        continue;
                    }

                    // ARP column format is
                    // Address HWType HWAddress Flags Mask IFace
                    String ip = tokens[0];
                    String mac = tokens[3];

                    if (remoteIpAddress.equals(ip)) {
                        macAddress = mac;
                        break;
                    }
                }

                if (macAddress == null) {
                    Slog.w(TAG, "Did not find remoteAddress {" + remoteIpAddress + "} in " +
                            "/proc/net/arp");
                } else {
                    enableTdlsWithMacAddress(macAddress, enable);
                }

            } catch (FileNotFoundException e) {
                Slog.e(TAG, "Could not open /proc/net/arp to lookup mac address");
            } catch (IOException e) {
                Slog.e(TAG, "Could not read /proc/net/arp to lookup mac address");
            } finally {
                try {
                    if (reader != null) {
                        reader.close();
                    }
                }
                catch (IOException e) {
                    // Do nothing
                }
            }

            return 0;
        }
    }

    @Override
    public void enableTdls(String remoteAddress, boolean enable) {
        if (remoteAddress == null) {
          throw new IllegalArgumentException("remoteAddress cannot be null");
        }
        mLog.info("enableTdls uid=% enable=%").c(Binder.getCallingUid()).c(enable).flush();
        TdlsTaskParams params = new TdlsTaskParams();
        params.remoteIpAddress = remoteAddress;
        params.enable = enable;
        new TdlsTask().execute(params);
    }


    @Override
    public void enableTdlsWithMacAddress(String remoteMacAddress, boolean enable) {
        mLog.info("enableTdlsWithMacAddress uid=% enable=%")
                .c(Binder.getCallingUid())
                .c(enable)
                .flush();
        if (remoteMacAddress == null) {
          throw new IllegalArgumentException("remoteMacAddress cannot be null");
        }

        mClientModeImpl.enableTdls(remoteMacAddress, enable);
    }

    /**
     * Get a reference to handler. This is used by a client to establish
     * an AsyncChannel communication with WifiService
     */
    @Override
    public Messenger getWifiServiceMessenger(String packageName) {
        enforceAccessPermission();
        if (enforceChangePermission(packageName) != MODE_ALLOWED) {
            // We don't have a good way of creating a fake Messenger, and returning null would
            // immediately break callers.
            throw new SecurityException("Could not create wifi service messenger");
        }
        mLog.info("getWifiServiceMessenger uid=%").c(Binder.getCallingUid()).flush();
        return new Messenger(mAsyncChannelExternalClientHandler);
    }

    /**
     * Disable an ephemeral network, i.e. network that is created thru a WiFi Scorer
     */
    @Override
    public void disableEphemeralNetwork(String SSID, String packageName) {
        mContext.enforceCallingOrSelfPermission(android.Manifest.permission.CHANGE_WIFI_STATE,
                "WifiService");
        if (!isPrivileged(Binder.getCallingPid(), Binder.getCallingUid())) {
            mLog.info("disableEphemeralNetwork not allowed for uid=%")
                    .c(Binder.getCallingUid()).flush();
            return;
        }
        mLog.info("disableEphemeralNetwork uid=%").c(Binder.getCallingUid()).flush();
        mClientModeImpl.disableEphemeralNetwork(SSID);
    }

    private final BroadcastReceiver mReceiver = new BroadcastReceiver() {
        @Override
        public void onReceive(Context context, Intent intent) {
            String action = intent.getAction();
            if (action.equals(Intent.ACTION_USER_REMOVED)) {
                int userHandle = intent.getIntExtra(Intent.EXTRA_USER_HANDLE, 0);
                mClientModeImpl.removeUserConfigs(userHandle);
            } else if (action.equals(BluetoothAdapter.ACTION_CONNECTION_STATE_CHANGED)) {
                int state = intent.getIntExtra(BluetoothAdapter.EXTRA_CONNECTION_STATE,
                        BluetoothAdapter.STATE_DISCONNECTED);
                mClientModeImpl.sendBluetoothAdapterStateChange(state);
            } else if (action.equals(TelephonyIntents.ACTION_EMERGENCY_CALLBACK_MODE_CHANGED)) {
                boolean emergencyMode = intent.getBooleanExtra("phoneinECMState", false);
                mWifiController.sendMessage(CMD_EMERGENCY_MODE_CHANGED, emergencyMode ? 1 : 0, 0);
            } else if (action.equals(TelephonyIntents.ACTION_EMERGENCY_CALL_STATE_CHANGED)) {
                boolean inCall = intent.getBooleanExtra(PhoneConstants.PHONE_IN_EMERGENCY_CALL, false);
                mWifiController.sendMessage(CMD_EMERGENCY_CALL_STATE_CHANGED, inCall ? 1 : 0, 0);
            } else if (action.equals(PowerManager.ACTION_DEVICE_IDLE_MODE_CHANGED)) {
                handleIdleModeChanged();
            }
        }
    };

    /**
     * Observes settings changes to scan always mode.
     */
    private void registerForScanModeChange() {
        ContentObserver contentObserver = new ContentObserver(null) {
            @Override
            public void onChange(boolean selfChange) {
                mSettingsStore.handleWifiScanAlwaysAvailableToggled();
                mWifiController.sendMessage(CMD_SCAN_ALWAYS_MODE_CHANGED);
            }
        };
        mFrameworkFacade.registerContentObserver(mContext,
                Settings.Global.getUriFor(Settings.Global.WIFI_SCAN_ALWAYS_AVAILABLE),
                false, contentObserver);

    }

    private void registerForBroadcasts() {
        IntentFilter intentFilter = new IntentFilter();
        intentFilter.addAction(Intent.ACTION_USER_PRESENT);
        intentFilter.addAction(Intent.ACTION_USER_REMOVED);
        intentFilter.addAction(WifiManager.NETWORK_STATE_CHANGED_ACTION);
        intentFilter.addAction(BluetoothAdapter.ACTION_CONNECTION_STATE_CHANGED);
        intentFilter.addAction(TelephonyIntents.ACTION_EMERGENCY_CALLBACK_MODE_CHANGED);
        intentFilter.addAction(PowerManager.ACTION_DEVICE_IDLE_MODE_CHANGED);

        boolean trackEmergencyCallState = mContext.getResources().getBoolean(
                com.android.internal.R.bool.config_wifi_turn_off_during_emergency_call);
        if (trackEmergencyCallState) {
            intentFilter.addAction(TelephonyIntents.ACTION_EMERGENCY_CALL_STATE_CHANGED);
        }
        mContext.registerReceiver(mReceiver, intentFilter);

        intentFilter = new IntentFilter();
        intentFilter.addAction(Intent.ACTION_PACKAGE_FULLY_REMOVED);
        intentFilter.addDataScheme("package");
        mContext.registerReceiver(new BroadcastReceiver() {
            @Override
            public void onReceive(Context context, Intent intent) {
                String action = intent.getAction();
                if (action.equals(Intent.ACTION_PACKAGE_FULLY_REMOVED)) {
                    int uid = intent.getIntExtra(Intent.EXTRA_UID, -1);
                    Uri uri = intent.getData();
                    if (uid == -1 || uri == null) {
                        return;
                    }
                    String pkgName = uri.getSchemeSpecificPart();
                    mClientModeImpl.removeAppConfigs(pkgName, uid);
                    // Call the method in ClientModeImpl thread.
                    mWifiInjector.getClientModeImplHandler().post(() -> {
                        mScanRequestProxy.clearScanRequestTimestampsForApp(pkgName, uid);
                        // Remove all suggestions from the package.
                        mWifiNetworkSuggestionsManager.removeApp(pkgName);
                        mClientModeImpl.removeNetworkRequestUserApprovedAccessPointsForApp(pkgName);
                    });
                }
            }
        }, intentFilter);
    }

    @Override
    public void onShellCommand(FileDescriptor in, FileDescriptor out, FileDescriptor err,
            String[] args, ShellCallback callback, ResultReceiver resultReceiver) {
        (new WifiShellCommand(mWifiInjector)).exec(this, in, out, err,
                args, callback, resultReceiver);
    }

    @Override
    protected void dump(FileDescriptor fd, PrintWriter pw, String[] args) {
        if (mContext.checkCallingOrSelfPermission(android.Manifest.permission.DUMP)
                != PERMISSION_GRANTED) {
            pw.println("Permission Denial: can't dump WifiService from from pid="
                    + Binder.getCallingPid()
                    + ", uid=" + Binder.getCallingUid());
            return;
        }
        if (args != null && args.length > 0 && WifiMetrics.PROTO_DUMP_ARG.equals(args[0])) {
            // WifiMetrics proto bytes were requested. Dump only these.
            mClientModeImpl.updateWifiMetrics();
            mWifiMetrics.dump(fd, pw, args);
        } else if (args != null && args.length > 0 && IpClientUtil.DUMP_ARG.equals(args[0])) {
            // IpClient dump was requested. Pass it along and take no further action.
            String[] ipClientArgs = new String[args.length - 1];
            System.arraycopy(args, 1, ipClientArgs, 0, ipClientArgs.length);
            mClientModeImpl.dumpIpClient(fd, pw, ipClientArgs);
        } else if (args != null && args.length > 0 && WifiScoreReport.DUMP_ARG.equals(args[0])) {
            WifiScoreReport wifiScoreReport = mClientModeImpl.getWifiScoreReport();
            if (wifiScoreReport != null) wifiScoreReport.dump(fd, pw, args);
        } else if (args != null && args.length > 0 && WifiScoreCard.DUMP_ARG.equals(args[0])) {
            mWifiInjector.getClientModeImplHandler().runWithScissors(() -> {
                WifiScoreCard wifiScoreCard = mWifiInjector.getWifiScoreCard();
                if (wifiScoreCard != null) {
                    pw.println(wifiScoreCard.getNetworkListBase64(true));
                }
            }, RUN_WITH_SCISSORS_TIMEOUT_MILLIS);
        } else {
            // Polls link layer stats and RSSI. This allows the stats to show up in
            // WifiScoreReport's dump() output when taking a bug report even if the screen is off.
            mClientModeImpl.updateLinkLayerStatsRssiAndScoreReport();
            pw.println("Wi-Fi is " + mClientModeImpl.syncGetWifiStateByName());
            pw.println("Verbose logging is " + (mVerboseLoggingEnabled ? "on" : "off"));
            pw.println("Stay-awake conditions: " +
                    mFacade.getIntegerSetting(mContext,
                            Settings.Global.STAY_ON_WHILE_PLUGGED_IN, 0));
            pw.println("mInIdleMode " + mInIdleMode);
            pw.println("mScanPending " + mScanPending);
            mWifiController.dump(fd, pw, args);
            mSettingsStore.dump(fd, pw, args);
            mWifiTrafficPoller.dump(fd, pw, args);
            pw.println();
            pw.println("Locks held:");
            mWifiLockManager.dump(pw);
            pw.println();
            mWifiMulticastLockManager.dump(pw);
            pw.println();
            mActiveModeWarden.dump(fd, pw, args);
            pw.println();
            mClientModeImpl.dump(fd, pw, args);
            pw.println();
            mWifiInjector.getClientModeImplHandler().runWithScissors(() -> {
                WifiScoreCard wifiScoreCard = mWifiInjector.getWifiScoreCard();
                if (wifiScoreCard != null) {
                    pw.println("WifiScoreCard:");
                    pw.println(wifiScoreCard.getNetworkListBase64(true));
                }
            }, RUN_WITH_SCISSORS_TIMEOUT_MILLIS);
            mClientModeImpl.updateWifiMetrics();
            mWifiMetrics.dump(fd, pw, args);
            pw.println();
            mWifiInjector.getClientModeImplHandler().runWithScissors(() -> {
                mWifiNetworkSuggestionsManager.dump(fd, pw, args);
                pw.println();
            }, RUN_WITH_SCISSORS_TIMEOUT_MILLIS);
            mWifiBackupRestore.dump(fd, pw, args);
            pw.println();
            pw.println("ScoringParams: settings put global " + Settings.Global.WIFI_SCORE_PARAMS
                       + " " + mWifiInjector.getScoringParams());
            pw.println();
            WifiScoreReport wifiScoreReport = mClientModeImpl.getWifiScoreReport();
            if (wifiScoreReport != null) {
                pw.println("WifiScoreReport:");
                wifiScoreReport.dump(fd, pw, args);
            }
            pw.println();
            SarManager sarManager = mWifiInjector.getSarManager();
            if (sarManager != null) {
                sarManager.dump(fd, pw, args);
            }
            pw.println();
        }
    }

    @Override
    public boolean acquireWifiLock(IBinder binder, int lockMode, String tag, WorkSource ws) {
        mLog.info("acquireWifiLock uid=% lockMode=%")
                .c(Binder.getCallingUid())
                .c(lockMode).flush();
        if (mWifiLockManager.acquireWifiLock(lockMode, tag, binder, ws)) {
            return true;
        }
        return false;
    }

    @Override
    public void updateWifiLockWorkSource(IBinder binder, WorkSource ws) {
        mLog.info("updateWifiLockWorkSource uid=%").c(Binder.getCallingUid()).flush();
        mWifiLockManager.updateWifiLockWorkSource(binder, ws);
    }

    @Override
    public boolean releaseWifiLock(IBinder binder) {
        mLog.info("releaseWifiLock uid=%").c(Binder.getCallingUid()).flush();
        if (mWifiLockManager.releaseWifiLock(binder)) {
            return true;
        }
        return false;
    }

    @Override
    public void initializeMulticastFiltering() {
        enforceMulticastChangePermission();
        mLog.info("initializeMulticastFiltering uid=%").c(Binder.getCallingUid()).flush();
        mWifiMulticastLockManager.initializeFiltering();
    }

    @Override
    public void acquireMulticastLock(IBinder binder, String tag) {
        enforceMulticastChangePermission();
        mLog.info("acquireMulticastLock uid=%").c(Binder.getCallingUid()).flush();
        mWifiMulticastLockManager.acquireLock(binder, tag);
    }

    @Override
    public void releaseMulticastLock(String tag) {
        enforceMulticastChangePermission();
        mLog.info("releaseMulticastLock uid=%").c(Binder.getCallingUid()).flush();
        mWifiMulticastLockManager.releaseLock(tag);
    }

    @Override
    public boolean isMulticastEnabled() {
        enforceAccessPermission();
        if (mVerboseLoggingEnabled) {
            mLog.info("isMulticastEnabled uid=%").c(Binder.getCallingUid()).flush();
        }
        return mWifiMulticastLockManager.isMulticastEnabled();
    }

    @Override
    public void enableVerboseLogging(int verbose) {
        enforceAccessPermission();
        enforceNetworkSettingsPermission();
        mLog.info("enableVerboseLogging uid=% verbose=%")
                .c(Binder.getCallingUid())
                .c(verbose).flush();
        mFacade.setIntegerSetting(
                mContext, Settings.Global.WIFI_VERBOSE_LOGGING_ENABLED, verbose);
        enableVerboseLoggingInternal(verbose);
    }

    void enableVerboseLoggingInternal(int verbose) {
        mVerboseLoggingEnabled = verbose > 0;
        mClientModeImpl.enableVerboseLogging(verbose);
        mWifiLockManager.enableVerboseLogging(verbose);
        mWifiMulticastLockManager.enableVerboseLogging(verbose);
        mWifiInjector.enableVerboseLogging(verbose);
    }

    @Override
    public int getVerboseLoggingLevel() {
        if (mVerboseLoggingEnabled) {
            mLog.info("getVerboseLoggingLevel uid=%").c(Binder.getCallingUid()).flush();
        }
        return mFacade.getIntegerSetting(
                mContext, Settings.Global.WIFI_VERBOSE_LOGGING_ENABLED, 0);
    }

    @Override
    public void factoryReset(String packageName) {
        enforceConnectivityInternalPermission();
        if (enforceChangePermission(packageName) != MODE_ALLOWED) {
            return;
        }
        mLog.info("factoryReset uid=%").c(Binder.getCallingUid()).flush();
        if (mUserManager.hasUserRestriction(UserManager.DISALLOW_NETWORK_RESET)) {
            return;
        }

        if (!mUserManager.hasUserRestriction(UserManager.DISALLOW_CONFIG_TETHERING)) {
            // Turn mobile hotspot off
            stopSoftApInternal(WifiManager.IFACE_IP_MODE_UNSPECIFIED);
        }

        if (!mUserManager.hasUserRestriction(UserManager.DISALLOW_CONFIG_WIFI)) {
            if (mClientModeImplChannel != null) {
                // Delete all Wifi SSIDs
                List<WifiConfiguration> networks = mClientModeImpl.syncGetConfiguredNetworks(
                        Binder.getCallingUid(), mClientModeImplChannel, Process.WIFI_UID);
                if (networks != null) {
                    for (WifiConfiguration config : networks) {
                        removeNetwork(config.networkId, packageName);
                    }
                }

                // Delete all Passpoint configurations
                if (mContext.getPackageManager().hasSystemFeature(
                        PackageManager.FEATURE_WIFI_PASSPOINT)) {
                    List<PasspointConfiguration> configs = mClientModeImpl.syncGetPasspointConfigs(
                            mClientModeImplChannel);
                    if (configs != null) {
                        for (PasspointConfiguration config : configs) {
                            removePasspointConfiguration(config.getHomeSp().getFqdn(), packageName);
                        }
                    }
                }
            }

            mWifiInjector.getClientModeImplHandler().post(() -> {
                mWifiInjector.getWifiConfigManager().clearDeletedEphemeralNetworks();
                mClientModeImpl.clearNetworkRequestUserApprovedAccessPoints();
                mWifiNetworkSuggestionsManager.clear();
                mWifiInjector.getWifiScoreCard().clear();
            });
        }
    }

    /* private methods */
    static boolean logAndReturnFalse(String s) {
        Log.d(TAG, s);
        return false;
    }

    @Override
    public Network getCurrentNetwork() {
        enforceAccessPermission();
        if (mVerboseLoggingEnabled) {
            mLog.info("getCurrentNetwork uid=%").c(Binder.getCallingUid()).flush();
        }
        return mClientModeImpl.getCurrentNetwork();
    }

    public static String toHexString(String s) {
        if (s == null) {
            return "null";
        }
        StringBuilder sb = new StringBuilder();
        sb.append('\'').append(s).append('\'');
        for (int n = 0; n < s.length(); n++) {
            sb.append(String.format(" %02x", s.charAt(n) & 0xffff));
        }
        return sb.toString();
    }

    /**
     * Enable/disable WifiConnectivityManager at runtime
     *
     * @param enabled true-enable; false-disable
     */
    @Override
    public void enableWifiConnectivityManager(boolean enabled) {
        enforceConnectivityInternalPermission();
        mLog.info("enableWifiConnectivityManager uid=% enabled=%")
                .c(Binder.getCallingUid())
                .c(enabled).flush();
        mClientModeImpl.enableWifiConnectivityManager(enabled);
    }

    /**
     * Retrieve the data to be backed to save the current state.
     *
     * @return  Raw byte stream of the data to be backed up.
     */
    @Override
    public byte[] retrieveBackupData() {
        enforceNetworkSettingsPermission();
        mLog.info("retrieveBackupData uid=%").c(Binder.getCallingUid()).flush();
        if (mClientModeImplChannel == null) {
            Slog.e(TAG, "mClientModeImplChannel is not initialized");
            return null;
        }

        Slog.d(TAG, "Retrieving backup data");
        List<WifiConfiguration> wifiConfigurations =
                mClientModeImpl.syncGetPrivilegedConfiguredNetwork(mClientModeImplChannel);
        byte[] backupData =
                mWifiBackupRestore.retrieveBackupDataFromConfigurations(wifiConfigurations);
        Slog.d(TAG, "Retrieved backup data");
        return backupData;
    }

    /**
     * Helper method to restore networks retrieved from backup data.
     *
     * @param configurations list of WifiConfiguration objects parsed from the backup data.
     */
    private void restoreNetworks(List<WifiConfiguration> configurations) {
        if (configurations == null) {
            Slog.e(TAG, "Backup data parse failed");
            return;
        }
        for (WifiConfiguration configuration : configurations) {
            int networkId = mClientModeImpl.syncAddOrUpdateNetwork(
                    mClientModeImplChannel, configuration);
            if (networkId == WifiConfiguration.INVALID_NETWORK_ID) {
                Slog.e(TAG, "Restore network failed: " + configuration.configKey());
                continue;
            }
            // Enable all networks restored.
            mClientModeImpl.syncEnableNetwork(mClientModeImplChannel, networkId, false);
        }
    }

    /**
     * Restore state from the backed up data.
     *
     * @param data Raw byte stream of the backed up data.
     */
    @Override
    public void restoreBackupData(byte[] data) {
        enforceNetworkSettingsPermission();
        mLog.info("restoreBackupData uid=%").c(Binder.getCallingUid()).flush();
        if (mClientModeImplChannel == null) {
            Slog.e(TAG, "mClientModeImplChannel is not initialized");
            return;
        }

        Slog.d(TAG, "Restoring backup data");
        List<WifiConfiguration> wifiConfigurations =
                mWifiBackupRestore.retrieveConfigurationsFromBackupData(data);
        restoreNetworks(wifiConfigurations);
        Slog.d(TAG, "Restored backup data");
    }

    /**
     * Restore state from the older supplicant back up data.
     * The old backup data was essentially a backup of wpa_supplicant.conf & ipconfig.txt file.
     *
     * @param supplicantData Raw byte stream of wpa_supplicant.conf
     * @param ipConfigData Raw byte stream of ipconfig.txt
     */
    public void restoreSupplicantBackupData(byte[] supplicantData, byte[] ipConfigData) {
        enforceNetworkSettingsPermission();
        mLog.trace("restoreSupplicantBackupData uid=%").c(Binder.getCallingUid()).flush();
        if (mClientModeImplChannel == null) {
            Slog.e(TAG, "mClientModeImplChannel is not initialized");
            return;
        }

        Slog.d(TAG, "Restoring supplicant backup data");
        List<WifiConfiguration> wifiConfigurations =
                mWifiBackupRestore.retrieveConfigurationsFromSupplicantBackupData(
                        supplicantData, ipConfigData);
        restoreNetworks(wifiConfigurations);
        Slog.d(TAG, "Restored supplicant backup data");
    }

    /**
     * Starts subscription provisioning with a provider.
     *
     * @param provider {@link OsuProvider} the provider to provision with
     * @param callback {@link IProvisioningCallback} the callback object to inform status
     */
    @Override
    public void startSubscriptionProvisioning(OsuProvider provider,
            IProvisioningCallback callback) {
        if (provider == null) {
            throw new IllegalArgumentException("Provider must not be null");
        }
        if (callback == null) {
            throw new IllegalArgumentException("Callback must not be null");
        }
        if ((mContext.checkCallingOrSelfPermission(android.Manifest.permission.NETWORK_SETTINGS)
                != PERMISSION_GRANTED)
                && (mContext.checkSelfPermission(android.Manifest.permission.NETWORK_SETUP_WIZARD)
                != PERMISSION_GRANTED)) {
            throw new SecurityException(TAG + ": Permission denied");
        }
        if (!mContext.getPackageManager().hasSystemFeature(
                PackageManager.FEATURE_WIFI_PASSPOINT)) {
            throw new UnsupportedOperationException("Passpoint not enabled");
        }
        final int uid = Binder.getCallingUid();
        mLog.trace("startSubscriptionProvisioning uid=%").c(uid).flush();
        if (mClientModeImpl.syncStartSubscriptionProvisioning(uid, provider,
                callback, mClientModeImplChannel)) {
            mLog.trace("Subscription provisioning started with %")
                    .c(provider.toString()).flush();
        }
    }

    /**
     * see {@link android.net.wifi.WifiManager#registerTrafficStateCallback(
     * WifiManager.TrafficStateCallback, Handler)}
     *
     * @param binder IBinder instance to allow cleanup if the app dies
     * @param callback Traffic State callback to register
     * @param callbackIdentifier Unique ID of the registering callback. This ID will be used to
     *        unregister the callback. See {@link unregisterTrafficStateCallback(int)}
     *
     * @throws SecurityException if the caller does not have permission to register a callback
     * @throws RemoteException if remote exception happens
     * @throws IllegalArgumentException if the arguments are null or invalid
     */
    @Override
    public void registerTrafficStateCallback(IBinder binder, ITrafficStateCallback callback,
                                             int callbackIdentifier) {
        // verify arguments
        if (binder == null) {
            throw new IllegalArgumentException("Binder must not be null");
        }
        if (callback == null) {
            throw new IllegalArgumentException("Callback must not be null");
        }
        enforceNetworkSettingsPermission();
        if (mVerboseLoggingEnabled) {
            mLog.info("registerTrafficStateCallback uid=%").c(Binder.getCallingUid()).flush();
        }
        // Post operation to handler thread
        mWifiInjector.getClientModeImplHandler().post(() -> {
            mWifiTrafficPoller.addCallback(binder, callback, callbackIdentifier);
        });
    }

    /**
     * see {@link android.net.wifi.WifiManager#unregisterTrafficStateCallback(
     * WifiManager.TrafficStateCallback)}
     *
     * @param callbackIdentifier Unique ID of the callback to be unregistered.
     *
     * @throws SecurityException if the caller does not have permission to register a callback
     */
    @Override
    public void unregisterTrafficStateCallback(int callbackIdentifier) {
        enforceNetworkSettingsPermission();
        if (mVerboseLoggingEnabled) {
            mLog.info("unregisterTrafficStateCallback uid=%").c(Binder.getCallingUid()).flush();
        }
        // Post operation to handler thread
        mWifiInjector.getClientModeImplHandler().post(() -> {
            mWifiTrafficPoller.removeCallback(callbackIdentifier);
        });
    }

    private boolean is5GhzSupported() {
        return (getSupportedFeaturesInternal() & WIFI_FEATURE_INFRA_5G) == WIFI_FEATURE_INFRA_5G;
    }

    private long getSupportedFeaturesInternal() {
        final AsyncChannel channel = mClientModeImplChannel;
        if (channel != null) {
            return mClientModeImpl.syncGetSupportedFeatures(channel);
        } else {
            Slog.e(TAG, "mClientModeImplChannel is not initialized");
            return 0;
        }
    }

    private static boolean hasAutomotiveFeature(Context context) {
        return context.getPackageManager().hasSystemFeature(PackageManager.FEATURE_AUTOMOTIVE);
    }

    /**
     * see {@link android.net.wifi.WifiManager#registerNetworkRequestMatchCallback(
     * WifiManager.NetworkRequestMatchCallback, Handler)} (
     *
     * @param binder IBinder instance to allow cleanup if the app dies
     * @param callback Network Request Match callback to register
     * @param callbackIdentifier Unique ID of the registering callback. This ID will be used to
     *                           unregister the callback.
     *                           See {@link #unregisterNetworkRequestMatchCallback(int)} (int)}
     *
     * @throws SecurityException if the caller does not have permission to register a callback
     * @throws RemoteException if remote exception happens
     * @throws IllegalArgumentException if the arguments are null or invalid
     */
    @Override
    public void registerNetworkRequestMatchCallback(IBinder binder,
                                                    INetworkRequestMatchCallback callback,
                                                    int callbackIdentifier) {
        // verify arguments
        if (binder == null) {
            throw new IllegalArgumentException("Binder must not be null");
        }
        if (callback == null) {
            throw new IllegalArgumentException("Callback must not be null");
        }
        enforceNetworkSettingsPermission();
        if (mVerboseLoggingEnabled) {
            mLog.info("registerNetworkRequestMatchCallback uid=%")
                    .c(Binder.getCallingUid()).flush();
        }
        // Post operation to handler thread
        mWifiInjector.getClientModeImplHandler().post(() -> {
            mClientModeImpl.addNetworkRequestMatchCallback(binder, callback, callbackIdentifier);
        });
    }

    /**
     * see {@link android.net.wifi.WifiManager#unregisterNetworkRequestMatchCallback(
     * WifiManager.NetworkRequestMatchCallback)}
     *
     * @param callbackIdentifier Unique ID of the callback to be unregistered.
     *
     * @throws SecurityException if the caller does not have permission to register a callback
     */
    @Override
    public void unregisterNetworkRequestMatchCallback(int callbackIdentifier) {
        enforceNetworkSettingsPermission();
        if (mVerboseLoggingEnabled) {
            mLog.info("unregisterNetworkRequestMatchCallback uid=%")
                    .c(Binder.getCallingUid()).flush();
        }
        // Post operation to handler thread
        mWifiInjector.getClientModeImplHandler().post(() -> {
            mClientModeImpl.removeNetworkRequestMatchCallback(callbackIdentifier);
        });
    }

    /**
     * See {@link android.net.wifi.WifiManager#addNetworkSuggestions(List)}
     *
     * @param networkSuggestions List of network suggestions to be added.
     * @param callingPackageName Package Name of the app adding the suggestions.
     * @throws SecurityException if the caller does not have permission.
     * @return One of status codes from {@link WifiManager.NetworkSuggestionsStatusCode}.
     */
    @Override
    public int addNetworkSuggestions(
            List<WifiNetworkSuggestion> networkSuggestions, String callingPackageName) {
        if (enforceChangePermission(callingPackageName) != MODE_ALLOWED) {
            return WifiManager.STATUS_NETWORK_SUGGESTIONS_ERROR_APP_DISALLOWED;
        }
        if (mVerboseLoggingEnabled) {
            mLog.info("addNetworkSuggestions uid=%").c(Binder.getCallingUid()).flush();
        }
        Mutable<Integer> success = new Mutable<>();
        boolean runWithScissorsSuccess = mWifiInjector.getClientModeImplHandler().runWithScissors(
                () -> {
                    success.value = mWifiNetworkSuggestionsManager.add(
                            networkSuggestions, callingPackageName);
                }, RUN_WITH_SCISSORS_TIMEOUT_MILLIS);
        if (!runWithScissorsSuccess) {
            Log.e(TAG, "Failed to post runnable to add network suggestions");
            return WifiManager.STATUS_NETWORK_SUGGESTIONS_ERROR_INTERNAL;
        }
        if (success.value != WifiManager.STATUS_NETWORK_SUGGESTIONS_SUCCESS) {
            Log.e(TAG, "Failed to add network suggestions");
        }
        return success.value;
    }

    /**
     * See {@link android.net.wifi.WifiManager#removeNetworkSuggestions(List)}
     *
     * @param networkSuggestions List of network suggestions to be removed.
     * @param callingPackageName Package Name of the app removing the suggestions.
     * @throws SecurityException if the caller does not have permission.
     * @return One of status codes from {@link WifiManager.NetworkSuggestionsStatusCode}.
     */
    @Override
    public int removeNetworkSuggestions(
            List<WifiNetworkSuggestion> networkSuggestions, String callingPackageName) {
        if (enforceChangePermission(callingPackageName) != MODE_ALLOWED) {
            return WifiManager.STATUS_NETWORK_SUGGESTIONS_ERROR_APP_DISALLOWED;
        }
        if (mVerboseLoggingEnabled) {
            mLog.info("removeNetworkSuggestions uid=%").c(Binder.getCallingUid()).flush();
        }
        Mutable<Integer> success = new Mutable<>();
        boolean runWithScissorsSuccess = mWifiInjector.getClientModeImplHandler().runWithScissors(
                () -> {
                    success.value = mWifiNetworkSuggestionsManager.remove(
                            networkSuggestions, callingPackageName);
                }, RUN_WITH_SCISSORS_TIMEOUT_MILLIS);
        if (!runWithScissorsSuccess) {
            Log.e(TAG, "Failed to post runnable to remove network suggestions");
            return WifiManager.STATUS_NETWORK_SUGGESTIONS_ERROR_INTERNAL;
        }
        if (success.value != WifiManager.STATUS_NETWORK_SUGGESTIONS_SUCCESS) {
            Log.e(TAG, "Failed to remove network suggestions");
        }
        return success.value;
    }

    /**
     * Gets the factory Wi-Fi MAC addresses.
     * @throws SecurityException if the caller does not have permission.
     * @return Array of String representing Wi-Fi MAC addresses, or null if failed.
     */
    @Override
    public String[] getFactoryMacAddresses() {
        final int uid = Binder.getCallingUid();
        if (!mWifiPermissionsUtil.checkNetworkSettingsPermission(uid)) {
            throw new SecurityException("App not allowed to get Wi-Fi factory MAC address "
                    + "(uid = " + uid + ")");
        }
        final List<String> result = new ArrayList<>();
        boolean success = mWifiInjector.getClientModeImplHandler().runWithScissors(() -> {
            final String mac = mClientModeImpl.getFactoryMacAddress();
            if (mac != null) {
                result.add(mac);
            }
        }, RUN_WITH_SCISSORS_TIMEOUT_MILLIS);
        if (success) {
            return result.isEmpty() ? null : result.stream().toArray(String[]::new);
        }
        return null;
    }

    /**
     * Sets the current device mobility state.
     * @param state the new device mobility state
     */
    @Override
    public void setDeviceMobilityState(@DeviceMobilityState int state) {
        mContext.enforceCallingPermission(
                android.Manifest.permission.WIFI_SET_DEVICE_MOBILITY_STATE, "WifiService");

        if (mVerboseLoggingEnabled) {
            mLog.info("setDeviceMobilityState uid=% state=%")
                    .c(Binder.getCallingUid())
                    .c(state)
                    .flush();
        }
        // Post operation to handler thread
        mWifiInjector.getClientModeImplHandler().post(
                () -> mClientModeImpl.setDeviceMobilityState(state));
    }

    /**
     * Proxy for the final native call of the parent class. Enables mocking of
     * the function.
     */
    public int getMockableCallingUid() {
        return getCallingUid();
    }

    /**
     * Start DPP in Configurator-Initiator role. The current device will initiate DPP bootstrapping
     * with a peer, and send the SSID and password of the selected network.
     *
     * @param binder Caller's binder context
     * @param enrolleeUri URI of the Enrollee obtained externally (e.g. QR code scanning)
     * @param selectedNetworkId Selected network ID to be sent to the peer
     * @param netRole The network role of the enrollee
     * @param callback Callback for status updates
     */
    @Override
    public void startDppAsConfiguratorInitiator(IBinder binder, String enrolleeUri,
            int selectedNetworkId, int netRole, IDppCallback callback) {
        // verify arguments
        if (binder == null) {
            throw new IllegalArgumentException("Binder must not be null");
        }
        if (TextUtils.isEmpty(enrolleeUri)) {
            throw new IllegalArgumentException("Enrollee URI must not be null or empty");
        }
        if (selectedNetworkId < 0) {
            throw new IllegalArgumentException("Selected network ID invalid");
        }
        if (callback == null) {
            throw new IllegalArgumentException("Callback must not be null");
        }

        final int uid = getMockableCallingUid();

        if ((mContext.checkCallingOrSelfPermission(android.Manifest.permission.NETWORK_SETTINGS)
                != PERMISSION_GRANTED)
                && (mContext.checkSelfPermission(android.Manifest.permission.NETWORK_SETUP_WIZARD)
                != PERMISSION_GRANTED)) {
            throw new SecurityException(TAG + ": Permission denied");
        }

        mDppManager.mHandler.post(() -> {
            mDppManager.startDppAsConfiguratorInitiator(uid, binder, enrolleeUri,
                    selectedNetworkId, netRole, callback);
        });
    }

    /**
     * Start DPP in Enrollee-Initiator role. The current device will initiate DPP bootstrapping
     * with a peer, and receive the SSID and password from the peer configurator.
     *
     * @param binder Caller's binder context
     * @param configuratorUri URI of the Configurator obtained externally (e.g. QR code scanning)
     * @param callback Callback for status updates
     */
    @Override
    public void startDppAsEnrolleeInitiator(IBinder binder, String configuratorUri,
            IDppCallback callback) {
        // verify arguments
        if (binder == null) {
            throw new IllegalArgumentException("Binder must not be null");
        }
        if (TextUtils.isEmpty(configuratorUri)) {
            throw new IllegalArgumentException("Enrollee URI must not be null or empty");
        }
        if (callback == null) {
            throw new IllegalArgumentException("Callback must not be null");
        }

        final int uid = getMockableCallingUid();

        if ((mContext.checkCallingOrSelfPermission(android.Manifest.permission.NETWORK_SETTINGS)
                != PERMISSION_GRANTED)
                && (mContext.checkSelfPermission(android.Manifest.permission.NETWORK_SETUP_WIZARD)
                != PERMISSION_GRANTED)) {
            throw new SecurityException(TAG + ": Permission denied");
        }

        mDppManager.mHandler.post(() -> {
            mDppManager.startDppAsEnrolleeInitiator(uid, binder, configuratorUri, callback);
        });
    }

    /**
     * Stop or abort a current DPP session.
     */
    @Override
    public void stopDppSession() throws android.os.RemoteException {
        if ((mContext.checkCallingOrSelfPermission(android.Manifest.permission.NETWORK_SETTINGS)
                != PERMISSION_GRANTED)
                && (mContext.checkSelfPermission(android.Manifest.permission.NETWORK_SETUP_WIZARD)
                != PERMISSION_GRANTED)) {
            throw new SecurityException(TAG + ": Permission denied");
        }
        final int uid = getMockableCallingUid();

        mDppManager.mHandler.post(() -> {
            mDppManager.stopDppSession(uid);
        });
    }

    /**
<<<<<<< HEAD
     * Add the DPP bootstrap info obtained from QR code.
     *
     * @param uri:The URI obtained from the QR code reader.
     *
     * @return: Handle to strored info else -1 on failure
     * @hide
     */
    @Override
    public int dppAddBootstrapQrCode(String uri) {
        return mClientModeImpl.syncDppAddBootstrapQrCode(mClientModeImplChannel, uri);
    }

    /**
     * Generate bootstrap URI based on the passed arguments
     *
     * @param config – bootstrap generate config
     *
     * @return: Handle to strored URI info else -1 on failure
     */
    @Override
    public int dppBootstrapGenerate(WifiDppConfig config) {
        return mClientModeImpl.syncDppBootstrapGenerate(mClientModeImplChannel, config);
    }

    /**
     * Get bootstrap URI based on bootstrap ID
     *
     * @param bootstrap_id: Stored bootstrap ID
     *
     * @return: URI string else -1 on failure
     */
    @Override
    public String dppGetUri(int bootstrap_id) {
        return mClientModeImpl.syncDppGetUri(mClientModeImplChannel, bootstrap_id);
    }

    /**
     * Remove bootstrap URI based on bootstrap ID.
     *
     * @param bootstrap_id: Stored bootstrap ID
     *
     * @return: 0 – Success or -1 on failure
     */
    @Override
    public int dppBootstrapRemove(int bootstrap_id) {
        return mClientModeImpl.syncDppBootstrapRemove(mClientModeImplChannel, bootstrap_id);
    }

    /**
     * start listen on the channel specified waiting to receive
     * the DPP Authentication request.
     *
     * @param frequency: DPP listen frequency
     * @param dpp_role: Configurator/Enrollee role
     * @param qr_mutual: Mutual authentication required
     * @param netrole_ap: network role
     *
     * @return: Returns 0 if a DPP-listen work is successfully
     *  queued and -1 on failure.
     */
    @Override
    public int dppListen(String frequency, int dpp_role, boolean qr_mutual, boolean netrole_ap) {
        return mClientModeImpl.syncDppListen(mClientModeImplChannel, frequency, dpp_role,
                                               qr_mutual, netrole_ap);
    }

    /**
     * stop ongoing dpp listen
     */
    @Override
    public void dppStopListen() {
        mClientModeImpl.dppStopListen(mClientModeImplChannel);
    }

    /**
     * Adds the DPP configurator
     *
     * @param curve curve used for dpp encryption
     * @param key private key
     * @param expiry timeout in seconds
     *
     * @return: Identifier of the added configurator or -1 on failure
     */
    @Override
    public int dppConfiguratorAdd(String curve, String key, int expiry) {
        return mClientModeImpl.syncDppConfiguratorAdd(
            mClientModeImplChannel, curve, key, expiry);
    }

    /**
     * Remove the added configurator through dppConfiguratorAdd.
     *
     * @param config_id: DPP Configurator ID
     *
     * @return: Handle to strored info else -1 on failure
     */
    @Override
    public int dppConfiguratorRemove(int config_id) {
        return mClientModeImpl.syncDppConfiguratorRemove(mClientModeImplChannel, config_id);
    }

    /**
     * Start DPP authentication and provisioning with the specified peer
     *
     * @param config – dpp auth init config
     *
     * @return: 0 if DPP Authentication request was transmitted and -1 on failure
     */
    @Override
    public int  dppStartAuth(WifiDppConfig config) {
        return mClientModeImpl.syncDppStartAuth(mClientModeImplChannel, config);
    }

    /**
     * Retrieve Private key to be used for configurator
     *
     * @param id: id of configurator object
     *
     * @return: KEY string else -1 on failure
     */
    public String dppConfiguratorGetKey(int id) {
        return mClientModeImpl.syncDppConfiguratorGetKey(mClientModeImplChannel, id);
    }

    private boolean startDualSapMode(WifiConfiguration apConfig, boolean enable) {
        if (apConfig == null)
            apConfig = mWifiApConfigStore.getApConfiguration();

        // If dual sap property is set, enable/disable softap for dual sap.
        if (enable && SystemProperties.get("persist.vendor.wifi.softap.dualband", "0").equals("1")) {
            mPrevApBand = apConfig.apBand;
            apConfig.apBand = WifiConfiguration.AP_BAND_DUAL;
        } else if(apConfig.apBand == WifiConfiguration.AP_BAND_DUAL) {
            apConfig.apBand = mPrevApBand;
        }

        // Check if this request is for DUAL sap mode.
        if (enable && (apConfig.apBand != WifiConfiguration.AP_BAND_DUAL)) {
            Slog.e(TAG, "Continue with Single SAP Mode.");
            return false;
        }

        mLog.trace("startDualSapMode uid=% enable=%").c(Binder.getCallingUid()).c(enable).flush();

        if (enable && mWifiApConfigStore.getDualSapStatus()) {
            Slog.d(TAG, "DUAL Sap Mode already enabled. Do nothing!!");
            return true;
        }

        boolean apEnabled = mWifiApState != WifiManager.WIFI_AP_STATE_DISABLED;

        // Reset StateMachine(s) to Appropriate State(s)
        if (enable && apEnabled)
            mWifiController.sendMessage(CMD_SET_AP, 0, 0);

        if (enable)
            mWifiController.sendMessage(CMD_SET_DUAL_AP);

        return true;
    }

    /* API to check whether SoftAp extending current sta connected AP network*/
    public boolean isExtendingWifi() {
        return mSoftApExtendingWifi;
    }

    public boolean isCurrentStaShareThisAp() {
        WifiConfiguration currentStaConfig = mClientModeImpl.getCurrentWifiConfiguration();

        if (isWifiCoverageExtendFeatureEnabled()
             && currentStaConfig != null
             && !currentStaConfig.isEnterprise()
             && currentStaConfig.shareThisAp) {
            return true;
        }

        return false;
    }

    private boolean startSoftApInRepeaterMode(int mode) {
        WifiConfiguration currentStaConfig = mClientModeImpl.getCurrentWifiConfiguration();
        Slog.d(TAG,"Repeater mode: CurrentStaConfig - " + currentStaConfig);
        if (isCurrentStaShareThisAp()) {
            SoftApModeConfiguration softApConfig = new SoftApModeConfiguration(mode, currentStaConfig);
            WifiConfigManager wifiConfigManager = mWifiInjector.getWifiConfigManager();
            currentStaConfig = wifiConfigManager.getConfiguredNetworkWithPassword(currentStaConfig.networkId);
            softApConfig.mConfig.SSID = WifiInfo.removeDoubleQuotes(currentStaConfig.SSID);
            softApConfig.mConfig.apBand = currentStaConfig.apBand;
            softApConfig.mConfig.apChannel = currentStaConfig.apChannel;
            softApConfig.mConfig.hiddenSSID = currentStaConfig.hiddenSSID;
            softApConfig.mConfig.preSharedKey = WifiInfo.removeDoubleQuotes(currentStaConfig.preSharedKey);
            softApConfig.mConfig.allowedKeyManagement = currentStaConfig.allowedKeyManagement;
            WifiInfo wifiInfo = mClientModeImpl.getWifiInfo();
            if (wifiInfo != null && softApConfig.mConfig.apChannel == 0) {
                softApConfig.mConfig.apChannel = ApConfigUtil.convertFrequencyToChannel(wifiInfo.getFrequency());
            }
            Slog.d(TAG,"Repeater mode: startSoftAp with config - " + softApConfig.mConfig);
            mWifiController.sendMessage(CMD_SET_AP, 1, 0, softApConfig);
            mSoftApExtendingWifi = true;
            return true;
        }
        mSoftApExtendingWifi = false;
        return false;
    }

    public boolean isWifiCoverageExtendFeatureEnabled() {
        enforceAccessPermission();
        return mFacade.getIntegerSetting(mContext, Settings.Global.WIFI_COVERAGE_EXTEND_FEATURE_ENABLED, 0) > 0 ;
    }

    public void enableWifiCoverageExtendFeature(boolean enable) {
        enforceAccessPermission();
        enforceNetworkSettingsPermission();
        mLog.info("enableWifiCoverageExtendFeature uid=% enable=%")
                .c(Binder.getCallingUid())
                .c(enable).flush();
        mFacade.setIntegerSetting(mContext, Settings.Global.WIFI_COVERAGE_EXTEND_FEATURE_ENABLED, (enable ? 1 : 0));
    }

    /**
     * see {@link android.net.wifi.WifiManager#addWifiUsabilityStatsListener(Executor,
     * WifiUsabilityStatsListener)}
=======
     * see {@link android.net.wifi.WifiManager#addOnWifiUsabilityStatsListener(Executor,
     * OnWifiUsabilityStatsListener)}
>>>>>>> 95bb5770
     *
     * @param binder IBinder instance to allow cleanup if the app dies
     * @param listener WifiUsabilityStatsEntry listener to add
     * @param listenerIdentifier Unique ID of the adding listener. This ID will be used to
     *        remove the listener. See {@link removeOnWifiUsabilityStatsListener(int)}
     *
     * @throws SecurityException if the caller does not have permission to add a listener
     * @throws RemoteException if remote exception happens
     * @throws IllegalArgumentException if the arguments are null or invalid
     */
    @Override
    public void addOnWifiUsabilityStatsListener(IBinder binder,
            IOnWifiUsabilityStatsListener listener, int listenerIdentifier) {
        // verify arguments
        if (binder == null) {
            throw new IllegalArgumentException("Binder must not be null");
        }
        if (listener == null) {
            throw new IllegalArgumentException("Listener must not be null");
        }
        mContext.enforceCallingPermission(
                android.Manifest.permission.WIFI_UPDATE_USABILITY_STATS_SCORE, "WifiService");
        if (mVerboseLoggingEnabled) {
            mLog.info("addOnWifiUsabilityStatsListener uid=%")
                .c(Binder.getCallingUid()).flush();
        }
        // Post operation to handler thread
        mWifiInjector.getClientModeImplHandler().post(() -> {
            mWifiMetrics.addOnWifiUsabilityListener(binder, listener, listenerIdentifier);
        });
    }

    /**
     * see {@link android.net.wifi.WifiManager#removeOnWifiUsabilityStatsListener(
     * OnWifiUsabilityStatsListener)}
     *
     * @param listenerIdentifier Unique ID of the listener to be removed.
     *
     * @throws SecurityException if the caller does not have permission to add a listener
     */
    @Override
    public void removeOnWifiUsabilityStatsListener(int listenerIdentifier) {
        mContext.enforceCallingPermission(
                android.Manifest.permission.WIFI_UPDATE_USABILITY_STATS_SCORE, "WifiService");
        if (mVerboseLoggingEnabled) {
            mLog.info("removeOnWifiUsabilityStatsListener uid=%")
                    .c(Binder.getCallingUid()).flush();
        }
        // Post operation to handler thread
        mWifiInjector.getClientModeImplHandler().post(() -> {
            mWifiMetrics.removeOnWifiUsabilityListener(listenerIdentifier);
        });
    }

    /**
     * Updates the Wi-Fi usability score.
     * @param seqNum Sequence number of the Wi-Fi usability score.
     * @param score The Wi-Fi usability score.
     * @param predictionHorizonSec Prediction horizon of the Wi-Fi usability score in second.
     */
    @Override
    public void updateWifiUsabilityScore(int seqNum, int score, int predictionHorizonSec) {
        mContext.enforceCallingPermission(
                android.Manifest.permission.WIFI_UPDATE_USABILITY_STATS_SCORE, "WifiService");

        if (mVerboseLoggingEnabled) {
            mLog.info("updateWifiUsabilityScore uid=% seqNum=% score=% predictionHorizonSec=%")
                    .c(Binder.getCallingUid())
                    .c(seqNum)
                    .c(score)
                    .c(predictionHorizonSec)
                    .flush();
        }
        // Post operation to handler thread
        mWifiInjector.getClientModeImplHandler().post(
                () -> mClientModeImpl.updateWifiUsabilityScore(seqNum, score,
                        predictionHorizonSec));
    }
}<|MERGE_RESOLUTION|>--- conflicted
+++ resolved
@@ -3563,7 +3563,6 @@
     }
 
     /**
-<<<<<<< HEAD
      * Add the DPP bootstrap info obtained from QR code.
      *
      * @param uri:The URI obtained from the QR code reader.
@@ -3784,12 +3783,8 @@
     }
 
     /**
-     * see {@link android.net.wifi.WifiManager#addWifiUsabilityStatsListener(Executor,
-     * WifiUsabilityStatsListener)}
-=======
      * see {@link android.net.wifi.WifiManager#addOnWifiUsabilityStatsListener(Executor,
      * OnWifiUsabilityStatsListener)}
->>>>>>> 95bb5770
      *
      * @param binder IBinder instance to allow cleanup if the app dies
      * @param listener WifiUsabilityStatsEntry listener to add
