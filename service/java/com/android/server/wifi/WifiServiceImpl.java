/*
 * Copyright (C) 2010 The Android Open Source Project
 *
 * Licensed under the Apache License, Version 2.0 (the "License");
 * you may not use this file except in compliance with the License.
 * You may obtain a copy of the License at
 *
 *      http://www.apache.org/licenses/LICENSE-2.0
 *
 * Unless required by applicable law or agreed to in writing, software
 * distributed under the License is distributed on an "AS IS" BASIS,
 * WITHOUT WARRANTIES OR CONDITIONS OF ANY KIND, either express or implied.
 * See the License for the specific language governing permissions and
 * limitations under the License.
 */

package com.android.server.wifi;

import static com.android.server.wifi.WifiController.CMD_AIRPLANE_TOGGLED;
import static com.android.server.wifi.WifiController.CMD_BATTERY_CHANGED;
import static com.android.server.wifi.WifiController.CMD_EMERGENCY_CALL_STATE_CHANGED;
import static com.android.server.wifi.WifiController.CMD_EMERGENCY_MODE_CHANGED;
import static com.android.server.wifi.WifiController.CMD_LOCKS_CHANGED;
import static com.android.server.wifi.WifiController.CMD_SCAN_ALWAYS_MODE_CHANGED;
import static com.android.server.wifi.WifiController.CMD_SCREEN_OFF;
import static com.android.server.wifi.WifiController.CMD_SCREEN_ON;
import static com.android.server.wifi.WifiController.CMD_SET_AP;
import static com.android.server.wifi.WifiController.CMD_USER_PRESENT;
import static com.android.server.wifi.WifiController.CMD_WIFI_TOGGLED;

import android.Manifest;
import android.app.AppOpsManager;
import android.bluetooth.BluetoothAdapter;
import android.content.BroadcastReceiver;
import android.content.Context;
import android.content.Intent;
import android.content.IntentFilter;
import android.content.pm.ApplicationInfo;
import android.content.pm.PackageManager;
import android.database.ContentObserver;
import android.net.ConnectivityManager;
import android.net.DhcpInfo;
import android.net.DhcpResults;
import android.net.Network;
import android.net.NetworkUtils;
import android.net.Uri;
import android.net.ip.IpManager;
import android.net.wifi.IWifiManager;
import android.net.wifi.ScanResult;
import android.net.wifi.ScanSettings;
import android.net.wifi.WifiActivityEnergyInfo;
import android.net.wifi.WifiConfiguration;
import android.net.wifi.WifiConnectionStatistics;
import android.net.wifi.WifiEnterpriseConfig;
import android.net.wifi.WifiInfo;
import android.net.wifi.WifiLinkLayerStats;
import android.net.wifi.WifiManager;
import android.net.wifi.WifiScanner;
import android.net.wifi.hotspot2.PasspointConfiguration;
import android.os.AsyncTask;
import android.os.BatteryStats;
import android.os.Binder;
import android.os.Build;
import android.os.Bundle;
import android.os.Handler;
import android.os.HandlerThread;
import android.os.IBinder;
import android.os.Looper;
import android.os.Message;
import android.os.Messenger;
import android.os.PowerManager;
import android.os.Process;
import android.os.RemoteException;
import android.os.ResultReceiver;
import android.os.SystemClock;
import android.os.UserHandle;
import android.os.UserManager;
import android.os.WorkSource;
import android.provider.Settings;
import android.text.TextUtils;
import android.util.Log;
import android.util.Slog;

import com.android.internal.telephony.IccCardConstants;
import com.android.internal.telephony.PhoneConstants;
import com.android.internal.telephony.TelephonyIntents;
import com.android.internal.util.AsyncChannel;
import com.android.server.wifi.hotspot2.PasspointManager;
import com.android.server.wifi.util.WifiPermissionsUtil;

import java.io.BufferedReader;
import java.io.FileDescriptor;
import java.io.FileNotFoundException;
import java.io.FileReader;
import java.io.IOException;
import java.io.PrintWriter;
import java.net.Inet4Address;
import java.net.InetAddress;
import java.security.GeneralSecurityException;
import java.security.KeyStore;
import java.security.cert.CertPath;
import java.security.cert.CertPathValidator;
import java.security.cert.CertPathValidatorException;
import java.security.cert.CertificateFactory;
import java.security.cert.PKIXParameters;
import java.security.cert.X509Certificate;
import java.util.ArrayList;
import java.util.Arrays;
import java.util.List;

/**
 * WifiService handles remote WiFi operation requests by implementing
 * the IWifiManager interface.
 *
 * @hide
 */
public class WifiServiceImpl extends IWifiManager.Stub {
    private static final String TAG = "WifiService";
    private static final boolean DBG = true;
    private static final boolean VDBG = false;

    // Dumpsys argument to enable/disable disconnect on IP reachability failures.
    private static final String DUMP_ARG_SET_IPREACH_DISCONNECT = "set-ipreach-disconnect";
    private static final String DUMP_ARG_SET_IPREACH_DISCONNECT_ENABLED = "enabled";
    private static final String DUMP_ARG_SET_IPREACH_DISCONNECT_DISABLED = "disabled";

    final WifiStateMachine mWifiStateMachine;

    private final Context mContext;
    private final FrameworkFacade mFacade;

    private final PowerManager mPowerManager;
    private final AppOpsManager mAppOps;
    private final UserManager mUserManager;
    private final WifiCountryCode mCountryCode;
    // Debug counter tracking scan requests sent by WifiManager
    private int scanRequestCounter = 0;

    /* Tracks the open wi-fi network notification */
    private WifiNotificationController mNotificationController;
    /* Polls traffic stats and notifies clients */
    private WifiTrafficPoller mTrafficPoller;
    /* Tracks the persisted states for wi-fi & airplane mode */
    final WifiSettingsStore mSettingsStore;
    /* Logs connection events and some general router and scan stats */
    private final WifiMetrics mWifiMetrics;
    /* Manages affiliated certificates for current user */
    private final WifiCertManager mCertManager;

    private final WifiInjector mWifiInjector;
    /* Backup/Restore Module */
    private final WifiBackupRestore mWifiBackupRestore;

    private WifiScanner mWifiScanner;

    /**
     * Asynchronous channel to WifiStateMachine
     */
    private AsyncChannel mWifiStateMachineChannel;

    private WifiPermissionsUtil mWifiPermissionsUtil;

    private final boolean mPermissionReviewRequired;
    private final PasspointManager mPasspointManager;

    /**
     * Handles client connections
     */
    private class ClientHandler extends Handler {

        ClientHandler(Looper looper) {
            super(looper);
        }

        @Override
        public void handleMessage(Message msg) {
            switch (msg.what) {
                case AsyncChannel.CMD_CHANNEL_HALF_CONNECTED: {
                    if (msg.arg1 == AsyncChannel.STATUS_SUCCESSFUL) {
                        if (DBG) Slog.d(TAG, "New client listening to asynchronous messages");
                        // We track the clients by the Messenger
                        // since it is expected to be always available
                        mTrafficPoller.addClient(msg.replyTo);
                    } else {
                        Slog.e(TAG, "Client connection failure, error=" + msg.arg1);
                    }
                    break;
                }
                case AsyncChannel.CMD_CHANNEL_DISCONNECTED: {
                    if (msg.arg1 == AsyncChannel.STATUS_SEND_UNSUCCESSFUL) {
                        if (DBG) Slog.d(TAG, "Send failed, client connection lost");
                    } else {
                        if (DBG) Slog.d(TAG, "Client connection lost with reason: " + msg.arg1);
                    }
                    mTrafficPoller.removeClient(msg.replyTo);
                    break;
                }
                case AsyncChannel.CMD_CHANNEL_FULL_CONNECTION: {
                    AsyncChannel ac = new AsyncChannel();
                    ac.connect(mContext, this, msg.replyTo);
                    break;
                }
                /* Client commands are forwarded to state machine */
                case WifiManager.CONNECT_NETWORK:
                case WifiManager.SAVE_NETWORK: {
                    WifiConfiguration config = (WifiConfiguration) msg.obj;
                    int networkId = msg.arg1;
                    if (msg.what == WifiManager.SAVE_NETWORK) {
                        Slog.d("WiFiServiceImpl ", "SAVE"
                                + " nid=" + Integer.toString(networkId)
                                + " uid=" + msg.sendingUid
                                + " name="
                                + mContext.getPackageManager().getNameForUid(msg.sendingUid));
                    }
                    if (msg.what == WifiManager.CONNECT_NETWORK) {
                        Slog.d("WiFiServiceImpl ", "CONNECT "
                                + " nid=" + Integer.toString(networkId)
                                + " uid=" + msg.sendingUid
                                + " name="
                                + mContext.getPackageManager().getNameForUid(msg.sendingUid));
                    }

                    if (config != null && isValid(config)) {
                        if (DBG) Slog.d(TAG, "Connect with config" + config);
                        mWifiStateMachine.sendMessage(Message.obtain(msg));
                    } else if (config == null
                            && networkId != WifiConfiguration.INVALID_NETWORK_ID) {
                        if (DBG) Slog.d(TAG, "Connect with networkId" + networkId);
                        mWifiStateMachine.sendMessage(Message.obtain(msg));
                    } else {
                        Slog.e(TAG, "ClientHandler.handleMessage ignoring invalid msg=" + msg);
                        if (msg.what == WifiManager.CONNECT_NETWORK) {
                            replyFailed(msg, WifiManager.CONNECT_NETWORK_FAILED,
                                    WifiManager.INVALID_ARGS);
                        } else {
                            replyFailed(msg, WifiManager.SAVE_NETWORK_FAILED,
                                    WifiManager.INVALID_ARGS);
                        }
                    }
                    break;
                }
                case WifiManager.FORGET_NETWORK:
                    mWifiStateMachine.sendMessage(Message.obtain(msg));
                    break;
                case WifiManager.START_WPS:
                case WifiManager.CANCEL_WPS:
                case WifiManager.DISABLE_NETWORK:
                case WifiManager.RSSI_PKTCNT_FETCH: {
                    mWifiStateMachine.sendMessage(Message.obtain(msg));
                    break;
                }
                default: {
                    Slog.d(TAG, "ClientHandler.handleMessage ignoring msg=" + msg);
                    break;
                }
            }
        }

        private void replyFailed(Message msg, int what, int why) {
            Message reply = Message.obtain();
            reply.what = what;
            reply.arg1 = why;
            try {
                msg.replyTo.send(reply);
            } catch (RemoteException e) {
                // There's not much we can do if reply can't be sent!
            }
        }
    }
    private ClientHandler mClientHandler;

    /**
     * Handles interaction with WifiStateMachine
     */
    private class WifiStateMachineHandler extends Handler {
        private AsyncChannel mWsmChannel;

        WifiStateMachineHandler(Looper looper) {
            super(looper);
            mWsmChannel = new AsyncChannel();
            mWsmChannel.connect(mContext, this, mWifiStateMachine.getHandler());
        }

        @Override
        public void handleMessage(Message msg) {
            switch (msg.what) {
                case AsyncChannel.CMD_CHANNEL_HALF_CONNECTED: {
                    if (msg.arg1 == AsyncChannel.STATUS_SUCCESSFUL) {
                        mWifiStateMachineChannel = mWsmChannel;
                    } else {
                        Slog.e(TAG, "WifiStateMachine connection failure, error=" + msg.arg1);
                        mWifiStateMachineChannel = null;
                    }
                    break;
                }
                case AsyncChannel.CMD_CHANNEL_DISCONNECTED: {
                    Slog.e(TAG, "WifiStateMachine channel lost, msg.arg1 =" + msg.arg1);
                    mWifiStateMachineChannel = null;
                    //Re-establish connection to state machine
                    mWsmChannel.connect(mContext, this, mWifiStateMachine.getHandler());
                    break;
                }
                default: {
                    Slog.d(TAG, "WifiStateMachineHandler.handleMessage ignoring msg=" + msg);
                    break;
                }
            }
        }
    }

    WifiStateMachineHandler mWifiStateMachineHandler;
    private WifiController mWifiController;
    private final WifiLockManager mWifiLockManager;
    private final WifiMulticastLockManager mWifiMulticastLockManager;

    public WifiServiceImpl(Context context) {
        mContext = context;
        mWifiInjector = new WifiInjector(context);

        mFacade = mWifiInjector.getFrameworkFacade();
        mWifiMetrics = mWifiInjector.getWifiMetrics();
        mTrafficPoller = mWifiInjector.getWifiTrafficPoller();
        mUserManager = UserManager.get(mContext);
        mCountryCode = mWifiInjector.getWifiCountryCode();
        mWifiStateMachine = mWifiInjector.getWifiStateMachine();
        mWifiStateMachine.enableRssiPolling(true);
        mSettingsStore = mWifiInjector.getWifiSettingsStore();
        mPowerManager = mContext.getSystemService(PowerManager.class);
        mAppOps = (AppOpsManager) mContext.getSystemService(Context.APP_OPS_SERVICE);
        mCertManager = mWifiInjector.getWifiCertManager();

        mNotificationController = mWifiInjector.getWifiNotificationController();

        mWifiLockManager = mWifiInjector.getWifiLockManager();
        mWifiMulticastLockManager = mWifiInjector.getWifiMulticastLockManager();
        HandlerThread wifiServiceHandlerThread = mWifiInjector.getWifiServiceHandlerThread();
        mClientHandler = new ClientHandler(wifiServiceHandlerThread.getLooper());
        mWifiStateMachineHandler =
                new WifiStateMachineHandler(wifiServiceHandlerThread.getLooper());
        mWifiController = mWifiInjector.getWifiController();
        mWifiBackupRestore = mWifiInjector.getWifiBackupRestore();
<<<<<<< HEAD
        mWifiPermissionsUtil = mWifiInjector.getWifiPermissionsUtil();

=======
>>>>>>> d76a7df1
        mPermissionReviewRequired = Build.PERMISSIONS_REVIEW_REQUIRED
                || context.getResources().getBoolean(
                com.android.internal.R.bool.config_permissionReviewRequired);
        mWifiPermissionsUtil = mWifiInjector.getWifiPermissionsUtil();
        mPasspointManager = mWifiInjector.getPasspointManager();

        enableVerboseLoggingInternal(getVerboseLoggingLevel());
    }


    /**
     * Check if Wi-Fi needs to be enabled and start
     * if needed
     *
     * This function is used only at boot time
     */
    public void checkAndStartWifi() {
        /* Check if wi-fi needs to be enabled */
        boolean wifiEnabled = mSettingsStore.isWifiToggleEnabled();
        Slog.i(TAG, "WifiService starting up with Wi-Fi " +
                (wifiEnabled ? "enabled" : "disabled"));

        registerForScanModeChange();
        mContext.registerReceiver(
                new BroadcastReceiver() {
                    @Override
                    public void onReceive(Context context, Intent intent) {
                        if (mSettingsStore.handleAirplaneModeToggled()) {
                            mWifiController.sendMessage(CMD_AIRPLANE_TOGGLED);
                        }
                        if (mSettingsStore.isAirplaneModeOn()) {
                            Log.d(TAG, "resetting country code because Airplane mode is ON");
                            mCountryCode.airplaneModeEnabled();
                        }
                    }
                },
                new IntentFilter(Intent.ACTION_AIRPLANE_MODE_CHANGED));

        mContext.registerReceiver(
                new BroadcastReceiver() {
                    @Override
                    public void onReceive(Context context, Intent intent) {
                        String state = intent.getStringExtra(IccCardConstants.INTENT_KEY_ICC_STATE);
                        if (IccCardConstants.INTENT_VALUE_ICC_ABSENT.equals(state)) {
                            Log.d(TAG, "resetting networks because SIM was removed");
                            mWifiStateMachine.resetSimAuthNetworks(false);
                            Log.d(TAG, "resetting country code because SIM is removed");
                            mCountryCode.simCardRemoved();
                        } else if (IccCardConstants.INTENT_VALUE_ICC_LOADED.equals(state)) {
                            Log.d(TAG, "resetting networks because SIM was loaded");
                            mWifiStateMachine.resetSimAuthNetworks(true);
                        }
                    }
                },
                new IntentFilter(TelephonyIntents.ACTION_SIM_STATE_CHANGED));

        // Adding optimizations of only receiving broadcasts when wifi is enabled
        // can result in race conditions when apps toggle wifi in the background
        // without active user involvement. Always receive broadcasts.
        registerForBroadcasts();
        registerForPackageOrUserRemoval();
        mInIdleMode = mPowerManager.isDeviceIdleMode();

        mWifiController.start();

        // If we are already disabled (could be due to airplane mode), avoid changing persist
        // state here
        if (wifiEnabled) {
            try {
                setWifiEnabled(mContext.getPackageName(), wifiEnabled);
            } catch (RemoteException e) {
                /* ignore - local call */
            }
        }
    }

    public void handleUserSwitch(int userId) {
        mWifiStateMachine.handleUserSwitch(userId);
    }

    public void handleUserUnlock(int userId) {
        mWifiStateMachine.handleUserUnlock(userId);
    }

    public void handleUserStop(int userId) {
        mWifiStateMachine.handleUserStop(userId);
    }

    /**
     * see {@link android.net.wifi.WifiManager#pingSupplicant()}
     * @return {@code true} if the operation succeeds, {@code false} otherwise
     */
    @Override
    public boolean pingSupplicant() {
        enforceAccessPermission();
        if (mWifiStateMachineChannel != null) {
            return mWifiStateMachine.syncPingSupplicant(mWifiStateMachineChannel);
        } else {
            Slog.e(TAG, "mWifiStateMachineChannel is not initialized");
            return false;
        }
    }

    /**
     * see {@link android.net.wifi.WifiManager#startScan}
     * and {@link android.net.wifi.WifiManager#startCustomizedScan}
     *
     * @param settings If null, use default parameter, i.e. full scan.
     * @param workSource If null, all blame is given to the calling uid.
     */
    @Override
    public void startScan(ScanSettings settings, WorkSource workSource) {
        enforceChangePermission();
        synchronized (this) {
            if (mWifiScanner == null) {
                mWifiScanner = mWifiInjector.getWifiScanner();
            }
            if (mInIdleMode) {
                // Need to send an immediate scan result broadcast in case the
                // caller is waiting for a result ..

                // clear calling identity to send broadcast
                long callingIdentity = Binder.clearCallingIdentity();
                try {
                    // TODO: investigate if the logic to cancel scans when idle can move to
                    // WifiScanningServiceImpl.  This will 1 - clean up WifiServiceImpl and 2 -
                    // avoid plumbing an awkward path to report a cancelled/failed scan.  This will
                    // be sent directly until b/31398592 is fixed.
                    Intent intent = new Intent(WifiManager.SCAN_RESULTS_AVAILABLE_ACTION);
                    intent.addFlags(Intent.FLAG_RECEIVER_REGISTERED_ONLY_BEFORE_BOOT);
                    intent.putExtra(WifiManager.EXTRA_RESULTS_UPDATED, false);
                    mContext.sendBroadcastAsUser(intent, UserHandle.ALL);
                } finally {
                    // restore calling identity
                    Binder.restoreCallingIdentity(callingIdentity);
                }
                mScanPending = true;
                return;
            }
        }
        if (settings != null) {
            settings = new ScanSettings(settings);
            if (!settings.isValid()) {
                Slog.e(TAG, "invalid scan setting");
                return;
            }
        }
        if (workSource != null) {
            enforceWorkSourcePermission();
            // WifiManager currently doesn't use names, so need to clear names out of the
            // supplied WorkSource to allow future WorkSource combining.
            workSource.clearNames();
        }
        if (workSource == null && Binder.getCallingUid() >= 0) {
            workSource = new WorkSource(Binder.getCallingUid());
        }
        mWifiStateMachine.startScan(Binder.getCallingUid(), scanRequestCounter++,
                settings, workSource);
    }

    @Override
    public String getWpsNfcConfigurationToken(int netId) {
        enforceConnectivityInternalPermission();
        return mWifiStateMachine.syncGetWpsNfcConfigurationToken(netId);
    }

    boolean mInIdleMode;
    boolean mScanPending;

    void handleIdleModeChanged() {
        boolean doScan = false;
        synchronized (this) {
            boolean idle = mPowerManager.isDeviceIdleMode();
            if (mInIdleMode != idle) {
                mInIdleMode = idle;
                if (!idle) {
                    if (mScanPending) {
                        mScanPending = false;
                        doScan = true;
                    }
                }
            }
        }
        if (doScan) {
            // Someone requested a scan while we were idle; do a full scan now.
            startScan(null, null);
        }
    }

    private void enforceAccessPermission() {
        mContext.enforceCallingOrSelfPermission(android.Manifest.permission.ACCESS_WIFI_STATE,
                "WifiService");
    }

    private void enforceChangePermission() {
        mContext.enforceCallingOrSelfPermission(android.Manifest.permission.CHANGE_WIFI_STATE,
                "WifiService");
    }

    private void enforceLocationHardwarePermission() {
        mContext.enforceCallingOrSelfPermission(Manifest.permission.LOCATION_HARDWARE,
                "LocationHardware");
    }

    private void enforceReadCredentialPermission() {
        mContext.enforceCallingOrSelfPermission(android.Manifest.permission.READ_WIFI_CREDENTIAL,
                                                "WifiService");
    }

    private void enforceWorkSourcePermission() {
        mContext.enforceCallingPermission(android.Manifest.permission.UPDATE_DEVICE_STATS,
                "WifiService");

    }

    private void enforceMulticastChangePermission() {
        mContext.enforceCallingOrSelfPermission(
                android.Manifest.permission.CHANGE_WIFI_MULTICAST_STATE,
                "WifiService");
    }

    private void enforceConnectivityInternalPermission() {
        mContext.enforceCallingOrSelfPermission(
                android.Manifest.permission.CONNECTIVITY_INTERNAL,
                "ConnectivityService");
    }

    /**
     * see {@link android.net.wifi.WifiManager#setWifiEnabled(boolean)}
     * @param enable {@code true} to enable, {@code false} to disable.
     * @return {@code true} if the enable/disable operation was
     *         started or is already in the queue.
     */
    @Override
    public synchronized boolean setWifiEnabled(String packageName, boolean enable)
            throws RemoteException {
        enforceChangePermission();
        Slog.d(TAG, "setWifiEnabled: " + enable + " pid=" + Binder.getCallingPid()
                    + ", uid=" + Binder.getCallingUid());

        /*
        * Caller might not have WRITE_SECURE_SETTINGS,
        * only CHANGE_WIFI_STATE is enforced
        */
        long ident = Binder.clearCallingIdentity();
        try {
            if (! mSettingsStore.handleWifiToggled(enable)) {
                // Nothing to do if wifi cannot be toggled
                return true;
            }
        } finally {
            Binder.restoreCallingIdentity(ident);
        }


        if (mPermissionReviewRequired) {
            final int wiFiEnabledState = getWifiEnabledState();
            if (enable) {
                if (wiFiEnabledState == WifiManager.WIFI_STATE_DISABLING
                        || wiFiEnabledState == WifiManager.WIFI_STATE_DISABLED) {
                    if (startConsentUiIfNeeded(packageName, Binder.getCallingUid(),
                            WifiManager.ACTION_REQUEST_ENABLE)) {
                        return true;
                    }
                }
            } else if (wiFiEnabledState == WifiManager.WIFI_STATE_ENABLING
                    || wiFiEnabledState == WifiManager.WIFI_STATE_ENABLED) {
                if (startConsentUiIfNeeded(packageName, Binder.getCallingUid(),
                        WifiManager.ACTION_REQUEST_DISABLE)) {
                    return true;
                }
            }
        }

        mWifiController.sendMessage(CMD_WIFI_TOGGLED);
        return true;
    }

    /**
     * see {@link WifiManager#getWifiState()}
     * @return One of {@link WifiManager#WIFI_STATE_DISABLED},
     *         {@link WifiManager#WIFI_STATE_DISABLING},
     *         {@link WifiManager#WIFI_STATE_ENABLED},
     *         {@link WifiManager#WIFI_STATE_ENABLING},
     *         {@link WifiManager#WIFI_STATE_UNKNOWN}
     */
    @Override
    public int getWifiEnabledState() {
        enforceAccessPermission();
        return mWifiStateMachine.syncGetWifiState();
    }

    /**
     * see {@link android.net.wifi.WifiManager#setWifiApEnabled(WifiConfiguration, boolean)}
     * @param wifiConfig SSID, security and channel details as
     *        part of WifiConfiguration
     * @param enabled true to enable and false to disable
     */
    @Override
    public void setWifiApEnabled(WifiConfiguration wifiConfig, boolean enabled) {
        enforceChangePermission();
        ConnectivityManager.enforceTetherChangePermission(mContext);
        if (mUserManager.hasUserRestriction(UserManager.DISALLOW_CONFIG_TETHERING)) {
            throw new SecurityException("DISALLOW_CONFIG_TETHERING is enabled for this user.");
        }
        // null wifiConfig is a meaningful input for CMD_SET_AP
        if (wifiConfig == null || isValid(wifiConfig)) {
            mWifiController.obtainMessage(CMD_SET_AP, enabled ? 1 : 0, 0, wifiConfig).sendToTarget();
        } else {
            Slog.e(TAG, "Invalid WifiConfiguration");
        }
    }

    /**
     * see {@link WifiManager#getWifiApState()}
     * @return One of {@link WifiManager#WIFI_AP_STATE_DISABLED},
     *         {@link WifiManager#WIFI_AP_STATE_DISABLING},
     *         {@link WifiManager#WIFI_AP_STATE_ENABLED},
     *         {@link WifiManager#WIFI_AP_STATE_ENABLING},
     *         {@link WifiManager#WIFI_AP_STATE_FAILED}
     */
    @Override
    public int getWifiApEnabledState() {
        enforceAccessPermission();
        return mWifiStateMachine.syncGetWifiApState();
    }

    /**
     * see {@link WifiManager#getWifiApConfiguration()}
     * @return soft access point configuration
     */
    @Override
    public WifiConfiguration getWifiApConfiguration() {
        enforceAccessPermission();
        return mWifiStateMachine.syncGetWifiApConfiguration();
    }

    /**
     * see {@link WifiManager#setWifiApConfiguration(WifiConfiguration)}
     * @param wifiConfig WifiConfiguration details for soft access point
     */
    @Override
    public void setWifiApConfiguration(WifiConfiguration wifiConfig) {
        enforceChangePermission();
        if (wifiConfig == null)
            return;
        if (isValid(wifiConfig)) {
            mWifiStateMachine.setWifiApConfiguration(wifiConfig);
        } else {
            Slog.e(TAG, "Invalid WifiConfiguration");
        }
    }

    /**
     * see {@link android.net.wifi.WifiManager#isScanAlwaysAvailable()}
     */
    @Override
    public boolean isScanAlwaysAvailable() {
        enforceAccessPermission();
        return mSettingsStore.isScanAlwaysAvailable();
    }

    /**
     * see {@link android.net.wifi.WifiManager#disconnect()}
     */
    @Override
    public void disconnect() {
        enforceChangePermission();
        mWifiStateMachine.disconnectCommand();
    }

    /**
     * see {@link android.net.wifi.WifiManager#reconnect()}
     */
    @Override
    public void reconnect() {
        enforceChangePermission();
        mWifiStateMachine.reconnectCommand();
    }

    /**
     * see {@link android.net.wifi.WifiManager#reassociate()}
     */
    @Override
    public void reassociate() {
        enforceChangePermission();
        mWifiStateMachine.reassociateCommand();
    }

    /**
     * see {@link android.net.wifi.WifiManager#getSupportedFeatures}
     */
    @Override
    public int getSupportedFeatures() {
        enforceAccessPermission();
        if (mWifiStateMachineChannel != null) {
            return mWifiStateMachine.syncGetSupportedFeatures(mWifiStateMachineChannel);
        } else {
            Slog.e(TAG, "mWifiStateMachineChannel is not initialized");
            return 0;
        }
    }

    @Override
    public void requestActivityInfo(ResultReceiver result) {
        Bundle bundle = new Bundle();
        bundle.putParcelable(BatteryStats.RESULT_RECEIVER_CONTROLLER_KEY, reportActivityInfo());
        result.send(0, bundle);
    }

    /**
     * see {@link android.net.wifi.WifiManager#getControllerActivityEnergyInfo(int)}
     */
    @Override
    public WifiActivityEnergyInfo reportActivityInfo() {
        enforceAccessPermission();
        if ((getSupportedFeatures() & WifiManager.WIFI_FEATURE_LINK_LAYER_STATS) == 0) {
            return null;
        }
        WifiLinkLayerStats stats;
        WifiActivityEnergyInfo energyInfo = null;
        if (mWifiStateMachineChannel != null) {
            stats = mWifiStateMachine.syncGetLinkLayerStats(mWifiStateMachineChannel);
            if (stats != null) {
                final long rxIdleCurrent = mContext.getResources().getInteger(
                        com.android.internal.R.integer.config_wifi_idle_receive_cur_ma);
                final long rxCurrent = mContext.getResources().getInteger(
                        com.android.internal.R.integer.config_wifi_active_rx_cur_ma);
                final long txCurrent = mContext.getResources().getInteger(
                        com.android.internal.R.integer.config_wifi_tx_cur_ma);
                final double voltage = mContext.getResources().getInteger(
                        com.android.internal.R.integer.config_wifi_operating_voltage_mv)
                        / 1000.0;

                final long rxIdleTime = stats.on_time - stats.tx_time - stats.rx_time;
                final long[] txTimePerLevel;
                if (stats.tx_time_per_level != null) {
                    txTimePerLevel = new long[stats.tx_time_per_level.length];
                    for (int i = 0; i < txTimePerLevel.length; i++) {
                        txTimePerLevel[i] = stats.tx_time_per_level[i];
                        // TODO(b/27227497): Need to read the power consumed per level from config
                    }
                } else {
                    // This will happen if the HAL get link layer API returned null.
                    txTimePerLevel = new long[0];
                }
                final long energyUsed = (long)((stats.tx_time * txCurrent +
                        stats.rx_time * rxCurrent +
                        rxIdleTime * rxIdleCurrent) * voltage);
                if (VDBG || rxIdleTime < 0 || stats.on_time < 0 || stats.tx_time < 0 ||
                        stats.rx_time < 0 || energyUsed < 0) {
                    StringBuilder sb = new StringBuilder();
                    sb.append(" rxIdleCur=" + rxIdleCurrent);
                    sb.append(" rxCur=" + rxCurrent);
                    sb.append(" txCur=" + txCurrent);
                    sb.append(" voltage=" + voltage);
                    sb.append(" on_time=" + stats.on_time);
                    sb.append(" tx_time=" + stats.tx_time);
                    sb.append(" tx_time_per_level=" + Arrays.toString(txTimePerLevel));
                    sb.append(" rx_time=" + stats.rx_time);
                    sb.append(" rxIdleTime=" + rxIdleTime);
                    sb.append(" energy=" + energyUsed);
                    Log.d(TAG, " reportActivityInfo: " + sb.toString());
                }

                // Convert the LinkLayerStats into EnergyActivity
                energyInfo = new WifiActivityEnergyInfo(SystemClock.elapsedRealtime(),
                        WifiActivityEnergyInfo.STACK_STATE_STATE_IDLE, stats.tx_time,
                        txTimePerLevel, stats.rx_time, rxIdleTime, energyUsed);
            }
            if (energyInfo != null && energyInfo.isValid()) {
                return energyInfo;
            } else {
                return null;
            }
        } else {
            Slog.e(TAG, "mWifiStateMachineChannel is not initialized");
            return null;
        }
    }

    /**
     * see {@link android.net.wifi.WifiManager#getConfiguredNetworks()}
     * @return the list of configured networks
     */
    @Override
    public List<WifiConfiguration> getConfiguredNetworks() {
        enforceAccessPermission();
        if (mWifiStateMachineChannel != null) {
            return mWifiStateMachine.syncGetConfiguredNetworks(Binder.getCallingUid(),
                    mWifiStateMachineChannel);
        } else {
            Slog.e(TAG, "mWifiStateMachineChannel is not initialized");
            return null;
        }
    }

    /**
     * see {@link android.net.wifi.WifiManager#getPrivilegedConfiguredNetworks()}
     * @return the list of configured networks with real preSharedKey
     */
    @Override
    public List<WifiConfiguration> getPrivilegedConfiguredNetworks() {
        enforceReadCredentialPermission();
        enforceAccessPermission();
        if (mWifiStateMachineChannel != null) {
            return mWifiStateMachine.syncGetPrivilegedConfiguredNetwork(mWifiStateMachineChannel);
        } else {
            Slog.e(TAG, "mWifiStateMachineChannel is not initialized");
            return null;
        }
    }

    /**
     * Returns a WifiConfiguration matching this ScanResult
     * @param scanResult scanResult that represents the BSSID
     * @return {@link WifiConfiguration} that matches this BSSID or null
     */
    @Override
    public WifiConfiguration getMatchingWifiConfig(ScanResult scanResult) {
        enforceAccessPermission();
        return mWifiStateMachine.syncGetMatchingWifiConfig(scanResult, mWifiStateMachineChannel);
    }

    /**
     * see {@link android.net.wifi.WifiManager#addOrUpdateNetwork(WifiConfiguration)}
     * @return the supplicant-assigned identifier for the new or updated
     * network if the operation succeeds, or {@code -1} if it fails
     */
    @Override
    public int addOrUpdateNetwork(WifiConfiguration config) {
        enforceChangePermission();
        if (isValid(config) && isValidPasspoint(config)) {

            WifiEnterpriseConfig enterpriseConfig = config.enterpriseConfig;

            if (config.isPasspoint() &&
                    (enterpriseConfig.getEapMethod() == WifiEnterpriseConfig.Eap.TLS ||
                            enterpriseConfig.getEapMethod() == WifiEnterpriseConfig.Eap.TTLS)) {
                if (config.updateIdentifier != null) {
                    enforceAccessPermission();
                }
                else {
                    try {
                        verifyCert(enterpriseConfig.getCaCertificate());
                    } catch (CertPathValidatorException cpve) {
                        Slog.e(TAG, "CA Cert " +
                                enterpriseConfig.getCaCertificate().getSubjectX500Principal() +
                                " untrusted: " + cpve.getMessage());
                        return -1;
                    } catch (GeneralSecurityException | IOException e) {
                        Slog.e(TAG, "Failed to verify certificate" +
                                enterpriseConfig.getCaCertificate().getSubjectX500Principal() +
                                ": " + e);
                        return -1;
                    }
                }
            }

            //TODO: pass the Uid the WifiStateMachine as a message parameter
            Slog.i("addOrUpdateNetwork", " uid = " + Integer.toString(Binder.getCallingUid())
                    + " SSID " + config.SSID
                    + " nid=" + Integer.toString(config.networkId));
            if (config.networkId == WifiConfiguration.INVALID_NETWORK_ID) {
                config.creatorUid = Binder.getCallingUid();
            } else {
                config.lastUpdateUid = Binder.getCallingUid();
            }
            if (mWifiStateMachineChannel != null) {
                return mWifiStateMachine.syncAddOrUpdateNetwork(mWifiStateMachineChannel, config);
            } else {
                Slog.e(TAG, "mWifiStateMachineChannel is not initialized");
                return -1;
            }
        } else {
            Slog.e(TAG, "bad network configuration");
            return -1;
        }
    }

    public static void verifyCert(X509Certificate caCert)
            throws GeneralSecurityException, IOException {
        CertificateFactory factory = CertificateFactory.getInstance("X.509");
        CertPathValidator validator =
                CertPathValidator.getInstance(CertPathValidator.getDefaultType());
        CertPath path = factory.generateCertPath(
                Arrays.asList(caCert));
        KeyStore ks = KeyStore.getInstance("AndroidCAStore");
        ks.load(null, null);
        PKIXParameters params = new PKIXParameters(ks);
        params.setRevocationEnabled(false);
        validator.validate(path, params);
    }

    /**
     * See {@link android.net.wifi.WifiManager#removeNetwork(int)}
     * @param netId the integer that identifies the network configuration
     * to the supplicant
     * @return {@code true} if the operation succeeded
     */
    @Override
    public boolean removeNetwork(int netId) {
        enforceChangePermission();

        if (mWifiStateMachineChannel != null) {
            return mWifiStateMachine.syncRemoveNetwork(mWifiStateMachineChannel, netId);
        } else {
            Slog.e(TAG, "mWifiStateMachineChannel is not initialized");
            return false;
        }
    }

    /**
     * See {@link android.net.wifi.WifiManager#enableNetwork(int, boolean)}
     * @param netId the integer that identifies the network configuration
     * to the supplicant
     * @param disableOthers if true, disable all other networks.
     * @return {@code true} if the operation succeeded
     */
    @Override
    public boolean enableNetwork(int netId, boolean disableOthers) {
        enforceChangePermission();
        if (mWifiStateMachineChannel != null) {
            return mWifiStateMachine.syncEnableNetwork(mWifiStateMachineChannel, netId,
                    disableOthers);
        } else {
            Slog.e(TAG, "mWifiStateMachineChannel is not initialized");
            return false;
        }
    }

    /**
     * See {@link android.net.wifi.WifiManager#disableNetwork(int)}
     * @param netId the integer that identifies the network configuration
     * to the supplicant
     * @return {@code true} if the operation succeeded
     */
    @Override
    public boolean disableNetwork(int netId) {
        enforceChangePermission();
        if (mWifiStateMachineChannel != null) {
            return mWifiStateMachine.syncDisableNetwork(mWifiStateMachineChannel, netId);
        } else {
            Slog.e(TAG, "mWifiStateMachineChannel is not initialized");
            return false;
        }
    }

    /**
     * See {@link android.net.wifi.WifiManager#getConnectionInfo()}
     * @return the Wi-Fi information, contained in {@link WifiInfo}.
     */
    @Override
    public WifiInfo getConnectionInfo() {
        enforceAccessPermission();
        /*
         * Make sure we have the latest information, by sending
         * a status request to the supplicant.
         */
        return mWifiStateMachine.syncRequestConnectionInfo();
    }

    /**
     * Return the results of the most recent access point scan, in the form of
     * a list of {@link ScanResult} objects.
     * @return the list of results
     */
    @Override
    public List<ScanResult> getScanResults(String callingPackage) {
        enforceAccessPermission();
        int uid = Binder.getCallingUid();
        long ident = Binder.clearCallingIdentity();
        try {
            if (!mWifiPermissionsUtil.canAccessScanResults(callingPackage,
                      uid, Build.VERSION_CODES.M)) {
                return new ArrayList<ScanResult>();
            }
            if (mWifiScanner == null) {
                mWifiScanner = mWifiInjector.getWifiScanner();
            }
            return mWifiScanner.getSingleScanResults();
        } finally {
            Binder.restoreCallingIdentity(ident);
        }
    }

    /**
     * Add a Passpoint configuration.
     *
     * @param config The Passpoint configuration to be added
     * @return true on success or false on failure
     */
    @Override
    public boolean addPasspointConfiguration(PasspointConfiguration config) {
        enforceChangePermission();
        return mPasspointManager.addProvider(config);
    }

    /**
     * Remove the Passpoint configuration identified by its FQDN (Fully Qualified Domain Name).
     *
     * @param fqdn The FQDN of the Passpoint configuration to be removed
     * @return true on success or false on failure
     */
    @Override
    public boolean removePasspointConfiguration(String fqdn) {
        enforceChangePermission();
        return mPasspointManager.removeProvider(fqdn);
    }

    /**
     * Return the list of the installed Passpoint configurations.
     *
     * @return A list of {@link PasspointConfiguration} or null
     */
    @Override
    public List<PasspointConfiguration> getPasspointConfigurations() {
        enforceAccessPermission();
        return mPasspointManager.getProviderConfigs();
    }

    /**
     * Query for a Hotspot 2.0 release 2 OSU icon
     * @param bssid The BSSID of the AP
     * @param fileName Icon file name
     */
    @Override
    public void queryPasspointIcon(long bssid, String fileName) {
        mWifiStateMachine.syncQueryPasspointIcon(mWifiStateMachineChannel, bssid, fileName);
    }

    /**
     * Match the currently associated network against the SP matching the given FQDN
     * @param fqdn FQDN of the SP
     * @return ordinal [HomeProvider, RoamingProvider, Incomplete, None, Declined]
     */
    @Override
    public int matchProviderWithCurrentNetwork(String fqdn) {
        return mWifiStateMachine.matchProviderWithCurrentNetwork(mWifiStateMachineChannel, fqdn);
    }

    /**
     * Deauthenticate and set the re-authentication hold off time for the current network
     * @param holdoff hold off time in milliseconds
     * @param ess set if the hold off pertains to an ESS rather than a BSS
     */
    @Override
    public void deauthenticateNetwork(long holdoff, boolean ess) {
        mWifiStateMachine.deauthenticateNetwork(mWifiStateMachineChannel, holdoff, ess);
    }

    /**
     * Tell the supplicant to persist the current list of configured networks.
     * @return {@code true} if the operation succeeded
     *
     * TODO: deprecate this
     */
    @Override
    public boolean saveConfiguration() {
        enforceChangePermission();
        if (mWifiStateMachineChannel != null) {
            return mWifiStateMachine.syncSaveConfig(mWifiStateMachineChannel);
        } else {
            Slog.e(TAG, "mWifiStateMachineChannel is not initialized");
            return false;
        }
    }

    /**
     * Set the country code
     * @param countryCode ISO 3166 country code.
     * @param persist {@code true} if the setting should be remembered.
     *
     * The persist behavior exists so that wifi can fall back to the last
     * persisted country code on a restart, when the locale information is
     * not available from telephony.
     */
    @Override
    public void setCountryCode(String countryCode, boolean persist) {
        Slog.i(TAG, "WifiService trying to set country code to " + countryCode +
                " with persist set to " + persist);
        enforceConnectivityInternalPermission();
        final long token = Binder.clearCallingIdentity();
        try {
            if (mCountryCode.setCountryCode(countryCode, persist) && persist) {
                // Save this country code to persistent storage
                mFacade.setStringSetting(mContext,
                        Settings.Global.WIFI_COUNTRY_CODE,
                        countryCode);
            }
        } finally {
            Binder.restoreCallingIdentity(token);
        }
    }

     /**
     * Get the country code
     * @return Get the best choice country code for wifi, regardless of if it was set or
     * not.
     * Returns null when there is no country code available.
     */
    @Override
    public String getCountryCode() {
        enforceConnectivityInternalPermission();
        String country = mCountryCode.getCountryCode();
        return country;
    }

    @Override
    public boolean isDualBandSupported() {
        //TODO: Should move towards adding a driver API that checks at runtime
        return mContext.getResources().getBoolean(
                com.android.internal.R.bool.config_wifi_dual_band_support);
    }

    /**
     * Return the DHCP-assigned addresses from the last successful DHCP request,
     * if any.
     * @return the DHCP information
     * @deprecated
     */
    @Override
    @Deprecated
    public DhcpInfo getDhcpInfo() {
        enforceAccessPermission();
        DhcpResults dhcpResults = mWifiStateMachine.syncGetDhcpResults();

        DhcpInfo info = new DhcpInfo();

        if (dhcpResults.ipAddress != null &&
                dhcpResults.ipAddress.getAddress() instanceof Inet4Address) {
            info.ipAddress = NetworkUtils.inetAddressToInt((Inet4Address) dhcpResults.ipAddress.getAddress());
        }

        if (dhcpResults.gateway != null) {
            info.gateway = NetworkUtils.inetAddressToInt((Inet4Address) dhcpResults.gateway);
        }

        int dnsFound = 0;
        for (InetAddress dns : dhcpResults.dnsServers) {
            if (dns instanceof Inet4Address) {
                if (dnsFound == 0) {
                    info.dns1 = NetworkUtils.inetAddressToInt((Inet4Address)dns);
                } else {
                    info.dns2 = NetworkUtils.inetAddressToInt((Inet4Address)dns);
                }
                if (++dnsFound > 1) break;
            }
        }
        Inet4Address serverAddress = dhcpResults.serverAddress;
        if (serverAddress != null) {
            info.serverAddress = NetworkUtils.inetAddressToInt(serverAddress);
        }
        info.leaseDuration = dhcpResults.leaseDuration;

        return info;
    }

    /**
     * enable TDLS for the local NIC to remote NIC
     * The APPs don't know the remote MAC address to identify NIC though,
     * so we need to do additional work to find it from remote IP address
     */

    class TdlsTaskParams {
        public String remoteIpAddress;
        public boolean enable;
    }

    class TdlsTask extends AsyncTask<TdlsTaskParams, Integer, Integer> {
        @Override
        protected Integer doInBackground(TdlsTaskParams... params) {

            // Retrieve parameters for the call
            TdlsTaskParams param = params[0];
            String remoteIpAddress = param.remoteIpAddress.trim();
            boolean enable = param.enable;

            // Get MAC address of Remote IP
            String macAddress = null;

            BufferedReader reader = null;

            try {
                reader = new BufferedReader(new FileReader("/proc/net/arp"));

                // Skip over the line bearing colum titles
                String line = reader.readLine();

                while ((line = reader.readLine()) != null) {
                    String[] tokens = line.split("[ ]+");
                    if (tokens.length < 6) {
                        continue;
                    }

                    // ARP column format is
                    // Address HWType HWAddress Flags Mask IFace
                    String ip = tokens[0];
                    String mac = tokens[3];

                    if (remoteIpAddress.equals(ip)) {
                        macAddress = mac;
                        break;
                    }
                }

                if (macAddress == null) {
                    Slog.w(TAG, "Did not find remoteAddress {" + remoteIpAddress + "} in " +
                            "/proc/net/arp");
                } else {
                    enableTdlsWithMacAddress(macAddress, enable);
                }

            } catch (FileNotFoundException e) {
                Slog.e(TAG, "Could not open /proc/net/arp to lookup mac address");
            } catch (IOException e) {
                Slog.e(TAG, "Could not read /proc/net/arp to lookup mac address");
            } finally {
                try {
                    if (reader != null) {
                        reader.close();
                    }
                }
                catch (IOException e) {
                    // Do nothing
                }
            }

            return 0;
        }
    }

    @Override
    public void enableTdls(String remoteAddress, boolean enable) {
        if (remoteAddress == null) {
          throw new IllegalArgumentException("remoteAddress cannot be null");
        }

        TdlsTaskParams params = new TdlsTaskParams();
        params.remoteIpAddress = remoteAddress;
        params.enable = enable;
        new TdlsTask().execute(params);
    }


    @Override
    public void enableTdlsWithMacAddress(String remoteMacAddress, boolean enable) {
        if (remoteMacAddress == null) {
          throw new IllegalArgumentException("remoteMacAddress cannot be null");
        }

        mWifiStateMachine.enableTdls(remoteMacAddress, enable);
    }

    /**
     * Get a reference to handler. This is used by a client to establish
     * an AsyncChannel communication with WifiService
     */
    @Override
    public Messenger getWifiServiceMessenger() {
        enforceAccessPermission();
        enforceChangePermission();
        return new Messenger(mClientHandler);
    }

    /**
     * Disable an ephemeral network, i.e. network that is created thru a WiFi Scorer
     */
    @Override
    public void disableEphemeralNetwork(String SSID) {
        enforceAccessPermission();
        enforceChangePermission();
        mWifiStateMachine.disableEphemeralNetwork(SSID);
    }

    private final BroadcastReceiver mReceiver = new BroadcastReceiver() {
        @Override
        public void onReceive(Context context, Intent intent) {
            String action = intent.getAction();
            if (action.equals(Intent.ACTION_SCREEN_ON)) {
                mWifiController.sendMessage(CMD_SCREEN_ON);
            } else if (action.equals(Intent.ACTION_USER_PRESENT)) {
                mWifiController.sendMessage(CMD_USER_PRESENT);
            } else if (action.equals(Intent.ACTION_SCREEN_OFF)) {
                mWifiController.sendMessage(CMD_SCREEN_OFF);
            } else if (action.equals(Intent.ACTION_BATTERY_CHANGED)) {
                int pluggedType = intent.getIntExtra("plugged", 0);
                mWifiController.sendMessage(CMD_BATTERY_CHANGED, pluggedType, 0, null);
            } else if (action.equals(BluetoothAdapter.ACTION_CONNECTION_STATE_CHANGED)) {
                int state = intent.getIntExtra(BluetoothAdapter.EXTRA_CONNECTION_STATE,
                        BluetoothAdapter.STATE_DISCONNECTED);
                mWifiStateMachine.sendBluetoothAdapterStateChange(state);
            } else if (action.equals(TelephonyIntents.ACTION_EMERGENCY_CALLBACK_MODE_CHANGED)) {
                boolean emergencyMode = intent.getBooleanExtra("phoneinECMState", false);
                mWifiController.sendMessage(CMD_EMERGENCY_MODE_CHANGED, emergencyMode ? 1 : 0, 0);
            } else if (action.equals(TelephonyIntents.ACTION_EMERGENCY_CALL_STATE_CHANGED)) {
                boolean inCall = intent.getBooleanExtra(PhoneConstants.PHONE_IN_EMERGENCY_CALL, false);
                mWifiController.sendMessage(CMD_EMERGENCY_CALL_STATE_CHANGED, inCall ? 1 : 0, 0);
            } else if (action.equals(PowerManager.ACTION_DEVICE_IDLE_MODE_CHANGED)) {
                handleIdleModeChanged();
            }
        }
    };

    private boolean startConsentUiIfNeeded(String packageName,
            int callingUid, String intentAction) throws RemoteException {
        if (UserHandle.getAppId(callingUid) == Process.SYSTEM_UID) {
            return false;
        }
        try {
            // Validate the package only if we are going to use it
            ApplicationInfo applicationInfo = mContext.getPackageManager()
                    .getApplicationInfoAsUser(packageName,
                            PackageManager.MATCH_DEBUG_TRIAGED_MISSING,
                            UserHandle.getUserId(callingUid));
            if (applicationInfo.uid != callingUid) {
                throw new SecurityException("Package " + callingUid
                        + " not in uid " + callingUid);
            }

            // Legacy apps in permission review mode trigger a user prompt
            if (applicationInfo.targetSdkVersion < Build.VERSION_CODES.M) {
                Intent intent = new Intent(intentAction);
                intent.addFlags(Intent.FLAG_ACTIVITY_NEW_TASK
                        | Intent.FLAG_ACTIVITY_EXCLUDE_FROM_RECENTS);
                intent.putExtra(Intent.EXTRA_PACKAGE_NAME, packageName);
                mContext.startActivity(intent);
                return true;
            }
        } catch (PackageManager.NameNotFoundException e) {
            throw new RemoteException(e.getMessage());
        }
        return false;
    }

    /**
     * Observes settings changes to scan always mode.
     */
    private void registerForScanModeChange() {
        ContentObserver contentObserver = new ContentObserver(null) {
            @Override
            public void onChange(boolean selfChange) {
                mSettingsStore.handleWifiScanAlwaysAvailableToggled();
                mWifiController.sendMessage(CMD_SCAN_ALWAYS_MODE_CHANGED);
            }
        };

        mContext.getContentResolver().registerContentObserver(
                Settings.Global.getUriFor(Settings.Global.WIFI_SCAN_ALWAYS_AVAILABLE),
                false, contentObserver);
    }

    private void registerForBroadcasts() {
        IntentFilter intentFilter = new IntentFilter();
        intentFilter.addAction(Intent.ACTION_SCREEN_ON);
        intentFilter.addAction(Intent.ACTION_USER_PRESENT);
        intentFilter.addAction(Intent.ACTION_SCREEN_OFF);
        intentFilter.addAction(Intent.ACTION_BATTERY_CHANGED);
        intentFilter.addAction(WifiManager.NETWORK_STATE_CHANGED_ACTION);
        intentFilter.addAction(BluetoothAdapter.ACTION_CONNECTION_STATE_CHANGED);
        intentFilter.addAction(TelephonyIntents.ACTION_EMERGENCY_CALLBACK_MODE_CHANGED);
        intentFilter.addAction(PowerManager.ACTION_DEVICE_IDLE_MODE_CHANGED);

        boolean trackEmergencyCallState = mContext.getResources().getBoolean(
                com.android.internal.R.bool.config_wifi_turn_off_during_emergency_call);
        if (trackEmergencyCallState) {
            intentFilter.addAction(TelephonyIntents.ACTION_EMERGENCY_CALL_STATE_CHANGED);
        }

        mContext.registerReceiver(mReceiver, intentFilter);
    }

    private void registerForPackageOrUserRemoval() {
        IntentFilter intentFilter = new IntentFilter();
        intentFilter.addAction(Intent.ACTION_PACKAGE_REMOVED);
        intentFilter.addAction(Intent.ACTION_USER_REMOVED);
        mContext.registerReceiverAsUser(new BroadcastReceiver() {
            @Override
            public void onReceive(Context context, Intent intent) {
                switch (intent.getAction()) {
                    case Intent.ACTION_PACKAGE_REMOVED: {
                        if (intent.getBooleanExtra(Intent.EXTRA_REPLACING, false)) {
                            return;
                        }
                        int uid = intent.getIntExtra(Intent.EXTRA_UID, -1);
                        Uri uri = intent.getData();
                        if (uid == -1 || uri == null) {
                            return;
                        }
                        String pkgName = uri.getSchemeSpecificPart();
                        mWifiStateMachine.removeAppConfigs(pkgName, uid);
                        break;
                    }
                    case Intent.ACTION_USER_REMOVED: {
                        int userHandle = intent.getIntExtra(Intent.EXTRA_USER_HANDLE, 0);
                        mWifiStateMachine.removeUserConfigs(userHandle);
                        break;
                    }
                }
            }
        }, UserHandle.ALL, intentFilter, null, null);
    }

    @Override
    protected void dump(FileDescriptor fd, PrintWriter pw, String[] args) {
        if (mContext.checkCallingOrSelfPermission(android.Manifest.permission.DUMP)
                != PackageManager.PERMISSION_GRANTED) {
            pw.println("Permission Denial: can't dump WifiService from from pid="
                    + Binder.getCallingPid()
                    + ", uid=" + Binder.getCallingUid());
            return;
        }
        if (args.length > 0 && WifiMetrics.PROTO_DUMP_ARG.equals(args[0])) {
            // WifiMetrics proto bytes were requested. Dump only these.
            mWifiStateMachine.updateWifiMetrics();
            mWifiMetrics.dump(fd, pw, args);
        } else if (args.length > 0 && IpManager.DUMP_ARG.equals(args[0])) {
            // IpManager dump was requested. Pass it along and take no further action.
            String[] ipManagerArgs = new String[args.length - 1];
            System.arraycopy(args, 1, ipManagerArgs, 0, ipManagerArgs.length);
            mWifiStateMachine.dumpIpManager(fd, pw, ipManagerArgs);
        } else if (args.length > 0 && DUMP_ARG_SET_IPREACH_DISCONNECT.equals(args[0])) {
            if (args.length > 1) {
                if (DUMP_ARG_SET_IPREACH_DISCONNECT_ENABLED.equals(args[1])) {
                    mWifiStateMachine.setIpReachabilityDisconnectEnabled(true);
                } else if (DUMP_ARG_SET_IPREACH_DISCONNECT_DISABLED.equals(args[1])) {
                    mWifiStateMachine.setIpReachabilityDisconnectEnabled(false);
                }
            }
            pw.println("IPREACH_DISCONNECT state is "
                    + mWifiStateMachine.getIpReachabilityDisconnectEnabled());
            return;
        } else {
            pw.println("Wi-Fi is " + mWifiStateMachine.syncGetWifiStateByName());
            pw.println("Stay-awake conditions: " +
                    Settings.Global.getInt(mContext.getContentResolver(),
                                           Settings.Global.STAY_ON_WHILE_PLUGGED_IN, 0));
            pw.println("mInIdleMode " + mInIdleMode);
            pw.println("mScanPending " + mScanPending);
            mWifiController.dump(fd, pw, args);
            mSettingsStore.dump(fd, pw, args);
            mNotificationController.dump(fd, pw, args);
            mTrafficPoller.dump(fd, pw, args);
            pw.println();
            pw.println("Locks held:");
            mWifiLockManager.dump(pw);
            pw.println();
            mWifiMulticastLockManager.dump(pw);
            pw.println();
            mWifiStateMachine.dump(fd, pw, args);
            pw.println();
            mWifiBackupRestore.dump(fd, pw, args);
            pw.println();
        }
    }

    @Override
    public boolean acquireWifiLock(IBinder binder, int lockMode, String tag, WorkSource ws) {
        if (mWifiLockManager.acquireWifiLock(lockMode, tag, binder, ws)) {
            mWifiController.sendMessage(CMD_LOCKS_CHANGED);
            return true;
        }
        return false;
    }

    @Override
    public void updateWifiLockWorkSource(IBinder binder, WorkSource ws) {
        mWifiLockManager.updateWifiLockWorkSource(binder, ws);
    }

    @Override
    public boolean releaseWifiLock(IBinder binder) {
        if (mWifiLockManager.releaseWifiLock(binder)) {
            mWifiController.sendMessage(CMD_LOCKS_CHANGED);
            return true;
        }
        return false;
    }

    @Override
    public void initializeMulticastFiltering() {
        enforceMulticastChangePermission();
        mWifiMulticastLockManager.initializeFiltering();
    }

    @Override
    public void acquireMulticastLock(IBinder binder, String tag) {
        enforceMulticastChangePermission();
        mWifiMulticastLockManager.acquireLock(binder, tag);
    }

    @Override
    public void releaseMulticastLock() {
        enforceMulticastChangePermission();
        mWifiMulticastLockManager.releaseLock();
    }

    @Override
    public boolean isMulticastEnabled() {
        enforceAccessPermission();
        return mWifiMulticastLockManager.isMulticastEnabled();
    }

    @Override
    public void enableVerboseLogging(int verbose) {
        enforceAccessPermission();
        mFacade.setIntegerSetting(
                mContext, Settings.Global.WIFI_VERBOSE_LOGGING_ENABLED, verbose);
        enableVerboseLoggingInternal(verbose);
    }

    private void enableVerboseLoggingInternal(int verbose) {
        mWifiStateMachine.enableVerboseLogging(verbose);
        mWifiLockManager.enableVerboseLogging(verbose);
        mWifiMulticastLockManager.enableVerboseLogging(verbose);
        mWifiInjector.getWifiLastResortWatchdog().enableVerboseLogging(verbose);
        mWifiInjector.getWifiBackupRestore().enableVerboseLogging(verbose);
    }

    @Override
    public int getVerboseLoggingLevel() {
        enforceAccessPermission();
        return mFacade.getIntegerSetting(
                mContext, Settings.Global.WIFI_VERBOSE_LOGGING_ENABLED, 0);
    }

    @Override
    public void enableAggressiveHandover(int enabled) {
        enforceAccessPermission();
        mWifiStateMachine.enableAggressiveHandover(enabled);
    }

    @Override
    public int getAggressiveHandover() {
        enforceAccessPermission();
        return mWifiStateMachine.getAggressiveHandover();
    }

    @Override
    public void setAllowScansWithTraffic(int enabled) {
        enforceAccessPermission();
        mWifiStateMachine.setAllowScansWithTraffic(enabled);
    }

    @Override
    public int getAllowScansWithTraffic() {
        enforceAccessPermission();
        return mWifiStateMachine.getAllowScansWithTraffic();
    }

    @Override
    public boolean setEnableAutoJoinWhenAssociated(boolean enabled) {
        enforceChangePermission();
        return mWifiStateMachine.setEnableAutoJoinWhenAssociated(enabled);
    }

    @Override
    public boolean getEnableAutoJoinWhenAssociated() {
        enforceAccessPermission();
        return mWifiStateMachine.getEnableAutoJoinWhenAssociated();
    }

    /* Return the Wifi Connection statistics object */
    @Override
    public WifiConnectionStatistics getConnectionStatistics() {
        enforceAccessPermission();
        enforceReadCredentialPermission();
        if (mWifiStateMachineChannel != null) {
            return mWifiStateMachine.syncGetConnectionStatistics(mWifiStateMachineChannel);
        } else {
            Slog.e(TAG, "mWifiStateMachineChannel is not initialized");
            return null;
        }
    }

    @Override
    public void factoryReset() {
        enforceConnectivityInternalPermission();

        if (mUserManager.hasUserRestriction(UserManager.DISALLOW_NETWORK_RESET)) {
            return;
        }

        if (!mUserManager.hasUserRestriction(UserManager.DISALLOW_CONFIG_TETHERING)) {
            // Turn mobile hotspot off
            setWifiApEnabled(null, false);
        }

        if (!mUserManager.hasUserRestriction(UserManager.DISALLOW_CONFIG_WIFI)) {
            // Enable wifi
            try {
                setWifiEnabled(mContext.getOpPackageName(), true);
            } catch (RemoteException e) {
                /* ignore - local call */
            }
            // Delete all Wifi SSIDs
            List<WifiConfiguration> networks = getConfiguredNetworks();
            if (networks != null) {
                for (WifiConfiguration config : networks) {
                    removeNetwork(config.networkId);
                }
                saveConfiguration();
            }
        }
    }

    /* private methods */
    static boolean logAndReturnFalse(String s) {
        Log.d(TAG, s);
        return false;
    }

    public static boolean isValid(WifiConfiguration config) {
        String validity = checkValidity(config);
        return validity == null || logAndReturnFalse(validity);
    }

    public static boolean isValidPasspoint(WifiConfiguration config) {
        String validity = checkPasspointValidity(config);
        return validity == null || logAndReturnFalse(validity);
    }

    public static String checkValidity(WifiConfiguration config) {
        if (config.allowedKeyManagement == null)
            return "allowed kmgmt";

        if (config.allowedKeyManagement.cardinality() > 1) {
            if (config.allowedKeyManagement.cardinality() != 2) {
                return "cardinality != 2";
            }
            if (!config.allowedKeyManagement.get(WifiConfiguration.KeyMgmt.WPA_EAP)) {
                return "not WPA_EAP";
            }
            if ((!config.allowedKeyManagement.get(WifiConfiguration.KeyMgmt.IEEE8021X))
                    && (!config.allowedKeyManagement.get(WifiConfiguration.KeyMgmt.WPA_PSK))) {
                return "not PSK or 8021X";
            }
        }
        return null;
    }

    public static String checkPasspointValidity(WifiConfiguration config) {
        if (!TextUtils.isEmpty(config.FQDN)) {
            /* this is passpoint configuration; it must not have an SSID */
            if (!TextUtils.isEmpty(config.SSID)) {
                return "SSID not expected for Passpoint: '" + config.SSID +
                        "' FQDN " + toHexString(config.FQDN);
            }
            /* this is passpoint configuration; it must have a providerFriendlyName */
            if (TextUtils.isEmpty(config.providerFriendlyName)) {
                return "no provider friendly name";
            }
            WifiEnterpriseConfig enterpriseConfig = config.enterpriseConfig;
            /* this is passpoint configuration; it must have enterprise config */
            if (enterpriseConfig == null
                    || enterpriseConfig.getEapMethod() == WifiEnterpriseConfig.Eap.NONE ) {
                return "no enterprise config";
            }
            if ((enterpriseConfig.getEapMethod() == WifiEnterpriseConfig.Eap.TLS ||
                    enterpriseConfig.getEapMethod() == WifiEnterpriseConfig.Eap.TTLS ||
                    enterpriseConfig.getEapMethod() == WifiEnterpriseConfig.Eap.PEAP) &&
                    enterpriseConfig.getCaCertificate() == null) {
                return "no CA certificate";
            }
        }
        return null;
    }

    @Override
    public Network getCurrentNetwork() {
        enforceAccessPermission();
        return mWifiStateMachine.getCurrentNetwork();
    }

    public static String toHexString(String s) {
        if (s == null) {
            return "null";
        }
        StringBuilder sb = new StringBuilder();
        sb.append('\'').append(s).append('\'');
        for (int n = 0; n < s.length(); n++) {
            sb.append(String.format(" %02x", s.charAt(n) & 0xffff));
        }
        return sb.toString();
    }

    public void hideCertFromUnaffiliatedUsers(String alias) {
        mCertManager.hideCertFromUnaffiliatedUsers(alias);
    }

    public String[] listClientCertsForCurrentUser() {
        return mCertManager.listClientCertsForCurrentUser();
    }

    /**
     * Enable/disable WifiConnectivityManager at runtime
     *
     * @param enabled true-enable; false-disable
     */
    @Override
    public void enableWifiConnectivityManager(boolean enabled) {
        enforceConnectivityInternalPermission();
        mWifiStateMachine.enableWifiConnectivityManager(enabled);
    }

    /**
     * Retrieve the data to be backed to save the current state.
     *
     * @return  Raw byte stream of the data to be backed up.
     */
    @Override
    public byte[] retrieveBackupData() {
        enforceReadCredentialPermission();
        enforceAccessPermission();
        if (mWifiStateMachineChannel == null) {
            Slog.e(TAG, "mWifiStateMachineChannel is not initialized");
            return null;
        }

        Slog.d(TAG, "Retrieving backup data");
        List<WifiConfiguration> wifiConfigurations =
                mWifiStateMachine.syncGetPrivilegedConfiguredNetwork(mWifiStateMachineChannel);
        byte[] backupData =
                mWifiBackupRestore.retrieveBackupDataFromConfigurations(wifiConfigurations);
        Slog.d(TAG, "Retrieved backup data");
        return backupData;
    }

    /**
     * Helper method to restore networks retrieved from backup data.
     *
     * @param configurations list of WifiConfiguration objects parsed from the backup data.
     */
    private void restoreNetworks(List<WifiConfiguration> configurations) {
        if (configurations == null) {
            Slog.e(TAG, "Backup data parse failed");
            return;
        }
        for (WifiConfiguration configuration : configurations) {
            int networkId = mWifiStateMachine.syncAddOrUpdateNetwork(
                    mWifiStateMachineChannel, configuration);
            if (networkId == WifiConfiguration.INVALID_NETWORK_ID) {
                Slog.e(TAG, "Restore network failed: " + configuration.configKey());
                continue;
            }
            // Enable all networks restored.
            mWifiStateMachine.syncEnableNetwork(mWifiStateMachineChannel, networkId, false);
        }
    }

    /**
     * Restore state from the backed up data.
     *
     * @param data Raw byte stream of the backed up data.
     */
    @Override
    public void restoreBackupData(byte[] data) {
        enforceChangePermission();
        if (mWifiStateMachineChannel == null) {
            Slog.e(TAG, "mWifiStateMachineChannel is not initialized");
            return;
        }

        Slog.d(TAG, "Restoring backup data");
        List<WifiConfiguration> wifiConfigurations =
                mWifiBackupRestore.retrieveConfigurationsFromBackupData(data);
        restoreNetworks(wifiConfigurations);
        Slog.d(TAG, "Restored backup data");
    }

    /**
     * Restore state from the older supplicant back up data.
     * The old backup data was essentially a backup of wpa_supplicant.conf & ipconfig.txt file.
     *
     * @param supplicantData Raw byte stream of wpa_supplicant.conf
     * @param ipConfigData Raw byte stream of ipconfig.txt
     */
    public void restoreSupplicantBackupData(byte[] supplicantData, byte[] ipConfigData) {
        enforceChangePermission();
        if (mWifiStateMachineChannel == null) {
            Slog.e(TAG, "mWifiStateMachineChannel is not initialized");
            return;
        }

        Slog.d(TAG, "Restoring supplicant backup data");
        List<WifiConfiguration> wifiConfigurations =
                mWifiBackupRestore.retrieveConfigurationsFromSupplicantBackupData(
                        supplicantData, ipConfigData);
        restoreNetworks(wifiConfigurations);
        Slog.d(TAG, "Restored supplicant backup data");
    }
}<|MERGE_RESOLUTION|>--- conflicted
+++ resolved
@@ -339,11 +339,6 @@
                 new WifiStateMachineHandler(wifiServiceHandlerThread.getLooper());
         mWifiController = mWifiInjector.getWifiController();
         mWifiBackupRestore = mWifiInjector.getWifiBackupRestore();
-<<<<<<< HEAD
-        mWifiPermissionsUtil = mWifiInjector.getWifiPermissionsUtil();
-
-=======
->>>>>>> d76a7df1
         mPermissionReviewRequired = Build.PERMISSIONS_REVIEW_REQUIRED
                 || context.getResources().getBoolean(
                 com.android.internal.R.bool.config_permissionReviewRequired);
