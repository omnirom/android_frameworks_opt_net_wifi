/*
 * Copyright (C) 2016 The Android Open Source Project
 *
 * Licensed under the Apache License, Version 2.0 (the "License");
 * you may not use this file except in compliance with the License.
 * You may obtain a copy of the License at
 *
 *      http://www.apache.org/licenses/LICENSE-2.0
 *
 * Unless required by applicable law or agreed to in writing, software
 * distributed under the License is distributed on an "AS IS" BASIS,
 * WITHOUT WARRANTIES OR CONDITIONS OF ANY KIND, either express or implied.
 * See the License for the specific language governing permissions and
 * limitations under the License.
 */

package com.android.server.wifi;

import static android.net.wifi.WifiConfiguration.NetworkSelectionStatus.DISABLE_REASON_INFOS;

import android.annotation.NonNull;
import android.annotation.Nullable;
import android.app.ActivityManager;
import android.content.ContentResolver;
import android.content.Context;
import android.content.Intent;
import android.content.pm.ApplicationInfo;
import android.net.IpConfiguration;
import android.net.MacAddress;
import android.net.ProxyInfo;
import android.net.StaticIpConfiguration;
import android.net.util.MacAddressUtils;
import android.net.wifi.ScanResult;
import android.net.wifi.WifiConfiguration;
import android.net.wifi.WifiConfiguration.NetworkSelectionStatus;
import android.net.wifi.WifiConfiguration.NetworkSelectionStatus.DisableReasonInfo;
import android.net.wifi.WifiConfiguration.NetworkSelectionStatus.NetworkSelectionDisableReason;
import android.net.wifi.WifiEnterpriseConfig;
import android.net.wifi.WifiInfo;
import android.net.wifi.WifiManager;
import android.net.wifi.WifiScanner;
import android.os.Handler;
import android.os.Process;
import android.os.UserHandle;
import android.os.UserManager;
import android.provider.Settings;
import android.text.TextUtils;
import android.util.ArraySet;
import android.util.LocalLog;
import android.util.Log;
import android.util.Pair;

import com.android.internal.annotations.VisibleForTesting;
import com.android.server.wifi.hotspot2.PasspointManager;
import com.android.server.wifi.util.TelephonyUtil;
import com.android.server.wifi.util.WifiPermissionsUtil;
import com.android.server.wifi.util.WifiPermissionsWrapper;
import com.android.wifi.resources.R;

import org.xmlpull.v1.XmlPullParserException;

import java.io.FileDescriptor;
import java.io.IOException;
import java.io.PrintWriter;
import java.util.ArrayList;
import java.util.Arrays;
import java.util.BitSet;
import java.util.Collection;
import java.util.Collections;
import java.util.Comparator;
import java.util.HashMap;
import java.util.HashSet;
import java.util.Iterator;
import java.util.List;
import java.util.Map;
import java.util.Set;

/**
 * This class provides the APIs to manage configured Wi-Fi networks.
 * It deals with the following:
 * - Maintaining a list of configured networks for quick access.
 * - Persisting the configurations to store when required.
 * - Supporting WifiManager Public API calls:
 *   > addOrUpdateNetwork()
 *   > removeNetwork()
 *   > enableNetwork()
 *   > disableNetwork()
 * - Handle user switching on multi-user devices.
 *
 * All network configurations retrieved from this class are copies of the original configuration
 * stored in the internal database. So, any updates to the retrieved configuration object are
 * meaningless and will not be reflected in the original database.
 * This is done on purpose to ensure that only WifiConfigManager can modify configurations stored
 * in the internal database. Any configuration updates should be triggered with appropriate helper
 * methods of this class using the configuration's unique networkId.
 *
 * NOTE: These API's are not thread safe and should only be used from the main Wifi thread.
 */
public class WifiConfigManager {
    /**
     * String used to mask passwords to public interface.
     */
    @VisibleForTesting
    public static final String PASSWORD_MASK = "*";

    /**
     * Interface for other modules to listen to the network updated
     * events.
     */
    public interface OnNetworkUpdateListener {
        /**
         * Invoked on network being added.
         */
        void onNetworkAdded(@NonNull WifiConfiguration config);
        /**
         * Invoked on network being enabled.
         */
        void onNetworkEnabled(@NonNull WifiConfiguration config);
        /**
         * Invoked on network being permanently disabled.
         */
        void onNetworkPermanentlyDisabled(@NonNull WifiConfiguration config, int disableReason);
        /**
         * Invoked on network being removed.
         */
        void onNetworkRemoved(@NonNull WifiConfiguration config);
        /**
         * Invoked on network being temporarily disabled.
         */
        void onNetworkTemporarilyDisabled(@NonNull WifiConfiguration config, int disableReason);
        /**
         * Invoked on network being updated.
         */
        void onNetworkUpdated(@NonNull WifiConfiguration config);
    }
    /**
     * Max size of scan details to cache in {@link #mScanDetailCaches}.
     */
    @VisibleForTesting
    public static final int SCAN_CACHE_ENTRIES_MAX_SIZE = 192;
    /**
     * Once the size of the scan details in the cache {@link #mScanDetailCaches} exceeds
     * {@link #SCAN_CACHE_ENTRIES_MAX_SIZE}, trim it down to this value so that we have some
     * buffer time before the next eviction.
     */
    @VisibleForTesting
    public static final int SCAN_CACHE_ENTRIES_TRIM_SIZE = 128;
    /**
     * Link networks only if they have less than this number of scan cache entries.
     */
    @VisibleForTesting
    public static final int LINK_CONFIGURATION_MAX_SCAN_CACHE_ENTRIES = 6;
    /**
     * Link networks only if the bssid in scan results for the networks match in the first
     * 16 ASCII chars in the bssid string. For example = "af:de:56;34:15:7"
     */
    @VisibleForTesting
    public static final int LINK_CONFIGURATION_BSSID_MATCH_LENGTH = 16;
    /**
     * Log tag for this class.
     */
    private static final String TAG = "WifiConfigManager";
    /**
     * Maximum age of scan results that can be used for averaging out RSSI value.
     */
    private static final int SCAN_RESULT_MAXIMUM_AGE_MS = 40000;

    /**
     * Maximum number of blocked BSSIDs per SSID used for calcualting the duration of temporarily
     * disabling a network.
     */
    private static final int MAX_BLOCKED_BSSID_PER_NETWORK = 10;

    /**
     * Maximum age of frequencies last seen to be included in pno scans. (30 days)
     */
    @VisibleForTesting
    public static final long MAX_PNO_SCAN_FREQUENCY_AGE_MS = (long) 1000 * 3600 * 24 * 30;

    /**
     * Enforce a minimum time to wait after the last disconnect to generate a new randomized MAC,
     * since IPv6 networks don't provide the DHCP lease duration.
     * 4 hours.
     */
    @VisibleForTesting
    protected static final long AGGRESSIVE_MAC_WAIT_AFTER_DISCONNECT_MS = 4 * 60 * 60 * 1000;
    @VisibleForTesting
    protected static final long AGGRESSIVE_MAC_REFRESH_MS_MIN = 30 * 60 * 1000; // 30 minutes
    @VisibleForTesting
    protected static final long AGGRESSIVE_MAC_REFRESH_MS_MAX = 24 * 60 * 60 * 1000; // 24 hours

    private static final MacAddress DEFAULT_MAC_ADDRESS =
            MacAddress.fromString(WifiInfo.DEFAULT_MAC_ADDRESS);

    /**
     * Expiration timeout for deleted ephemeral ssids. (1 day)
     */
    @VisibleForTesting
    public static final long DELETED_EPHEMERAL_SSID_EXPIRY_MS = (long) 1000 * 60 * 60 * 24;

    /**
     * General sorting algorithm of all networks for scanning purposes:
     * Place the configurations in descending order of their |numAssociation| values. If networks
     * have the same |numAssociation|, place the configurations with
     * |lastSeenInQualifiedNetworkSelection| set first.
     */
    private static final WifiConfigurationUtil.WifiConfigurationComparator sScanListComparator =
            new WifiConfigurationUtil.WifiConfigurationComparator() {
                @Override
                public int compareNetworksWithSameStatus(WifiConfiguration a, WifiConfiguration b) {
                    if (a.numAssociation != b.numAssociation) {
                        return Long.compare(b.numAssociation, a.numAssociation);
                    } else {
                        boolean isConfigALastSeen =
                                a.getNetworkSelectionStatus()
                                        .getSeenInLastQualifiedNetworkSelection();
                        boolean isConfigBLastSeen =
                                b.getNetworkSelectionStatus()
                                        .getSeenInLastQualifiedNetworkSelection();
                        return Boolean.compare(isConfigBLastSeen, isConfigALastSeen);
                    }
                }
            };

    /**
     * List of external dependencies for WifiConfigManager.
     */
    private final Context mContext;
    private final Clock mClock;
    private final UserManager mUserManager;
    private final BackupManagerProxy mBackupManagerProxy;
    private final WifiKeyStore mWifiKeyStore;
    private final WifiConfigStore mWifiConfigStore;
    private final WifiPermissionsUtil mWifiPermissionsUtil;
    private final WifiPermissionsWrapper mWifiPermissionsWrapper;
    private final WifiInjector mWifiInjector;
    private final MacAddressUtil mMacAddressUtil;
    private final TelephonyUtil mTelephonyUtil;
    private final WifiScoreCard mWifiScoreCard;

    /**
     * Local log used for debugging any WifiConfigManager issues.
     */
    private final LocalLog mLocalLog;
    /**
     * Map of configured networks with network id as the key.
     */
    private final ConfigurationMap mConfiguredNetworks;
    /**
     * Stores a map of NetworkId to ScanDetailCache.
     */
    private final Map<Integer, ScanDetailCache> mScanDetailCaches;
    /**
     * Framework keeps a list of ephemeral SSIDs that where deleted by user,
     * framework knows not to autoconnect again even if the app/scorer recommends it.
     * The entries are deleted after 24 hours.
     * The SSIDs are encoded in a String as per definition of WifiConfiguration.SSID field.
     *
     * The map stores the SSID and the wall clock time when the network was deleted.
     */
    private final Map<String, Long> mDeletedEphemeralSsidsToTimeMap;

    /**
     * Framework keeps a mapping from configKey to the randomized MAC address so that
     * when a user forgets a network and thne adds it back, the same randomized MAC address
     * will get used.
     */
    private final Map<String, String> mRandomizedMacAddressMapping;

    /**
     * Store the network update listeners.
     */
    private final List<OnNetworkUpdateListener> mListeners;

    private final FrameworkFacade mFrameworkFacade;
    private final DeviceConfigFacade mDeviceConfigFacade;

    /**
     * Verbose logging flag. Toggled by developer options.
     */
    private boolean mVerboseLoggingEnabled = false;
    /**
     * Current logged in user ID.
     */
    private int mCurrentUserId = UserHandle.SYSTEM.getIdentifier();
    /**
     * Flag to indicate that the new user's store has not yet been read since user switch.
     * Initialize this flag to |true| to trigger a read on the first user unlock after
     * bootup.
     */
    private boolean mPendingUnlockStoreRead = true;
    /**
     * Flag to indicate if we have performed a read from store at all. This is used to gate
     * any user unlock/switch operations until we read the store (Will happen if wifi is disabled
     * when user updates from N to O).
     */
    private boolean mPendingStoreRead = true;
    /**
     * Flag to indicate if the user unlock was deferred until the store load occurs.
     */
    private boolean mDeferredUserUnlockRead = false;
    /**
     * This is keeping track of the next network ID to be assigned. Any new networks will be
     * assigned |mNextNetworkId| as network ID.
     */
    private int mNextNetworkId = 0;
    /**
     * This is used to remember which network was selected successfully last by an app. This is set
     * when an app invokes {@link #enableNetwork(int, boolean, int)} with |disableOthers| flag set.
     * This is the only way for an app to request connection to a specific network using the
     * {@link WifiManager} API's.
     */
    private int mLastSelectedNetworkId = WifiConfiguration.INVALID_NETWORK_ID;
    private long mLastSelectedTimeStamp =
            WifiConfiguration.NetworkSelectionStatus.INVALID_NETWORK_SELECTION_DISABLE_TIMESTAMP;

    // Store data for network list and deleted ephemeral SSID list.  Used for serializing
    // parsing data to/from the config store.
    private final NetworkListSharedStoreData mNetworkListSharedStoreData;
    private final NetworkListUserStoreData mNetworkListUserStoreData;
    private final RandomizedMacStoreData mRandomizedMacStoreData;

    /**
     * Create new instance of WifiConfigManager.
     */
    WifiConfigManager(
            Context context, Clock clock, UserManager userManager,
            TelephonyUtil telephonyUtil, WifiKeyStore wifiKeyStore,
            WifiConfigStore wifiConfigStore,
            WifiPermissionsUtil wifiPermissionsUtil,
            WifiPermissionsWrapper wifiPermissionsWrapper,
            WifiInjector wifiInjector,
            NetworkListSharedStoreData networkListSharedStoreData,
            NetworkListUserStoreData networkListUserStoreData,
            RandomizedMacStoreData randomizedMacStoreData,
            FrameworkFacade frameworkFacade, Handler handler,
            DeviceConfigFacade deviceConfigFacade, WifiScoreCard wifiScoreCard) {
        mContext = context;
        mClock = clock;
        mUserManager = userManager;
        mBackupManagerProxy = new BackupManagerProxy();
        mTelephonyUtil = telephonyUtil;
        mWifiKeyStore = wifiKeyStore;
        mWifiConfigStore = wifiConfigStore;
        mWifiPermissionsUtil = wifiPermissionsUtil;
        mWifiPermissionsWrapper = wifiPermissionsWrapper;
        mWifiInjector = wifiInjector;
        mWifiScoreCard = wifiScoreCard;

        mConfiguredNetworks = new ConfigurationMap(userManager);
        mScanDetailCaches = new HashMap<>(16, 0.75f);
        mDeletedEphemeralSsidsToTimeMap = new HashMap<>();
        mRandomizedMacAddressMapping = new HashMap<>();
        mListeners = new ArrayList<>();

        // Register store data for network list and deleted ephemeral SSIDs.
        mNetworkListSharedStoreData = networkListSharedStoreData;
        mNetworkListUserStoreData = networkListUserStoreData;
        mRandomizedMacStoreData = randomizedMacStoreData;
        mWifiConfigStore.registerStoreData(mNetworkListSharedStoreData);
        mWifiConfigStore.registerStoreData(mNetworkListUserStoreData);
        mWifiConfigStore.registerStoreData(mRandomizedMacStoreData);

        mFrameworkFacade = frameworkFacade;
        mDeviceConfigFacade = deviceConfigFacade;

        mLocalLog = new LocalLog(
                context.getSystemService(ActivityManager.class).isLowRamDevice() ? 128 : 256);
        mMacAddressUtil = mWifiInjector.getMacAddressUtil();
    }

    /**
     * Network Selection disable reason thresholds. These numbers are used to debounce network
     * failures before we disable them.
     *
     * @param reason int reason code
     * @return the disable threshold, or -1 if not found.
     */
    @VisibleForTesting
    public static int getNetworkSelectionDisableThreshold(
            @NetworkSelectionDisableReason int reason) {
        DisableReasonInfo info = DISABLE_REASON_INFOS.get(reason);
        if (info == null) {
            Log.e(TAG, "Unrecognized network disable reason code for disable threshold: " + reason);
            return -1;
        } else {
            return info.mDisableThreshold;
        }
    }

    /**
     * Network Selection disable timeout for each kind of error. After the timeout in milliseconds,
     * enable the network again.
     */
    @VisibleForTesting
    public static int getNetworkSelectionDisableTimeoutMillis(
            @NetworkSelectionDisableReason int reason) {
        DisableReasonInfo info = DISABLE_REASON_INFOS.get(reason);
        if (info == null) {
            Log.e(TAG, "Unrecognized network disable reason code for disable timeout: " + reason);
            return -1;
        } else {
            return info.mDisableTimeoutMillis;
        }
    }

    /**
     * Determine if the framework should perform "aggressive" MAC randomization when connecting
     * to the SSID in the input WifiConfiguration.
     * @param config
     * @return
     */
    public boolean shouldUseAggressiveRandomization(WifiConfiguration config) {
        if (!isMacRandomizationSupported()
                || config.macRandomizationSetting != WifiConfiguration.RANDOMIZATION_PERSISTENT) {
            return false;
        }
        if (config.getIpConfiguration().getIpAssignment() == IpConfiguration.IpAssignment.STATIC) {
            return false;
        }
        return isSsidOptInForAggressiveRandomization(config.SSID);
    }

    private boolean isSsidOptInForAggressiveRandomization(String ssid) {
        Set<String> perDeviceSsidBlocklist = new ArraySet<>(mContext.getResources().getStringArray(
                R.array.config_wifi_aggressive_randomization_ssid_blocklist));
        if (mDeviceConfigFacade.getAggressiveMacRandomizationSsidBlocklist().contains(ssid)
                || perDeviceSsidBlocklist.contains(ssid)) {
            return false;
        }
        Set<String> perDeviceSsidAllowlist = new ArraySet<>(mContext.getResources().getStringArray(
                R.array.config_wifi_aggressive_randomization_ssid_allowlist));
        return mDeviceConfigFacade.getAggressiveMacRandomizationSsidAllowlist().contains(ssid)
                || perDeviceSsidAllowlist.contains(ssid);
    }

    @VisibleForTesting
    protected int getRandomizedMacAddressMappingSize() {
        return mRandomizedMacAddressMapping.size();
    }

    /**
     * The persistent randomized MAC address is locally generated for each SSID and does not
     * change until factory reset of the device. In the initial Q release the per-SSID randomized
     * MAC is saved on the device, but in an update the storing of randomized MAC is removed.
     * Instead, the randomized MAC is calculated directly from the SSID and a on device secret.
     * For backward compatibility, this method first checks the device storage for saved
     * randomized MAC. If it is not found or the saved MAC is invalid then it will calculate the
     * randomized MAC directly.
     *
     * In the future as devices launched on Q no longer get supported, this method should get
     * simplified to return the calculated MAC address directly.
     * @param config the WifiConfiguration to obtain MAC address for.
     * @return persistent MAC address for this WifiConfiguration
     */
    private MacAddress getPersistentMacAddress(WifiConfiguration config) {
        // mRandomizedMacAddressMapping had been the location to save randomized MAC addresses.
        String persistentMacString = mRandomizedMacAddressMapping.get(
                config.getKey());
        // Use the MAC address stored in the storage if it exists and is valid. Otherwise
        // use the MAC address calculated from a hash function as the persistent MAC.
        if (persistentMacString != null) {
            try {
                return MacAddress.fromString(persistentMacString);
            } catch (IllegalArgumentException e) {
                Log.e(TAG, "Error creating randomized MAC address from stored value.");
                mRandomizedMacAddressMapping.remove(config.getKey());
            }
        }
        MacAddress result = mMacAddressUtil.calculatePersistentMac(config.getKey(),
                mMacAddressUtil.obtainMacRandHashFunction(Process.WIFI_UID));
        if (result == null) {
            result = mMacAddressUtil.calculatePersistentMac(config.getKey(),
                    mMacAddressUtil.obtainMacRandHashFunction(Process.WIFI_UID));
        }
        if (result == null) {
            Log.wtf(TAG, "Failed to generate MAC address from KeyStore even after retrying. "
                    + "Using locally generated MAC address instead.");
            result = config.getRandomizedMacAddress();
            if (DEFAULT_MAC_ADDRESS.equals(result)) {
                result = MacAddressUtils.createRandomUnicastAddress();
            }
        }
        return result;
    }

    /**
     * Sets the randomized MAC expiration time based on the DHCP lease duration.
     * This should be called every time DHCP lease information is obtained.
     */
    public void updateRandomizedMacExpireTime(WifiConfiguration config, long dhcpLeaseSeconds) {
        WifiConfiguration internalConfig = getInternalConfiguredNetwork(config.networkId);
        if (internalConfig == null) {
            return;
        }
        long expireDurationMs = (dhcpLeaseSeconds & 0xffffffffL) * 1000;
        expireDurationMs = Math.max(AGGRESSIVE_MAC_REFRESH_MS_MIN, expireDurationMs);
        expireDurationMs = Math.min(AGGRESSIVE_MAC_REFRESH_MS_MAX, expireDurationMs);
        internalConfig.randomizedMacExpirationTimeMs = mClock.getWallClockMillis()
                + expireDurationMs;
    }

    /**
     * Obtain the persistent MAC address by first reading from an internal database. If non exists
     * then calculate the persistent MAC using HMAC-SHA256.
     * Finally set the randomized MAC of the configuration to the randomized MAC obtained.
     * @param config the WifiConfiguration to make the update
     * @return the persistent MacAddress or null if the operation is unsuccessful
     */
    private MacAddress setRandomizedMacToPersistentMac(WifiConfiguration config) {
        MacAddress persistentMac = getPersistentMacAddress(config);
        if (persistentMac == null || persistentMac.equals(config.getRandomizedMacAddress())) {
            return persistentMac;
        }
        WifiConfiguration internalConfig = getInternalConfiguredNetwork(config.networkId);
        internalConfig.setRandomizedMacAddress(persistentMac);
        return persistentMac;
    }

    /**
     * This method is called before connecting to a network that has "aggressive randomization"
     * enabled, and will re-randomize the MAC address if needed.
     * @param config the WifiConfiguration to make the update
     * @return the updated MacAddress
     */
    private MacAddress updateRandomizedMacIfNeeded(WifiConfiguration config) {
        boolean shouldUpdateMac = config.randomizedMacExpirationTimeMs
                < mClock.getWallClockMillis();
        if (!shouldUpdateMac) {
            return config.getRandomizedMacAddress();
        }
        WifiConfiguration internalConfig = getInternalConfiguredNetwork(config.networkId);
        internalConfig.setRandomizedMacAddress(MacAddressUtils.createRandomUnicastAddress());
        return internalConfig.getRandomizedMacAddress();
    }

    /**
     * Returns the randomized MAC address that should be used for this WifiConfiguration.
     * This API may return a randomized MAC different from the persistent randomized MAC if
     * the WifiConfiguration is configured for aggressive MAC randomization.
     * @param config
     * @return MacAddress
     */
    public MacAddress getRandomizedMacAndUpdateIfNeeded(WifiConfiguration config) {
        MacAddress mac = shouldUseAggressiveRandomization(config)
                ? updateRandomizedMacIfNeeded(config)
                : setRandomizedMacToPersistentMac(config);
        return mac;
    }

    /**
     * Enable/disable verbose logging in WifiConfigManager & its helper classes.
     */
    public void enableVerboseLogging(int verbose) {
        if (verbose > 0) {
            mVerboseLoggingEnabled = true;
        } else {
            mVerboseLoggingEnabled = false;
        }
        mWifiConfigStore.enableVerboseLogging(mVerboseLoggingEnabled);
        mWifiKeyStore.enableVerboseLogging(mVerboseLoggingEnabled);
    }

    /**
     * Helper method to mask all passwords/keys from the provided WifiConfiguration object. This
     * is needed when the network configurations are being requested via the public WifiManager
     * API's.
     * This currently masks the following elements: psk, wepKeys & enterprise config password.
     */
    private void maskPasswordsInWifiConfiguration(WifiConfiguration configuration) {
        if (!TextUtils.isEmpty(configuration.preSharedKey)) {
            configuration.preSharedKey = PASSWORD_MASK;
        }
        if (configuration.wepKeys != null) {
            for (int i = 0; i < configuration.wepKeys.length; i++) {
                if (!TextUtils.isEmpty(configuration.wepKeys[i])) {
                    configuration.wepKeys[i] = PASSWORD_MASK;
                }
            }
        }
        if (configuration.enterpriseConfig != null && !TextUtils.isEmpty(
                configuration.enterpriseConfig.getPassword())) {
            configuration.enterpriseConfig.setPassword(PASSWORD_MASK);
        }
    }

    /**
     * Helper method to mask randomized MAC address from the provided WifiConfiguration Object.
     * This is needed when the network configurations are being requested via the public
     * WifiManager API's. This method puts "02:00:00:00:00:00" as the MAC address.
     * @param configuration WifiConfiguration to hide the MAC address
     */
    private void maskRandomizedMacAddressInWifiConfiguration(WifiConfiguration configuration) {
        configuration.setRandomizedMacAddress(DEFAULT_MAC_ADDRESS);
    }

    /**
     * Helper method to create a copy of the provided internal WifiConfiguration object to be
     * passed to external modules.
     *
     * @param configuration provided WifiConfiguration object.
     * @param maskPasswords Mask passwords or not.
     * @param targetUid Target UID for MAC address reading: -1 = mask all, 0 = mask none, >0 =
     *                  mask all but the targetUid (carrier app).
     * @return Copy of the WifiConfiguration object.
     */
    private WifiConfiguration createExternalWifiConfiguration(
            WifiConfiguration configuration, boolean maskPasswords, int targetUid) {
        WifiConfiguration network = new WifiConfiguration(configuration);
        if (maskPasswords) {
            maskPasswordsInWifiConfiguration(network);
        }
        if (targetUid != Process.WIFI_UID && targetUid != Process.SYSTEM_UID
                && targetUid != configuration.creatorUid) {
            maskRandomizedMacAddressInWifiConfiguration(network);
        }
        if (!isMacRandomizationSupported()) {
            network.macRandomizationSetting = WifiConfiguration.RANDOMIZATION_NONE;
        }
        return network;
    }

    /**
     * Returns whether MAC randomization is supported on this device.
     * @param config
     * @return
     */
    private boolean isMacRandomizationSupported() {
        return mContext.getResources().getBoolean(
                R.bool.config_wifi_connected_mac_randomization_supported);
    }

    /**
     * Fetch the list of currently configured networks maintained in WifiConfigManager.
     *
     * This retrieves a copy of the internal configurations maintained by WifiConfigManager and
     * should be used for any public interfaces.
     *
     * @param savedOnly     Retrieve only saved networks.
     * @param maskPasswords Mask passwords or not.
     * @param targetUid Target UID for MAC address reading: -1 (Invalid UID) = mask all,
     *                  WIFI||SYSTEM = mask none, <other> = mask all but the targetUid (carrier
     *                  app).
     * @return List of WifiConfiguration objects representing the networks.
     */
    private List<WifiConfiguration> getConfiguredNetworks(
            boolean savedOnly, boolean maskPasswords, int targetUid) {
        List<WifiConfiguration> networks = new ArrayList<>();
        for (WifiConfiguration config : getInternalConfiguredNetworks()) {
            if (savedOnly && (config.ephemeral || config.isPasspoint())) {
                continue;
            }
            networks.add(createExternalWifiConfiguration(config, maskPasswords, targetUid));
        }
        return networks;
    }

    /**
     * Retrieves the list of all configured networks with passwords masked.
     *
     * @return List of WifiConfiguration objects representing the networks.
     */
    public List<WifiConfiguration> getConfiguredNetworks() {
        return getConfiguredNetworks(false, true, Process.WIFI_UID);
    }

    /**
     * Retrieves the list of all configured networks with the passwords in plaintext.
     *
     * WARNING: Don't use this to pass network configurations to external apps. Should only be
     * sent to system apps/wifi stack, when there is a need for passwords in plaintext.
     * TODO: Need to understand the current use case of this API.
     *
     * @return List of WifiConfiguration objects representing the networks.
     */
    public List<WifiConfiguration> getConfiguredNetworksWithPasswords() {
        return getConfiguredNetworks(false, false, Process.WIFI_UID);
    }

    /**
     * Retrieves the list of all configured networks with the passwords masked.
     *
     * @return List of WifiConfiguration objects representing the networks.
     */
    public List<WifiConfiguration> getSavedNetworks(int targetUid) {
        return getConfiguredNetworks(true, true, targetUid);
    }

    /**
     * Retrieves the configured network corresponding to the provided networkId with password
     * masked.
     *
     * @param networkId networkId of the requested network.
     * @return WifiConfiguration object if found, null otherwise.
     */
    public WifiConfiguration getConfiguredNetwork(int networkId) {
        WifiConfiguration config = getInternalConfiguredNetwork(networkId);
        if (config == null) {
            return null;
        }
        // Create a new configuration object with the passwords masked to send out to the external
        // world.
        return createExternalWifiConfiguration(config, true, Process.WIFI_UID);
    }

    /**
     * Retrieves the configured network corresponding to the provided config key with password
     * masked.
     *
     * @param configKey configKey of the requested network.
     * @return WifiConfiguration object if found, null otherwise.
     */
    public WifiConfiguration getConfiguredNetwork(String configKey) {
        WifiConfiguration config = getInternalConfiguredNetwork(configKey);
        if (config == null) {
            return null;
        }
        // Create a new configuration object with the passwords masked to send out to the external
        // world.
        return createExternalWifiConfiguration(config, true, Process.WIFI_UID);
    }

    /**
     * Retrieves the configured network corresponding to the provided networkId with password
     * in plaintext.
     *
     * WARNING: Don't use this to pass network configurations to external apps. Should only be
     * sent to system apps/wifi stack, when there is a need for passwords in plaintext.
     *
     * @param networkId networkId of the requested network.
     * @return WifiConfiguration object if found, null otherwise.
     */
    public WifiConfiguration getConfiguredNetworkWithPassword(int networkId) {
        WifiConfiguration config = getInternalConfiguredNetwork(networkId);
        if (config == null) {
            return null;
        }
        // Create a new configuration object without the passwords masked to send out to the
        // external world.
        return createExternalWifiConfiguration(config, false, Process.WIFI_UID);
    }

    /**
     * Retrieves the configured network corresponding to the provided networkId
     * without any masking.
     *
     * WARNING: Don't use this to pass network configurations except in the wifi stack, when
     * there is a need for passwords and randomized MAC address.
     *
     * @param networkId networkId of the requested network.
     * @return Copy of WifiConfiguration object if found, null otherwise.
     */
    public WifiConfiguration getConfiguredNetworkWithoutMasking(int networkId) {
        WifiConfiguration config = getInternalConfiguredNetwork(networkId);
        if (config == null) {
            return null;
        }
        return new WifiConfiguration(config);
    }

    /**
     * Helper method to retrieve all the internal WifiConfiguration objects corresponding to all
     * the networks in our database.
     */
    private Collection<WifiConfiguration> getInternalConfiguredNetworks() {
        return mConfiguredNetworks.valuesForCurrentUser();
    }

    /**
     * Helper method to retrieve the internal WifiConfiguration object corresponding to the
     * provided configuration in our database.
     * This first attempts to find the network using the provided network ID in configuration,
     * else it attempts to find a matching configuration using the configKey.
     */
    private WifiConfiguration getInternalConfiguredNetwork(WifiConfiguration config) {
        WifiConfiguration internalConfig = mConfiguredNetworks.getForCurrentUser(config.networkId);
        if (internalConfig != null) {
            return internalConfig;
        }
        internalConfig = mConfiguredNetworks.getByConfigKeyForCurrentUser(config.getKey());
        if (internalConfig == null) {
            Log.e(TAG, "Cannot find network with networkId " + config.networkId
                    + " or configKey " + config.getKey());
        }
        return internalConfig;
    }

    /**
     * Helper method to retrieve the internal WifiConfiguration object corresponding to the
     * provided network ID in our database.
     */
    private WifiConfiguration getInternalConfiguredNetwork(int networkId) {
        if (networkId == WifiConfiguration.INVALID_NETWORK_ID) {
            return null;
        }
        WifiConfiguration internalConfig = mConfiguredNetworks.getForCurrentUser(networkId);
        if (internalConfig == null) {
            Log.e(TAG, "Cannot find network with networkId " + networkId);
        }
        return internalConfig;
    }

    /**
     * Helper method to retrieve the internal WifiConfiguration object corresponding to the
     * provided configKey in our database.
     */
    private WifiConfiguration getInternalConfiguredNetwork(String configKey) {
        WifiConfiguration internalConfig =
                mConfiguredNetworks.getByConfigKeyForCurrentUser(configKey);
        if (internalConfig == null) {
            Log.e(TAG, "Cannot find network with configKey " + configKey);
        }
        return internalConfig;
    }

    /**
     * Method to send out the configured networks change broadcast when a single network
     * configuration is changed.
     *
     * @param network WifiConfiguration corresponding to the network that was changed.
     * @param reason  The reason for the change, should be one of WifiManager.CHANGE_REASON_ADDED,
     *                WifiManager.CHANGE_REASON_REMOVED, or WifiManager.CHANGE_REASON_CHANGE.
     */
    private void sendConfiguredNetworkChangedBroadcast(
            WifiConfiguration network, int reason) {
        Intent intent = new Intent(WifiManager.CONFIGURED_NETWORKS_CHANGED_ACTION);
        intent.addFlags(Intent.FLAG_RECEIVER_REGISTERED_ONLY_BEFORE_BOOT);
        intent.putExtra(WifiManager.EXTRA_MULTIPLE_NETWORKS_CHANGED, false);
        // Create a new WifiConfiguration with passwords masked before we send it out.
        WifiConfiguration broadcastNetwork = new WifiConfiguration(network);
        maskPasswordsInWifiConfiguration(broadcastNetwork);
        intent.putExtra(WifiManager.EXTRA_WIFI_CONFIGURATION, broadcastNetwork);
        intent.putExtra(WifiManager.EXTRA_CHANGE_REASON, reason);
        mContext.sendBroadcastAsUser(intent, UserHandle.ALL);
    }

    /**
     * Method to send out the configured networks change broadcast when multiple network
     * configurations are changed.
     */
    private void sendConfiguredNetworksChangedBroadcast() {
        Intent intent = new Intent(WifiManager.CONFIGURED_NETWORKS_CHANGED_ACTION);
        intent.addFlags(Intent.FLAG_RECEIVER_REGISTERED_ONLY_BEFORE_BOOT);
        intent.putExtra(WifiManager.EXTRA_MULTIPLE_NETWORKS_CHANGED, true);
        mContext.sendBroadcastAsUser(intent, UserHandle.ALL);
    }

    /**
     * Checks if |uid| has permission to modify the provided configuration.
     *
     * @param config         WifiConfiguration object corresponding to the network to be modified.
     * @param uid            UID of the app requesting the modification.
     * @param packageName    Package name of the app requesting the modification.
     */
    private boolean canModifyNetwork(WifiConfiguration config, int uid,
            @Nullable String packageName) {
        // System internals can always update networks; they're typically only
        // making meteredHint or meteredOverride changes
        if (uid == Process.SYSTEM_UID) {
            return true;
        }

        // Passpoint configurations are generated and managed by PasspointManager. They can be
        // added by either PasspointNetworkNominator (for auto connection) or Settings app
        // (for manual connection), and need to be removed once the connection is completed.
        // Since it is "owned" by us, so always allow us to modify them.
        if (config.isPasspoint() && uid == Process.WIFI_UID) {
            return true;
        }

        // EAP-SIM/AKA/AKA' network needs framework to update the anonymous identity provided
        // by authenticator back to the WifiConfiguration object.
        // Since it is "owned" by us, so always allow us to modify them.
        if (config.enterpriseConfig != null
                && uid == Process.WIFI_UID
                && config.enterpriseConfig.isAuthenticationSimBased()) {
            return true;
        }

        final boolean isDeviceOwner = mWifiPermissionsUtil.isDeviceOwner(uid, packageName);

        // If |uid| corresponds to the device owner, allow all modifications.
        if (isDeviceOwner) {
            return true;
        }

        final boolean isCreator = (config.creatorUid == uid);

        // WiFi config lockdown related logic. At this point we know uid is NOT a Device Owner.
        final boolean isConfigEligibleForLockdown =
                mWifiPermissionsUtil.isDeviceOwner(config.creatorUid, config.creatorName);
        if (!isConfigEligibleForLockdown) {
            // App that created the network or settings app (i.e user) has permission to
            // modify the network.
            return isCreator || mWifiPermissionsUtil.checkNetworkSettingsPermission(uid);
        }

        final ContentResolver resolver = mContext.getContentResolver();
        final boolean isLockdownFeatureEnabled = Settings.Global.getInt(resolver,
                Settings.Global.WIFI_DEVICE_OWNER_CONFIGS_LOCKDOWN, 0) != 0;
        return !isLockdownFeatureEnabled
                // If not locked down, settings app (i.e user) has permission to modify the network.
                && mWifiPermissionsUtil.checkNetworkSettingsPermission(uid);
    }

    /**
     * Check if the given UID belongs to the current foreground user. This is
     * used to prevent apps running in background users from modifying network
     * configurations.
     * <p>
     * UIDs belonging to system internals (such as SystemUI) are always allowed,
     * since they always run as {@link UserHandle#USER_SYSTEM}.
     *
     * @param uid uid of the app.
     * @return true if the given UID belongs to the current foreground user,
     *         otherwise false.
     */
    private boolean doesUidBelongToCurrentUser(int uid) {
        if (uid == android.os.Process.SYSTEM_UID
                // UIDs with the NETWORK_SETTINGS permission are always allowed since they are
                // acting on behalf of the user.
                || mWifiPermissionsUtil.checkNetworkSettingsPermission(uid)) {
            return true;
        } else {
            UserHandle currentUser = UserHandle.of(mCurrentUserId);
            UserHandle callingUser = UserHandle.getUserHandleForUid(uid);
            return currentUser.equals(callingUser)
                    || mUserManager.isSameProfileGroup(currentUser, callingUser);
        }
    }

    /**
     * Copy over public elements from an external WifiConfiguration object to the internal
     * configuration object if element has been set in the provided external WifiConfiguration.
     * The only exception is the hidden |IpConfiguration| parameters, these need to be copied over
     * for every update.
     *
     * This method updates all elements that are common to both network addition & update.
     * The following fields of {@link WifiConfiguration} are not copied from external configs:
     *  > networkId - These are allocated by Wi-Fi stack internally for any new configurations.
     *  > status - The status needs to be explicitly updated using
     *             {@link WifiManager#enableNetwork(int, boolean)} or
     *             {@link WifiManager#disableNetwork(int)}.
     *
     * @param internalConfig WifiConfiguration object in our internal map.
     * @param externalConfig WifiConfiguration object provided from the external API.
     */
    private void mergeWithInternalWifiConfiguration(
            WifiConfiguration internalConfig, WifiConfiguration externalConfig) {
        if (externalConfig.SSID != null) {
            internalConfig.SSID = externalConfig.SSID;
        }
        if (externalConfig.BSSID != null) {
            internalConfig.BSSID = externalConfig.BSSID.toLowerCase();
        }
        internalConfig.hiddenSSID = externalConfig.hiddenSSID;
        internalConfig.requirePMF = externalConfig.requirePMF;

        if (externalConfig.preSharedKey != null
                && !externalConfig.preSharedKey.equals(PASSWORD_MASK)) {
            internalConfig.preSharedKey = externalConfig.preSharedKey;
        }
        internalConfig.saePasswordId = externalConfig.saePasswordId;
        // Modify only wep keys are present in the provided configuration. This is a little tricky
        // because there is no easy way to tell if the app is actually trying to null out the
        // existing keys or not.
        if (externalConfig.wepKeys != null) {
            boolean hasWepKey = false;
            for (int i = 0; i < internalConfig.wepKeys.length; i++) {
                if (externalConfig.wepKeys[i] != null
                        && !externalConfig.wepKeys[i].equals(PASSWORD_MASK)) {
                    internalConfig.wepKeys[i] = externalConfig.wepKeys[i];
                    hasWepKey = true;
                }
            }
            if (hasWepKey) {
                internalConfig.wepTxKeyIndex = externalConfig.wepTxKeyIndex;
            }
        }
        if (externalConfig.FQDN != null) {
            internalConfig.FQDN = externalConfig.FQDN;
        }
        if (externalConfig.providerFriendlyName != null) {
            internalConfig.providerFriendlyName = externalConfig.providerFriendlyName;
        }
        if (externalConfig.roamingConsortiumIds != null) {
            internalConfig.roamingConsortiumIds = externalConfig.roamingConsortiumIds.clone();
        }

        // Copy over all the auth/protocol/key mgmt parameters if set.
        if (externalConfig.allowedAuthAlgorithms != null
                && !externalConfig.allowedAuthAlgorithms.isEmpty()) {
            internalConfig.allowedAuthAlgorithms =
                    (BitSet) externalConfig.allowedAuthAlgorithms.clone();
        }
        if (externalConfig.allowedProtocols != null
                && !externalConfig.allowedProtocols.isEmpty()) {
            internalConfig.allowedProtocols = (BitSet) externalConfig.allowedProtocols.clone();
        }
        if (externalConfig.allowedKeyManagement != null
                && !externalConfig.allowedKeyManagement.isEmpty()) {
            internalConfig.allowedKeyManagement =
                    (BitSet) externalConfig.allowedKeyManagement.clone();
        }
        if (externalConfig.allowedPairwiseCiphers != null
                && !externalConfig.allowedPairwiseCiphers.isEmpty()) {
            internalConfig.allowedPairwiseCiphers =
                    (BitSet) externalConfig.allowedPairwiseCiphers.clone();
        }
        if (externalConfig.allowedGroupCiphers != null
                && !externalConfig.allowedGroupCiphers.isEmpty()) {
            internalConfig.allowedGroupCiphers =
                    (BitSet) externalConfig.allowedGroupCiphers.clone();
        }
        if (externalConfig.allowedGroupManagementCiphers != null
                && !externalConfig.allowedGroupManagementCiphers.isEmpty()) {
            internalConfig.allowedGroupManagementCiphers =
                    (BitSet) externalConfig.allowedGroupManagementCiphers.clone();
        }
        // allowedSuiteBCiphers is set internally according to the certificate type

        // Copy over the |IpConfiguration| parameters if set.
        if (externalConfig.getIpConfiguration() != null) {
            IpConfiguration.IpAssignment ipAssignment = externalConfig.getIpAssignment();
            if (ipAssignment != IpConfiguration.IpAssignment.UNASSIGNED) {
                internalConfig.setIpAssignment(ipAssignment);
                if (ipAssignment == IpConfiguration.IpAssignment.STATIC) {
                    internalConfig.setStaticIpConfiguration(
                            new StaticIpConfiguration(externalConfig.getStaticIpConfiguration()));
                }
            }
            IpConfiguration.ProxySettings proxySettings = externalConfig.getProxySettings();
            if (proxySettings != IpConfiguration.ProxySettings.UNASSIGNED) {
                internalConfig.setProxySettings(proxySettings);
                if (proxySettings == IpConfiguration.ProxySettings.PAC
                        || proxySettings == IpConfiguration.ProxySettings.STATIC) {
                    internalConfig.setHttpProxy(new ProxyInfo(externalConfig.getHttpProxy()));
                }
            }
        }

        internalConfig.shareThisAp = externalConfig.shareThisAp;

        // Copy over the |WifiEnterpriseConfig| parameters if set.
        if (externalConfig.enterpriseConfig != null) {
            internalConfig.enterpriseConfig.copyFromExternal(
                    externalConfig.enterpriseConfig, PASSWORD_MASK);
        }

        // Copy over any metered information.
        internalConfig.meteredHint = externalConfig.meteredHint;
        internalConfig.meteredOverride = externalConfig.meteredOverride;

        // Copy over macRandomizationSetting
        internalConfig.macRandomizationSetting = externalConfig.macRandomizationSetting;
        internalConfig.carrierId = externalConfig.carrierId;
<<<<<<< HEAD

        // Copy over the DPP configuration parameters if set.
        if (externalConfig.dppConnector != null) {
            internalConfig.dppConnector = externalConfig.dppConnector;
        }
        if (externalConfig.dppNetAccessKey != null) {
            internalConfig.dppNetAccessKey = externalConfig.dppNetAccessKey;
        }
        if (externalConfig.dppNetAccessKeyExpiry >= 0) {
            internalConfig.dppNetAccessKeyExpiry = externalConfig.dppNetAccessKeyExpiry;
        }
        if (externalConfig.dppCsign != null) {
            internalConfig.dppCsign = externalConfig.dppCsign;
        }
=======
        internalConfig.isHomeProviderNetwork = externalConfig.isHomeProviderNetwork;
>>>>>>> b12035bc
    }

    /**
     * Set all the exposed defaults in the newly created WifiConfiguration object.
     * These fields have a default value advertised in our public documentation. The only exception
     * is the hidden |IpConfiguration| parameters, these have a default value even though they're
     * hidden.
     *
     * @param configuration provided WifiConfiguration object.
     */
    private void setDefaultsInWifiConfiguration(WifiConfiguration configuration) {
        configuration.allowedProtocols.set(WifiConfiguration.Protocol.RSN);
        configuration.allowedProtocols.set(WifiConfiguration.Protocol.WPA);

        configuration.allowedKeyManagement.set(WifiConfiguration.KeyMgmt.WPA_PSK);
        configuration.allowedKeyManagement.set(WifiConfiguration.KeyMgmt.WPA_EAP);

        configuration.allowedPairwiseCiphers.set(WifiConfiguration.PairwiseCipher.CCMP);
        configuration.allowedPairwiseCiphers.set(WifiConfiguration.PairwiseCipher.GCMP_256);
        configuration.allowedPairwiseCiphers.set(WifiConfiguration.PairwiseCipher.TKIP);

        configuration.allowedGroupCiphers.set(WifiConfiguration.GroupCipher.CCMP);
        configuration.allowedGroupCiphers.set(WifiConfiguration.GroupCipher.GCMP_256);
        configuration.allowedGroupCiphers.set(WifiConfiguration.GroupCipher.TKIP);
        configuration.allowedGroupCiphers.set(WifiConfiguration.GroupCipher.WEP40);
        configuration.allowedGroupCiphers.set(WifiConfiguration.GroupCipher.WEP104);

        configuration.allowedGroupCiphers.set(WifiConfiguration.GroupMgmtCipher.BIP_CMAC_256);

        configuration.allowedSuiteBCiphers.set(WifiConfiguration.SuiteBCipher.ECDHE_ECDSA);

        configuration.setIpAssignment(IpConfiguration.IpAssignment.DHCP);
        configuration.setProxySettings(IpConfiguration.ProxySettings.NONE);

        configuration.status = WifiConfiguration.Status.DISABLED;
        configuration.getNetworkSelectionStatus().setNetworkSelectionStatus(
                NetworkSelectionStatus.NETWORK_SELECTION_PERMANENTLY_DISABLED);
        configuration.getNetworkSelectionStatus().setNetworkSelectionDisableReason(
                NetworkSelectionStatus.DISABLED_BY_WIFI_MANAGER);
    }

    /**
     * Create a new internal WifiConfiguration object by copying over parameters from the provided
     * external configuration and set defaults for the appropriate parameters.
     *
     * @param externalConfig WifiConfiguration object provided from the external API.
     * @return New WifiConfiguration object with parameters merged from the provided external
     * configuration.
     */
    private WifiConfiguration createNewInternalWifiConfigurationFromExternal(
            WifiConfiguration externalConfig, int uid, @Nullable String packageName) {
        WifiConfiguration newInternalConfig = new WifiConfiguration();

        // First allocate a new network ID for the configuration.
        newInternalConfig.networkId = mNextNetworkId++;

        // First set defaults in the new configuration created.
        setDefaultsInWifiConfiguration(newInternalConfig);

        // Copy over all the public elements from the provided configuration.
        mergeWithInternalWifiConfiguration(newInternalConfig, externalConfig);

        // Copy over the hidden configuration parameters. These are the only parameters used by
        // system apps to indicate some property about the network being added.
        // These are only copied over for network additions and ignored for network updates.
        newInternalConfig.requirePMF = externalConfig.requirePMF;
        newInternalConfig.noInternetAccessExpected = externalConfig.noInternetAccessExpected;
        newInternalConfig.ephemeral = externalConfig.ephemeral;
        newInternalConfig.osu = externalConfig.osu;
        newInternalConfig.trusted = externalConfig.trusted;
        newInternalConfig.fromWifiNetworkSuggestion = externalConfig.fromWifiNetworkSuggestion;
        newInternalConfig.fromWifiNetworkSpecifier = externalConfig.fromWifiNetworkSpecifier;
        newInternalConfig.useExternalScores = externalConfig.useExternalScores;
        newInternalConfig.shared = externalConfig.shared;
        newInternalConfig.updateIdentifier = externalConfig.updateIdentifier;
        newInternalConfig.setPasspointUniqueId(externalConfig.getPasspointUniqueId());

        // Add debug information for network addition.
        newInternalConfig.creatorUid = newInternalConfig.lastUpdateUid = uid;
        newInternalConfig.creatorName = newInternalConfig.lastUpdateName =
                packageName != null ? packageName : mContext.getPackageManager().getNameForUid(uid);
        initRandomizedMacForInternalConfig(newInternalConfig);
        return newInternalConfig;
    }

    /**
     * Create a new internal WifiConfiguration object by copying over parameters from the provided
     * external configuration to a copy of the existing internal WifiConfiguration object.
     *
     * @param internalConfig WifiConfiguration object in our internal map.
     * @param externalConfig WifiConfiguration object provided from the external API.
     * @return Copy of existing WifiConfiguration object with parameters merged from the provided
     * configuration.
     */
    private WifiConfiguration updateExistingInternalWifiConfigurationFromExternal(
            WifiConfiguration internalConfig, WifiConfiguration externalConfig, int uid,
            @Nullable String packageName) {
        WifiConfiguration newInternalConfig = new WifiConfiguration(internalConfig);

        // Copy over all the public elements from the provided configuration.
        mergeWithInternalWifiConfiguration(newInternalConfig, externalConfig);

        // Add debug information for network update.
        newInternalConfig.lastUpdateUid = uid;
        newInternalConfig.lastUpdateName =
                packageName != null ? packageName : mContext.getPackageManager().getNameForUid(uid);

        return newInternalConfig;
    }

    /**
     * Add a network or update a network configuration to our database.
     * If the supplied networkId is INVALID_NETWORK_ID, we create a new empty
     * network configuration. Otherwise, the networkId should refer to an existing configuration.
     *
     * @param config provided WifiConfiguration object.
     * @param uid UID of the app requesting the network addition/modification.
     * @param packageName Package name of the app requesting the network addition/modification.
     * @return NetworkUpdateResult object representing status of the update.
     */
    private NetworkUpdateResult addOrUpdateNetworkInternal(WifiConfiguration config, int uid,
                                                           @Nullable String packageName) {
        if (mVerboseLoggingEnabled) {
            Log.v(TAG, "Adding/Updating network " + config.getPrintableSsid());
        }
        WifiConfiguration newInternalConfig = null;

        // First check if we already have a network with the provided network id or configKey.
        WifiConfiguration existingInternalConfig = getInternalConfiguredNetwork(config);
        // No existing network found. So, potentially a network add.
        if (existingInternalConfig == null) {
            if (!WifiConfigurationUtil.validate(config, WifiConfigurationUtil.VALIDATE_FOR_ADD)) {
                Log.e(TAG, "Cannot add network with invalid config");
                return new NetworkUpdateResult(WifiConfiguration.INVALID_NETWORK_ID);
            }
            newInternalConfig =
                    createNewInternalWifiConfigurationFromExternal(config, uid, packageName);
            // Since the original config provided may have had an empty
            // {@link WifiConfiguration#allowedKeyMgmt} field, check again if we already have a
            // network with the the same configkey.
            existingInternalConfig = getInternalConfiguredNetwork(newInternalConfig.getKey());
        }
        // Existing network found. So, a network update.
        if (existingInternalConfig != null) {
            if (!WifiConfigurationUtil.validate(
                    config, WifiConfigurationUtil.VALIDATE_FOR_UPDATE)) {
                Log.e(TAG, "Cannot update network with invalid config");
                return new NetworkUpdateResult(WifiConfiguration.INVALID_NETWORK_ID);
            }
            // Check for the app's permission before we let it update this network.
            if (!canModifyNetwork(existingInternalConfig, uid, packageName)) {
                Log.e(TAG, "UID " + uid + " does not have permission to update configuration "
                        + config.getKey());
                return new NetworkUpdateResult(WifiConfiguration.INVALID_NETWORK_ID);
            }
            newInternalConfig =
                    updateExistingInternalWifiConfigurationFromExternal(
                            existingInternalConfig, config, uid, packageName);
        }

        // Only add networks with proxy settings if the user has permission to
        if (WifiConfigurationUtil.hasProxyChanged(existingInternalConfig, newInternalConfig)
                && !canModifyProxySettings(uid, packageName)) {
            Log.e(TAG, "UID " + uid + " does not have permission to modify proxy Settings "
                    + config.getKey() + ". Must have NETWORK_SETTINGS,"
                    + " or be device or profile owner.");
            return new NetworkUpdateResult(WifiConfiguration.INVALID_NETWORK_ID);
        }

        if (WifiConfigurationUtil.hasMacRandomizationSettingsChanged(existingInternalConfig,
                newInternalConfig) && !mWifiPermissionsUtil.checkNetworkSettingsPermission(uid)
                && !mWifiPermissionsUtil.checkNetworkSetupWizardPermission(uid)
                && !(newInternalConfig.isPasspoint() && uid == newInternalConfig.creatorUid)) {
            Log.e(TAG, "UID " + uid + " does not have permission to modify MAC randomization "
                    + "Settings " + config.getKey() + ". Must have "
                    + "NETWORK_SETTINGS or NETWORK_SETUP_WIZARD or be the creator adding or "
                    + "updating a passpoint network.");
            return new NetworkUpdateResult(WifiConfiguration.INVALID_NETWORK_ID);
        }

        // Update the keys for non-Passpoint enterprise networks.  For Passpoint, the certificates
        // and keys are installed at the time the provider is installed.
        if (config.enterpriseConfig != null
                && config.enterpriseConfig.getEapMethod() != WifiEnterpriseConfig.Eap.NONE
                && !config.isPasspoint()) {
            if (!(mWifiKeyStore.updateNetworkKeys(newInternalConfig, existingInternalConfig))) {
                return new NetworkUpdateResult(WifiConfiguration.INVALID_NETWORK_ID);
            }
        }

        boolean newNetwork = (existingInternalConfig == null);
        // This is needed to inform IpClient about any IP configuration changes.
        boolean hasIpChanged =
                newNetwork || WifiConfigurationUtil.hasIpChanged(
                        existingInternalConfig, newInternalConfig);
        boolean hasProxyChanged =
                newNetwork || WifiConfigurationUtil.hasProxyChanged(
                        existingInternalConfig, newInternalConfig);
        // Reset the |hasEverConnected| flag if the credential parameters changed in this update.
        boolean hasCredentialChanged =
                newNetwork || WifiConfigurationUtil.hasCredentialChanged(
                        existingInternalConfig, newInternalConfig);
        if (hasCredentialChanged) {
            newInternalConfig.getNetworkSelectionStatus().setHasEverConnected(false);
        }

        // Add it to our internal map. This will replace any existing network configuration for
        // updates.
        try {
            mConfiguredNetworks.put(newInternalConfig);
        } catch (IllegalArgumentException e) {
            Log.e(TAG, "Failed to add network to config map", e);
            return new NetworkUpdateResult(WifiConfiguration.INVALID_NETWORK_ID);
        }

        if (mDeletedEphemeralSsidsToTimeMap.remove(config.SSID) != null) {
            updateNetworkSelectionStatus(
                    newInternalConfig, NetworkSelectionStatus.DISABLED_NONE);
            if (mVerboseLoggingEnabled) {
                Log.v(TAG, "Removed from ephemeral blacklist: " + config.SSID);
            }
        }

        // Stage the backup of the SettingsProvider package which backs this up.
        mBackupManagerProxy.notifyDataChanged();

        NetworkUpdateResult result =
                new NetworkUpdateResult(hasIpChanged, hasProxyChanged, hasCredentialChanged);
        result.setIsNewNetwork(newNetwork);
        result.setNetworkId(newInternalConfig.networkId);

        localLog("addOrUpdateNetworkInternal: added/updated config."
                + " netId=" + newInternalConfig.networkId
                + " configKey=" + newInternalConfig.getKey()
                + " uid=" + Integer.toString(newInternalConfig.creatorUid)
                + " name=" + newInternalConfig.creatorName);
        return result;
    }

    /**
     * Add a network or update a network configuration to our database.
     * If the supplied networkId is INVALID_NETWORK_ID, we create a new empty
     * network configuration. Otherwise, the networkId should refer to an existing configuration.
     *
     * @param config provided WifiConfiguration object.
     * @param uid UID of the app requesting the network addition/modification.
     * @param packageName Package name of the app requesting the network addition/modification.
     * @return NetworkUpdateResult object representing status of the update.
     */
    public NetworkUpdateResult addOrUpdateNetwork(WifiConfiguration config, int uid,
                                                  @Nullable String packageName) {
        if (!doesUidBelongToCurrentUser(uid)) {
            Log.e(TAG, "UID " + uid + " not visible to the current user");
            return new NetworkUpdateResult(WifiConfiguration.INVALID_NETWORK_ID);
        }
        if (config == null) {
            Log.e(TAG, "Cannot add/update network with null config");
            return new NetworkUpdateResult(WifiConfiguration.INVALID_NETWORK_ID);
        }
        if (mPendingStoreRead) {
            Log.e(TAG, "Cannot add/update network before store is read!");
            return new NetworkUpdateResult(WifiConfiguration.INVALID_NETWORK_ID);
        }
        if (!config.isEphemeral()) {
            // Removes the existing ephemeral network if it exists to add this configuration.
            WifiConfiguration existingConfig = getConfiguredNetwork(config.getKey());
            if (existingConfig != null && existingConfig.isEphemeral()) {
                // In this case, new connection for this config won't happen because same
                // network is already registered as an ephemeral network.
                // Clear the Ephemeral Network to address the situation.
                removeNetwork(
                        existingConfig.networkId, existingConfig.creatorUid, config.creatorName);
            }
        }

        NetworkUpdateResult result = addOrUpdateNetworkInternal(config, uid, packageName);
        if (!result.isSuccess()) {
            Log.e(TAG, "Failed to add/update network " + config.getPrintableSsid());
            return result;
        }
        WifiConfiguration newConfig = getInternalConfiguredNetwork(result.getNetworkId());
        sendConfiguredNetworkChangedBroadcast(
                newConfig,
                result.isNewNetwork()
                        ? WifiManager.CHANGE_REASON_ADDED
                        : WifiManager.CHANGE_REASON_CONFIG_CHANGE);
        // Unless the added network is ephemeral or Passpoint, persist the network update/addition.
        if (!config.ephemeral && !config.isPasspoint()) {
            saveToStore(true);
        }

        for (OnNetworkUpdateListener listener : mListeners) {
            WifiConfiguration configForListener = new WifiConfiguration(newConfig);
            if (result.isNewNetwork()) {
                listener.onNetworkAdded(configForListener);
            } else {
                listener.onNetworkUpdated(configForListener);
            }
        }
        return result;
    }

    /**
     * Add a network or update a network configuration to our database.
     * If the supplied networkId is INVALID_NETWORK_ID, we create a new empty
     * network configuration. Otherwise, the networkId should refer to an existing configuration.
     *
     * @param config provided WifiConfiguration object.
     * @param uid    UID of the app requesting the network addition/modification.
     * @return NetworkUpdateResult object representing status of the update.
     */
    public NetworkUpdateResult addOrUpdateNetwork(WifiConfiguration config, int uid) {
        return addOrUpdateNetwork(config, uid, null);
    }

    /**
     * Removes the specified network configuration from our database.
     *
     * @param config provided WifiConfiguration object.
     * @param uid UID of the app requesting the network deletion.
     * @return true if successful, false otherwise.
     */
    private boolean removeNetworkInternal(WifiConfiguration config, int uid) {
        if (mVerboseLoggingEnabled) {
            Log.v(TAG, "Removing network " + config.getPrintableSsid());
        }
        // Remove any associated enterprise keys for non-Passpoint networks.
        if (!config.isPasspoint() && config.enterpriseConfig != null
                && config.enterpriseConfig.getEapMethod() != WifiEnterpriseConfig.Eap.NONE) {
            mWifiKeyStore.removeKeys(config.enterpriseConfig);
        }

        removeConnectChoiceFromAllNetworks(config.getKey());
        mConfiguredNetworks.remove(config.networkId);
        mScanDetailCaches.remove(config.networkId);
        // Stage the backup of the SettingsProvider package which backs this up.
        mBackupManagerProxy.notifyDataChanged();
        mWifiInjector.getBssidBlocklistMonitor().handleNetworkRemoved(config.SSID);

        localLog("removeNetworkInternal: removed config."
                + " netId=" + config.networkId
                + " configKey=" + config.getKey()
                + " uid=" + Integer.toString(uid)
                + " name=" + mContext.getPackageManager().getNameForUid(uid));
        return true;
    }

    /**
     * Removes the specified network configuration from our database.
     *
     * @param networkId network ID of the provided network.
     * @param uid       UID of the app requesting the network deletion.
     * @return true if successful, false otherwise.
     */
    public boolean removeNetwork(int networkId, int uid, String packageName) {
        if (!doesUidBelongToCurrentUser(uid)) {
            Log.e(TAG, "UID " + uid + " not visible to the current user");
            return false;
        }
        WifiConfiguration config = getInternalConfiguredNetwork(networkId);
        if (config == null) {
            return false;
        }
        if (!canModifyNetwork(config, uid, packageName)) {
            Log.e(TAG, "UID " + uid + " does not have permission to delete configuration "
                    + config.getKey());
            return false;
        }
        if (!removeNetworkInternal(config, uid)) {
            Log.e(TAG, "Failed to remove network " + config.getPrintableSsid());
            return false;
        }
        if (networkId == mLastSelectedNetworkId) {
            clearLastSelectedNetwork();
        }
        sendConfiguredNetworkChangedBroadcast(config, WifiManager.CHANGE_REASON_REMOVED);
        // Unless the removed network is ephemeral or Passpoint, persist the network removal.
        if (!config.ephemeral && !config.isPasspoint()) {
            saveToStore(true);
        }
        for (OnNetworkUpdateListener listener : mListeners) {
            WifiConfiguration configForListener = new WifiConfiguration(config);
            listener.onNetworkRemoved(configForListener);
        }
        return true;
    }

    private String getCreatorPackageName(WifiConfiguration config) {
        String creatorName = config.creatorName;
        // getNameForUid (Stored in WifiConfiguration.creatorName) returns a concatenation of name
        // and uid for shared UIDs ("name:uid").
        if (!creatorName.contains(":")) {
            return creatorName; // regular app not using shared UID.
        }
        // Separate the package name from the string for app using shared UID.
        return creatorName.substring(0, creatorName.indexOf(":"));
    }

    /**
     * Remove all networks associated with an application.
     *
     * @param app Application info of the package of networks to remove.
     * @return the {@link Set} of networks that were removed by this call. Networks which matched
     *         but failed to remove are omitted from this set.
     */
    public Set<Integer> removeNetworksForApp(ApplicationInfo app) {
        if (app == null || app.packageName == null) {
            return Collections.<Integer>emptySet();
        }
        Log.d(TAG, "Remove all networks for app " + app);
        Set<Integer> removedNetworks = new ArraySet<>();
        WifiConfiguration[] copiedConfigs =
                mConfiguredNetworks.valuesForAllUsers().toArray(new WifiConfiguration[0]);
        for (WifiConfiguration config : copiedConfigs) {
            if (app.uid != config.creatorUid
                    || !app.packageName.equals(getCreatorPackageName(config))) {
                continue;
            }
            localLog("Removing network " + config.SSID
                    + ", application \"" + app.packageName + "\" uninstalled"
                    + " from user " + UserHandle.getUserHandleForUid(app.uid));
            if (removeNetwork(config.networkId, config.creatorUid, config.creatorName)) {
                removedNetworks.add(config.networkId);
            }
        }
        return removedNetworks;
    }

    /**
     * Remove all networks associated with a user.
     *
     * @param userId The identifier of the user which is being removed.
     * @return the {@link Set} of networks that were removed by this call. Networks which matched
     *         but failed to remove are omitted from this set.
     */
    Set<Integer> removeNetworksForUser(int userId) {
        Log.d(TAG, "Remove all networks for user " + userId);
        Set<Integer> removedNetworks = new ArraySet<>();
        WifiConfiguration[] copiedConfigs =
                mConfiguredNetworks.valuesForAllUsers().toArray(new WifiConfiguration[0]);
        for (WifiConfiguration config : copiedConfigs) {
            if (userId != UserHandle.getUserHandleForUid(config.creatorUid).getIdentifier()) {
                continue;
            }
            localLog("Removing network " + config.SSID + ", user " + userId + " removed");
            if (removeNetwork(config.networkId, config.creatorUid, config.creatorName)) {
                removedNetworks.add(config.networkId);
            }
        }
        return removedNetworks;
    }

    /**
     * Iterates through the internal list of configured networks and removes any ephemeral or
     * passpoint network configurations which are transient in nature.
     *
     * @return true if a network was removed, false otherwise.
     */
    public boolean removeAllEphemeralOrPasspointConfiguredNetworks() {
        if (mVerboseLoggingEnabled) {
            Log.v(TAG, "Removing all passpoint or ephemeral configured networks");
        }
        boolean didRemove = false;
        WifiConfiguration[] copiedConfigs =
                mConfiguredNetworks.valuesForAllUsers().toArray(new WifiConfiguration[0]);
        for (WifiConfiguration config : copiedConfigs) {
            if (config.isPasspoint()) {
                Log.d(TAG, "Removing passpoint network config " + config.getKey());
                removeNetwork(config.networkId, config.creatorUid, config.creatorName);
                didRemove = true;
            } else if (config.ephemeral) {
                Log.d(TAG, "Removing ephemeral network config " + config.getKey());
                removeNetwork(config.networkId, config.creatorUid, config.creatorName);
                didRemove = true;
            }
        }
        return didRemove;
    }

    /**
     * Removes the suggestion network configuration matched with {@code configKey} provided.
     *
     * @param configKey Config Key for the corresponding network suggestion.
     * @return true if a network was removed, false otherwise.
     */
    public boolean removeSuggestionConfiguredNetwork(@NonNull String configKey) {
        WifiConfiguration config = getInternalConfiguredNetwork(configKey);
        if (config != null && config.ephemeral && config.fromWifiNetworkSuggestion) {
            Log.d(TAG, "Removing suggestion network config " + config.getKey());
            return removeNetwork(config.networkId, config.creatorUid, config.creatorName);
        }
        return false;
    }

    /**
     * Removes the passpoint network configuration matched with {@code configKey} provided.
     *
     * @param configKey Config Key for the corresponding passpoint.
     * @return true if a network was removed, false otherwise.
     */
    public boolean removePasspointConfiguredNetwork(@NonNull String configKey) {
        WifiConfiguration config = getInternalConfiguredNetwork(configKey);
        if (config != null && config.isPasspoint()) {
            Log.d(TAG, "Removing passpoint network config " + config.getKey());
            return removeNetwork(config.networkId, config.creatorUid, config.creatorName);
        }
        return false;
    }

    /**
     * Check whether a network belong to a known list of networks that may not support randomized
     * MAC.
     * @param networkId
     * @return true if the network is in the hotlist and MAC randomization is enabled.
     */
    public boolean isInFlakyRandomizationSsidHotlist(int networkId) {
        WifiConfiguration config = getConfiguredNetwork(networkId);
        return config != null
                && config.macRandomizationSetting == WifiConfiguration.RANDOMIZATION_PERSISTENT
                && mDeviceConfigFacade.getRandomizationFlakySsidHotlist().contains(config.SSID);
    }

    /**
     * Helper method to mark a network enabled for network selection.
     */
    private void setNetworkSelectionEnabled(WifiConfiguration config) {
        NetworkSelectionStatus status = config.getNetworkSelectionStatus();
        status.setNetworkSelectionStatus(
                NetworkSelectionStatus.NETWORK_SELECTION_ENABLED);
        status.setDisableTime(
                NetworkSelectionStatus.INVALID_NETWORK_SELECTION_DISABLE_TIMESTAMP);
        status.setNetworkSelectionDisableReason(NetworkSelectionStatus.DISABLED_NONE);

        // Clear out all the disable reason counters.
        status.clearDisableReasonCounter();
        for (OnNetworkUpdateListener listener : mListeners) {
            WifiConfiguration configForListener = new WifiConfiguration(config);
            listener.onNetworkEnabled(configForListener);
        }
    }

    /**
     * Helper method to mark a network temporarily disabled for network selection.
     */
    private void setNetworkSelectionTemporarilyDisabled(
            WifiConfiguration config, int disableReason) {
        NetworkSelectionStatus status = config.getNetworkSelectionStatus();
        status.setNetworkSelectionStatus(
                NetworkSelectionStatus.NETWORK_SELECTION_TEMPORARY_DISABLED);
        // Only need a valid time filled in for temporarily disabled networks.
        status.setDisableTime(mClock.getElapsedSinceBootMillis());
        status.setNetworkSelectionDisableReason(disableReason);
        for (OnNetworkUpdateListener listener : mListeners) {
            WifiConfiguration configForListener = new WifiConfiguration(config);
            listener.onNetworkTemporarilyDisabled(configForListener, disableReason);
        }
    }

    /**
     * Helper method to mark a network permanently disabled for network selection.
     */
    private void setNetworkSelectionPermanentlyDisabled(
            WifiConfiguration config, int disableReason) {
        NetworkSelectionStatus status = config.getNetworkSelectionStatus();
        status.setNetworkSelectionStatus(
                NetworkSelectionStatus.NETWORK_SELECTION_PERMANENTLY_DISABLED);
        status.setDisableTime(
                NetworkSelectionStatus.INVALID_NETWORK_SELECTION_DISABLE_TIMESTAMP);
        status.setNetworkSelectionDisableReason(disableReason);
        for (OnNetworkUpdateListener listener : mListeners) {
            WifiConfiguration configForListener = new WifiConfiguration(config);
            listener.onNetworkPermanentlyDisabled(configForListener, disableReason);
        }
    }

    /**
     * Helper method to set the publicly exposed status for the network and send out the network
     * status change broadcast.
     */
    private void setNetworkStatus(WifiConfiguration config, int status) {
        config.status = status;
        sendConfiguredNetworkChangedBroadcast(config, WifiManager.CHANGE_REASON_CONFIG_CHANGE);
    }

    /**
     * Sets a network's status (both internal and public) according to the update reason and
     * its current state.
     *
     * This updates the network's {@link WifiConfiguration#mNetworkSelectionStatus} field and the
     * public {@link WifiConfiguration#status} field if the network is either enabled or
     * permanently disabled.
     *
     * @param config network to be updated.
     * @param reason reason code for update.
     * @return true if the input configuration has been updated, false otherwise.
     */
    private boolean setNetworkSelectionStatus(WifiConfiguration config, int reason) {
        NetworkSelectionStatus networkStatus = config.getNetworkSelectionStatus();
        if (reason < 0 || reason >= NetworkSelectionStatus.NETWORK_SELECTION_DISABLED_MAX) {
            Log.e(TAG, "Invalid Network disable reason " + reason);
            return false;
        }
        if (reason == NetworkSelectionStatus.DISABLED_NONE) {
            setNetworkSelectionEnabled(config);
            setNetworkStatus(config, WifiConfiguration.Status.ENABLED);
        } else if (reason < NetworkSelectionStatus.PERMANENTLY_DISABLED_STARTING_INDEX) {
            setNetworkSelectionTemporarilyDisabled(config, reason);
        } else {
            setNetworkSelectionPermanentlyDisabled(config, reason);
            setNetworkStatus(config, WifiConfiguration.Status.DISABLED);
        }
        localLog("setNetworkSelectionStatus: configKey=" + config.getKey()
                + " networkStatus=" + networkStatus.getNetworkStatusString() + " disableReason="
                + networkStatus.getNetworkDisableReasonString());
        saveToStore(false);
        return true;
    }

    /**
     * Update a network's status (both internal and public) according to the update reason and
     * its current state.
     *
     * @param config network to be updated.
     * @param reason reason code for update.
     * @return true if the input configuration has been updated, false otherwise.
     */
    private boolean updateNetworkSelectionStatus(WifiConfiguration config, int reason) {
        NetworkSelectionStatus networkStatus = config.getNetworkSelectionStatus();
        if (reason != NetworkSelectionStatus.DISABLED_NONE) {

            // Do not update SSID blacklist with information if this is the only
            // SSID be observed. By ignoring it we will cause additional failures
            // which will trigger Watchdog.
            if (reason == NetworkSelectionStatus.DISABLED_ASSOCIATION_REJECTION
                    || reason == NetworkSelectionStatus.DISABLED_AUTHENTICATION_FAILURE
                    || reason == NetworkSelectionStatus.DISABLED_DHCP_FAILURE) {
                if (mWifiInjector.getWifiLastResortWatchdog().shouldIgnoreSsidUpdate()) {
                    if (mVerboseLoggingEnabled) {
                        Log.v(TAG, "Ignore update network selection status "
                                    + "since Watchdog trigger is activated");
                    }
                    return false;
                }
            }

            networkStatus.incrementDisableReasonCounter(reason);
            // For network disable reasons, we should only update the status if we cross the
            // threshold.
            int disableReasonCounter = networkStatus.getDisableReasonCounter(reason);
            int disableReasonThreshold = getNetworkSelectionDisableThreshold(reason);
            if (disableReasonCounter < disableReasonThreshold) {
                if (mVerboseLoggingEnabled) {
                    Log.v(TAG, "Disable counter for network " + config.getPrintableSsid()
                            + " for reason "
                            + NetworkSelectionStatus.getNetworkDisableReasonString(reason) + " is "
                            + networkStatus.getDisableReasonCounter(reason) + " and threshold is "
                            + disableReasonThreshold);
                }
                return true;
            }
        }
        return setNetworkSelectionStatus(config, reason);
    }

    /**
     * Update a network's status (both internal and public) according to the update reason and
     * its current state.
     *
     * Each network has 2 status:
     * 1. NetworkSelectionStatus: This is internal selection status of the network. This is used
     * for temporarily disabling a network for Network Selector.
     * 2. Status: This is the exposed status for a network. This is mostly set by
     * the public API's {@link WifiManager#enableNetwork(int, boolean)} &
     * {@link WifiManager#disableNetwork(int)}.
     *
     * @param networkId network ID of the network that needs the update.
     * @param reason    reason to update the network.
     * @return true if the input configuration has been updated, false otherwise.
     */
    public boolean updateNetworkSelectionStatus(int networkId, int reason) {
        WifiConfiguration config = getInternalConfiguredNetwork(networkId);
        if (config == null) {
            return false;
        }
        return updateNetworkSelectionStatus(config, reason);
    }

    /**
     * Attempt to re-enable a network for network selection, if this network was either:
     * a) Previously temporarily disabled, but its disable timeout has expired, or
     * b) Previously disabled because of a user switch, but is now visible to the current
     * user.
     *
     * @param config configuration for the network to be re-enabled for network selection. The
     *               network corresponding to the config must be visible to the current user.
     * @return true if the network identified by {@param config} was re-enabled for qualified
     * network selection, false otherwise.
     */
    private boolean tryEnableNetwork(WifiConfiguration config) {
        NetworkSelectionStatus networkStatus = config.getNetworkSelectionStatus();
        if (networkStatus.isNetworkTemporaryDisabled()) {
            long timeDifferenceMs =
                    mClock.getElapsedSinceBootMillis() - networkStatus.getDisableTime();
            int disableReason = networkStatus.getNetworkSelectionDisableReason();
            int blockedBssids = Math.min(MAX_BLOCKED_BSSID_PER_NETWORK,
                    mWifiInjector.getBssidBlocklistMonitor()
                            .getNumBlockedBssidsForSsid(config.SSID));
            // if no BSSIDs are blocked then we should keep trying to connect to something
            long disableTimeoutMs = 0;
            if (blockedBssids > 0) {
                double multiplier = Math.pow(2.0, blockedBssids - 1.0);
                disableTimeoutMs = (long) (getNetworkSelectionDisableTimeoutMillis(disableReason)
                        * multiplier);
            }
            if (timeDifferenceMs >= disableTimeoutMs) {
                return updateNetworkSelectionStatus(
                        config, NetworkSelectionStatus.DISABLED_NONE);
            }
        }
        return false;
    }

    /**
     * Attempt to re-enable a network for network selection, if this network was either:
     * a) Previously temporarily disabled, but its disable timeout has expired, or
     * b) Previously disabled because of a user switch, but is now visible to the current
     * user.
     *
     * @param networkId the id of the network to be checked for possible unblock (due to timeout)
     * @return true if the network identified by {@param networkId} was re-enabled for qualified
     * network selection, false otherwise.
     */
    public boolean tryEnableNetwork(int networkId) {
        WifiConfiguration config = getInternalConfiguredNetwork(networkId);
        if (config == null) {
            return false;
        }
        return tryEnableNetwork(config);
    }

    /**
     * Enable a network using the public {@link WifiManager#enableNetwork(int, boolean)} API.
     *
     * @param networkId     network ID of the network that needs the update.
     * @param disableOthers Whether to disable all other networks or not. This is used to indicate
     *                      that the app requested connection to a specific network.
     * @param uid           uid of the app requesting the update.
     * @return true if it succeeds, false otherwise
     */
    public boolean enableNetwork(int networkId, boolean disableOthers, int uid,
                                 String packageName) {
        if (mVerboseLoggingEnabled) {
            Log.v(TAG, "Enabling network " + networkId + " (disableOthers " + disableOthers + ")");
        }
        if (!doesUidBelongToCurrentUser(uid)) {
            Log.e(TAG, "UID " + uid + " not visible to the current user");
            return false;
        }
        WifiConfiguration config = getInternalConfiguredNetwork(networkId);
        if (config == null) {
            return false;
        }
        // Set the "last selected" flag even if the app does not have permissions to modify this
        // network config. Apps are allowed to connect to networks even if they don't have
        // permission to modify it.
        if (disableOthers) {
            setLastSelectedNetwork(networkId);
        }
        if (!canModifyNetwork(config, uid, packageName)) {
            Log.e(TAG, "UID " + uid + " does not have permission to update configuration "
                    + config.getKey());
            return false;
        }
        if (!updateNetworkSelectionStatus(
                networkId, WifiConfiguration.NetworkSelectionStatus.DISABLED_NONE)) {
            return false;
        }
        saveToStore(true);
        return true;
    }

    /**
     * Disable a network using the public {@link WifiManager#disableNetwork(int)} API.
     *
     * @param networkId network ID of the network that needs the update.
     * @param uid       uid of the app requesting the update.
     * @return true if it succeeds, false otherwise
     */
    public boolean disableNetwork(int networkId, int uid, String packageName) {
        if (mVerboseLoggingEnabled) {
            Log.v(TAG, "Disabling network " + networkId);
        }
        if (!doesUidBelongToCurrentUser(uid)) {
            Log.e(TAG, "UID " + uid + " not visible to the current user");
            return false;
        }
        WifiConfiguration config = getInternalConfiguredNetwork(networkId);
        if (config == null) {
            return false;
        }
        // Reset the "last selected" flag even if the app does not have permissions to modify this
        // network config.
        if (networkId == mLastSelectedNetworkId) {
            clearLastSelectedNetwork();
        }
        if (!canModifyNetwork(config, uid, packageName)) {
            Log.e(TAG, "UID " + uid + " does not have permission to update configuration "
                    + config.getKey());
            return false;
        }
        if (!updateNetworkSelectionStatus(
                networkId, NetworkSelectionStatus.DISABLED_BY_WIFI_MANAGER)) {
            return false;
        }
        saveToStore(true);
        return true;
    }

    /**
     * Changes the user's choice to allow auto-join using the
     * {@link WifiManager#allowAutojoin(int, boolean)} API.
     *
     * @param networkId network ID of the network that needs the update.
     * @param choice the choice to allow auto-join or not
     * @return true if it succeeds, false otherwise
     */
    public boolean allowAutojoin(int networkId, boolean choice) {
        if (mVerboseLoggingEnabled) {
            Log.v(TAG, "Setting allowAutojoin to " + choice + " for netId " + networkId);
        }
        WifiConfiguration config = getInternalConfiguredNetwork(networkId);
        if (config == null) {
            Log.e(TAG, "allowAutojoin: Supplied networkId " + networkId
                    + " has no matching config");
            return false;
        }

        config.allowAutojoin = choice;
        sendConfiguredNetworkChangedBroadcast(config, WifiManager.CHANGE_REASON_CONFIG_CHANGE);
        if (!config.ephemeral) {
            saveToStore(true);
        }
        return true;
    }

    /**
     * Updates the last connected UID for the provided configuration.
     *
     * @param networkId network ID corresponding to the network.
     * @param uid       uid of the app requesting the connection.
     * @return true if the network was found, false otherwise.
     */
    public boolean updateLastConnectUid(int networkId, int uid) {
        if (mVerboseLoggingEnabled) {
            Log.v(TAG, "Update network last connect UID for " + networkId);
        }
        if (!doesUidBelongToCurrentUser(uid)) {
            Log.e(TAG, "UID " + uid + " not visible to the current user");
            return false;
        }
        WifiConfiguration config = getInternalConfiguredNetwork(networkId);
        if (config == null) {
            return false;
        }
        config.lastConnectUid = uid;
        return true;
    }

    /**
     * Updates a network configuration after a successful connection to it.
     *
     * This method updates the following WifiConfiguration elements:
     * 1. Set the |lastConnected| timestamp.
     * 2. Increment |numAssociation| counter.
     * 3. Clear the disable reason counters in the associated |NetworkSelectionStatus|.
     * 4. Set the hasEverConnected| flag in the associated |NetworkSelectionStatus|.
     * 5. Sets the status of network as |CURRENT|.
     *
     * @param networkId network ID corresponding to the network.
     * @return true if the network was found, false otherwise.
     */
    public boolean updateNetworkAfterConnect(int networkId) {
        if (mVerboseLoggingEnabled) {
            Log.v(TAG, "Update network after connect for " + networkId);
        }
        WifiConfiguration config = getInternalConfiguredNetwork(networkId);
        if (config == null) {
            return false;
        }
        config.lastConnected = mClock.getWallClockMillis();
        config.numAssociation++;
        config.getNetworkSelectionStatus().clearDisableReasonCounter();
        config.getNetworkSelectionStatus().setHasEverConnected(true);
        setNetworkStatus(config, WifiConfiguration.Status.CURRENT);
        saveToStore(false);
        return true;
    }

    /**
     * Updates a network configuration after disconnection from it.
     *
     * This method updates the following WifiConfiguration elements:
     * 1. Set the |lastDisConnected| timestamp.
     * 2. Sets the status of network back to |ENABLED|.
     *
     * @param networkId network ID corresponding to the network.
     * @return true if the network was found, false otherwise.
     */
    public boolean updateNetworkAfterDisconnect(int networkId) {
        if (mVerboseLoggingEnabled) {
            Log.v(TAG, "Update network after disconnect for " + networkId);
        }
        WifiConfiguration config = getInternalConfiguredNetwork(networkId);
        if (config == null) {
            return false;
        }
        config.lastDisconnected = mClock.getWallClockMillis();
        config.randomizedMacExpirationTimeMs = Math.max(config.randomizedMacExpirationTimeMs,
                config.lastDisconnected + AGGRESSIVE_MAC_WAIT_AFTER_DISCONNECT_MS);
        // If the network hasn't been disabled, mark it back as
        // enabled after disconnection.
        if (config.status == WifiConfiguration.Status.CURRENT) {
            setNetworkStatus(config, WifiConfiguration.Status.ENABLED);
        }
        saveToStore(false);
        return true;
    }

    /**
     * Set default GW MAC address for the provided network.
     *
     * @param networkId network ID corresponding to the network.
     * @param macAddress MAC address of the gateway to be set.
     * @return true if the network was found, false otherwise.
     */
    public boolean setNetworkDefaultGwMacAddress(int networkId, String macAddress) {
        WifiConfiguration config = getInternalConfiguredNetwork(networkId);
        if (config == null) {
            return false;
        }
        config.defaultGwMacAddress = macAddress;
        return true;
    }

    /**
     * Clear the {@link NetworkSelectionStatus#mCandidate},
     * {@link NetworkSelectionStatus#mCandidateScore} &
     * {@link NetworkSelectionStatus#mSeenInLastQualifiedNetworkSelection} for the provided network.
     *
     * This is invoked by Network Selector at the start of every selection procedure to clear all
     * configured networks' scan-result-candidates.
     *
     * @param networkId network ID corresponding to the network.
     * @return true if the network was found, false otherwise.
     */
    public boolean clearNetworkCandidateScanResult(int networkId) {
        if (mVerboseLoggingEnabled) {
            Log.v(TAG, "Clear network candidate scan result for " + networkId);
        }
        WifiConfiguration config = getInternalConfiguredNetwork(networkId);
        if (config == null) {
            return false;
        }
        config.getNetworkSelectionStatus().setCandidate(null);
        config.getNetworkSelectionStatus().setCandidateScore(Integer.MIN_VALUE);
        config.getNetworkSelectionStatus().setSeenInLastQualifiedNetworkSelection(false);
        return true;
    }

    /**
     * Set the {@link NetworkSelectionStatus#mCandidate},
     * {@link NetworkSelectionStatus#mCandidateScore} &
     * {@link NetworkSelectionStatus#mSeenInLastQualifiedNetworkSelection} for the provided network.
     *
     * This is invoked by Network Selector when it sees a network during network selection procedure
     * to set the scan result candidate.
     *
     * @param networkId  network ID corresponding to the network.
     * @param scanResult Candidate ScanResult associated with this network.
     * @param score      Score assigned to the candidate.
     * @return true if the network was found, false otherwise.
     */
    public boolean setNetworkCandidateScanResult(int networkId, ScanResult scanResult, int score) {
        if (mVerboseLoggingEnabled) {
            Log.v(TAG, "Set network candidate scan result " + scanResult + " for " + networkId);
        }
        WifiConfiguration config = getInternalConfiguredNetwork(networkId);
        if (config == null) {
            Log.e(TAG, "Cannot find network for " + networkId);
            return false;
        }
        config.getNetworkSelectionStatus().setCandidate(scanResult);
        config.getNetworkSelectionStatus().setCandidateScore(score);
        config.getNetworkSelectionStatus().setSeenInLastQualifiedNetworkSelection(true);
        return true;
    }

    /**
     * Iterate through all the saved networks and remove the provided configuration from the
     * {@link NetworkSelectionStatus#mConnectChoice} from them.
     *
     * This is invoked when a network is removed from our records.
     *
     * @param connectChoiceConfigKey ConfigKey corresponding to the network that is being removed.
     */
    private void removeConnectChoiceFromAllNetworks(String connectChoiceConfigKey) {
        if (mVerboseLoggingEnabled) {
            Log.v(TAG, "Removing connect choice from all networks " + connectChoiceConfigKey);
        }
        if (connectChoiceConfigKey == null) {
            return;
        }
        for (WifiConfiguration config : mConfiguredNetworks.valuesForCurrentUser()) {
            WifiConfiguration.NetworkSelectionStatus status = config.getNetworkSelectionStatus();
            String connectChoice = status.getConnectChoice();
            if (TextUtils.equals(connectChoice, connectChoiceConfigKey)) {
                Log.d(TAG, "remove connect choice:" + connectChoice + " from " + config.SSID
                        + " : " + config.networkId);
                clearNetworkConnectChoice(config.networkId);
            }
        }
    }

    /**
     * Clear the {@link NetworkSelectionStatus#mConnectChoice} for the provided network.
     *
     * @param networkId network ID corresponding to the network.
     * @return true if the network was found, false otherwise.
     */
    public boolean clearNetworkConnectChoice(int networkId) {
        if (mVerboseLoggingEnabled) {
            Log.v(TAG, "Clear network connect choice for " + networkId);
        }
        WifiConfiguration config = getInternalConfiguredNetwork(networkId);
        if (config == null) {
            return false;
        }
        config.getNetworkSelectionStatus().setConnectChoice(null);
        saveToStore(false);
        return true;
    }

    /**
     * Set the {@link NetworkSelectionStatus#mConnectChoice} for the provided network.
     *
     * This is invoked by Network Selector when the user overrides the currently connected network
     * choice.
     *
     * @param networkId              network ID corresponding to the network.
     * @param connectChoiceConfigKey ConfigKey corresponding to the network which was chosen over
     *                               this network.
     * @param timestamp              timestamp at which the choice was made.
     * @return true if the network was found, false otherwise.
     */
    public boolean setNetworkConnectChoice(
            int networkId, String connectChoiceConfigKey) {
        if (mVerboseLoggingEnabled) {
            Log.v(TAG, "Set network connect choice " + connectChoiceConfigKey + " for " + networkId);
        }
        WifiConfiguration config = getInternalConfiguredNetwork(networkId);
        if (config == null) {
            return false;
        }
        config.getNetworkSelectionStatus().setConnectChoice(connectChoiceConfigKey);
        saveToStore(false);
        return true;
    }

    /**
     * Increments the number of no internet access reports in the provided network.
     *
     * @param networkId network ID corresponding to the network.
     * @return true if the network was found, false otherwise.
     */
    public boolean incrementNetworkNoInternetAccessReports(int networkId) {
        WifiConfiguration config = getInternalConfiguredNetwork(networkId);
        if (config == null) {
            return false;
        }
        config.numNoInternetAccessReports++;
        return true;
    }

    /**
     * Sets the internet access is validated or not in the provided network.
     *
     * @param networkId network ID corresponding to the network.
     * @param validated Whether access is validated or not.
     * @return true if the network was found, false otherwise.
     */
    public boolean setNetworkValidatedInternetAccess(int networkId, boolean validated) {
        WifiConfiguration config = getInternalConfiguredNetwork(networkId);
        if (config == null) {
            return false;
        }
        config.validatedInternetAccess = validated;
        config.numNoInternetAccessReports = 0;
        saveToStore(false);
        return true;
    }

    /**
     * Sets whether the internet access is expected or not in the provided network.
     *
     * @param networkId network ID corresponding to the network.
     * @param expected  Whether access is expected or not.
     * @return true if the network was found, false otherwise.
     */
    public boolean setNetworkNoInternetAccessExpected(int networkId, boolean expected) {
        WifiConfiguration config = getInternalConfiguredNetwork(networkId);
        if (config == null) {
            return false;
        }
        config.noInternetAccessExpected = expected;
        return true;
    }

    /**
     * Helper method to clear out the {@link #mNextNetworkId} user/app network selection. This
     * is done when either the corresponding network is either removed or disabled.
     */
    private void clearLastSelectedNetwork() {
        if (mVerboseLoggingEnabled) {
            Log.v(TAG, "Clearing last selected network");
        }
        mLastSelectedNetworkId = WifiConfiguration.INVALID_NETWORK_ID;
        mLastSelectedTimeStamp = NetworkSelectionStatus.INVALID_NETWORK_SELECTION_DISABLE_TIMESTAMP;
    }

    /**
     * Helper method to mark a network as the last selected one by an app/user. This is set
     * when an app invokes {@link #enableNetwork(int, boolean, int)} with |disableOthers| flag set.
     * This is used by network selector to assign a special bonus during network selection.
     */
    private void setLastSelectedNetwork(int networkId) {
        if (mVerboseLoggingEnabled) {
            Log.v(TAG, "Setting last selected network to " + networkId);
        }
        mLastSelectedNetworkId = networkId;
        mLastSelectedTimeStamp = mClock.getElapsedSinceBootMillis();
    }

    /**
     * Retrieve the network Id corresponding to the last network that was explicitly selected by
     * an app/user.
     *
     * @return network Id corresponding to the last selected network.
     */
    public int getLastSelectedNetwork() {
        return mLastSelectedNetworkId;
    }

    /**
     * Retrieve the configKey corresponding to the last network that was explicitly selected by
     * an app/user.
     *
     * @return network Id corresponding to the last selected network.
     */
    public String getLastSelectedNetworkConfigKey() {
        if (mLastSelectedNetworkId == WifiConfiguration.INVALID_NETWORK_ID) {
            return "";
        }
        WifiConfiguration config = getInternalConfiguredNetwork(mLastSelectedNetworkId);
        if (config == null) {
            return "";
        }
        return config.getKey();
    }

    /**
     * Retrieve the time stamp at which a network was explicitly selected by an app/user.
     *
     * @return timestamp in milliseconds from boot when this was set.
     */
    public long getLastSelectedTimeStamp() {
        return mLastSelectedTimeStamp;
    }

    /**
     * Helper method to get the scan detail cache entry {@link #mScanDetailCaches} for the provided
     * network.
     *
     * @param networkId network ID corresponding to the network.
     * @return existing {@link ScanDetailCache} entry if one exists or null.
     */
    public ScanDetailCache getScanDetailCacheForNetwork(int networkId) {
        return mScanDetailCaches.get(networkId);
    }

    /**
     * Helper method to get or create a scan detail cache entry {@link #mScanDetailCaches} for
     * the provided network.
     *
     * @param config configuration corresponding to the the network.
     * @return existing {@link ScanDetailCache} entry if one exists or a new instance created for
     * this network.
     */
    private ScanDetailCache getOrCreateScanDetailCacheForNetwork(WifiConfiguration config) {
        if (config == null) return null;
        ScanDetailCache cache = getScanDetailCacheForNetwork(config.networkId);
        if (cache == null && config.networkId != WifiConfiguration.INVALID_NETWORK_ID) {
            cache = new ScanDetailCache(
                    config, SCAN_CACHE_ENTRIES_MAX_SIZE, SCAN_CACHE_ENTRIES_TRIM_SIZE);
            mScanDetailCaches.put(config.networkId, cache);
        }
        return cache;
    }

    /**
     * Saves the provided ScanDetail into the corresponding scan detail cache entry
     * {@link #mScanDetailCaches} for the provided network.
     *
     * @param config     configuration corresponding to the the network.
     * @param scanDetail new scan detail instance to be saved into the cache.
     */
    private void saveToScanDetailCacheForNetwork(
            WifiConfiguration config, ScanDetail scanDetail) {
        ScanResult scanResult = scanDetail.getScanResult();

        WifiScoreCard.PerNetwork network = mWifiScoreCard.lookupNetwork(config.SSID);
        network.addFrequency(scanResult.frequency);
        ScanDetailCache scanDetailCache = getOrCreateScanDetailCacheForNetwork(config);
        if (scanDetailCache == null) {
            Log.e(TAG, "Could not allocate scan cache for " + config.getPrintableSsid());
            return;
        }

        // Adding a new BSSID
        if (config.ephemeral) {
            // For an ephemeral Wi-Fi config, the ScanResult should be considered
            // untrusted.
            scanResult.untrusted = true;
        }

        // Add the scan detail to this network's scan detail cache.
        scanDetailCache.put(scanDetail);

        // Since we added a scan result to this configuration, re-attempt linking.
        // TODO: Do we really need to do this after every scan result?
        attemptNetworkLinking(config);
    }

    /**
     * Retrieves a configured network corresponding to the provided scan detail if one exists.
     *
     * @param scanDetail ScanDetail instance  to use for looking up the network.
     * @return WifiConfiguration object representing the network corresponding to the scanDetail,
     * null if none exists.
     */
    public WifiConfiguration getConfiguredNetworkForScanDetail(ScanDetail scanDetail) {
        ScanResult scanResult = scanDetail.getScanResult();
        if (scanResult == null) {
            Log.e(TAG, "No scan result found in scan detail");
            return null;
        }
        WifiConfiguration config = null;
        try {
            config = mConfiguredNetworks.getByScanResultForCurrentUser(scanResult);
        } catch (IllegalArgumentException e) {
            Log.e(TAG, "Failed to lookup network from config map", e);
        }
        if (config != null) {
            if (mVerboseLoggingEnabled) {
                Log.v(TAG, "getSavedNetworkFromScanDetail Found " + config.getKey()
                        + " for " + scanResult.SSID + "[" + scanResult.capabilities + "]");
            }
            if (config.allowedKeyManagement.get(WifiConfiguration.KeyMgmt.IEEE8021X)) {
                if (scanResult.capabilities.contains("FILS-SHA256"))
                   config.allowedKeyManagement.set(WifiConfiguration.KeyMgmt.FILS_SHA256);
                else
                   config.allowedKeyManagement.clear(WifiConfiguration.KeyMgmt.FILS_SHA256);
                if (scanResult.capabilities.contains("FILS-SHA384"))
                   config.allowedKeyManagement.set(WifiConfiguration.KeyMgmt.FILS_SHA384);
                else
                   config.allowedKeyManagement.clear(WifiConfiguration.KeyMgmt.FILS_SHA384);
            }
        }
        return config;
    }

    /**
     * Caches the provided |scanDetail| into the corresponding scan detail cache entry
     * {@link #mScanDetailCaches} for the retrieved network.
     *
     * @param scanDetail input a scanDetail from the scan result
     */
    public void updateScanDetailCacheFromScanDetail(ScanDetail scanDetail) {
        WifiConfiguration network = getConfiguredNetworkForScanDetail(scanDetail);
        if (network == null) {
            return;
        }
        saveToScanDetailCacheForNetwork(network, scanDetail);
    }
    /**
     * Retrieves a configured network corresponding to the provided scan detail if one exists and
     * caches the provided |scanDetail| into the corresponding scan detail cache entry
     * {@link #mScanDetailCaches} for the retrieved network.
     *
     * @param scanDetail input a scanDetail from the scan result
     * @return WifiConfiguration object representing the network corresponding to the scanDetail,
     * null if none exists.
     */
    public WifiConfiguration getConfiguredNetworkForScanDetailAndCache(ScanDetail scanDetail) {
        WifiConfiguration network = getConfiguredNetworkForScanDetail(scanDetail);
        if (network == null) {
            return null;
        }
        saveToScanDetailCacheForNetwork(network, scanDetail);
        // Cache DTIM values parsed from the beacon frame Traffic Indication Map (TIM)
        // Information Element (IE), into the associated WifiConfigurations. Most of the
        // time there is no TIM IE in the scan result (Probe Response instead of Beacon
        // Frame), these scanResult DTIM's are negative and ignored.
        // Used for metrics collection.
        if (scanDetail.getNetworkDetail() != null
                && scanDetail.getNetworkDetail().getDtimInterval() > 0) {
            network.dtimInterval = scanDetail.getNetworkDetail().getDtimInterval();
        }
        return createExternalWifiConfiguration(network, true, Process.WIFI_UID);
    }

    /**
     * Update the scan detail cache associated with current connected network with latest
     * RSSI value in the provided WifiInfo.
     * This is invoked when we get an RSSI poll update after connection.
     *
     * @param info WifiInfo instance pointing to the current connected network.
     */
    public void updateScanDetailCacheFromWifiInfo(WifiInfo info) {
        WifiConfiguration config = getInternalConfiguredNetwork(info.getNetworkId());
        ScanDetailCache scanDetailCache = getScanDetailCacheForNetwork(info.getNetworkId());
        if (config != null && scanDetailCache != null) {
            ScanDetail scanDetail = scanDetailCache.getScanDetail(info.getBSSID());
            if (scanDetail != null) {
                ScanResult result = scanDetail.getScanResult();
                long previousSeen = result.seen;
                int previousRssi = result.level;
                // Update the scan result
                scanDetail.setSeen();
                result.level = info.getRssi();
                // Average the RSSI value
                long maxAge = SCAN_RESULT_MAXIMUM_AGE_MS;
                long age = result.seen - previousSeen;
                if (previousSeen > 0 && age > 0 && age < maxAge / 2) {
                    // Average the RSSI with previously seen instances of this scan result
                    double alpha = 0.5 - (double) age / (double) maxAge;
                    result.level = (int) ((double) result.level * (1 - alpha)
                                        + (double) previousRssi * alpha);
                }
                if (mVerboseLoggingEnabled) {
                    Log.v(TAG, "Updating scan detail cache freq=" + result.frequency
                            + " BSSID=" + result.BSSID
                            + " RSSI=" + result.level
                            + " for " + config.getKey());
                }
            }
        }
    }

    /**
     * Save the ScanDetail to the ScanDetailCache of the given network.  This is used
     * by {@link PasspointNetworkNominator} for caching
     * ScanDetail for newly created {@link WifiConfiguration} for Passpoint network.
     *
     * @param networkId The ID of the network to save ScanDetail to
     * @param scanDetail The ScanDetail to cache
     */
    public void updateScanDetailForNetwork(int networkId, ScanDetail scanDetail) {
        WifiConfiguration network = getInternalConfiguredNetwork(networkId);
        if (network == null) {
            return;
        }
        saveToScanDetailCacheForNetwork(network, scanDetail);
    }

    /**
     * Helper method to check if the 2 provided networks can be linked or not.
     * Networks are considered for linking if:
     * 1. Share the same GW MAC address.
     * 2. Scan results for the networks have AP's with MAC address which differ only in the last
     * nibble.
     *
     * @param network1         WifiConfiguration corresponding to network 1.
     * @param network2         WifiConfiguration corresponding to network 2.
     * @param scanDetailCache1 ScanDetailCache entry for network 1.
     * @param scanDetailCache1 ScanDetailCache entry for network 2.
     * @return true if the networks should be linked, false if the networks should be unlinked.
     */
    private boolean shouldNetworksBeLinked(
            WifiConfiguration network1, WifiConfiguration network2,
            ScanDetailCache scanDetailCache1, ScanDetailCache scanDetailCache2) {
        // TODO (b/30706406): Link networks only with same passwords if the
        // |mOnlyLinkSameCredentialConfigurations| flag is set.
        if (mContext.getResources().getBoolean(
                R.bool.config_wifi_only_link_same_credential_configurations)) {
            if (!TextUtils.equals(network1.preSharedKey, network2.preSharedKey)) {
                if (mVerboseLoggingEnabled) {
                    Log.v(TAG, "shouldNetworksBeLinked unlink due to password mismatch");
                }
                return false;
            }
        }
        if (network1.defaultGwMacAddress != null && network2.defaultGwMacAddress != null) {
            // If both default GW are known, link only if they are equal
            if (network1.defaultGwMacAddress.equals(network2.defaultGwMacAddress)) {
                if (mVerboseLoggingEnabled) {
                    Log.v(TAG, "shouldNetworksBeLinked link due to same gw " + network2.SSID
                            + " and " + network1.SSID + " GW " + network1.defaultGwMacAddress);
                }
                return true;
            }
        } else {
            // We do not know BOTH default gateways hence we will try to link
            // hoping that WifiConfigurations are indeed behind the same gateway.
            // once both WifiConfiguration have been tried and thus once both default gateways
            // are known we will revisit the choice of linking them.
            if (scanDetailCache1 != null && scanDetailCache2 != null) {
                for (String abssid : scanDetailCache1.keySet()) {
                    for (String bbssid : scanDetailCache2.keySet()) {
                        if (abssid.regionMatches(
                                true, 0, bbssid, 0, LINK_CONFIGURATION_BSSID_MATCH_LENGTH)) {
                            // If first 16 ASCII characters of BSSID matches,
                            // we assume this is a DBDC.
                            if (mVerboseLoggingEnabled) {
                                Log.v(TAG, "shouldNetworksBeLinked link due to DBDC BSSID match "
                                        + network2.SSID + " and " + network1.SSID
                                        + " bssida " + abssid + " bssidb " + bbssid);
                            }
                            return true;
                        }
                    }
                }
            }
        }
        return false;
    }

    /**
     * Helper methods to link 2 networks together.
     *
     * @param network1 WifiConfiguration corresponding to network 1.
     * @param network2 WifiConfiguration corresponding to network 2.
     */
    private void linkNetworks(WifiConfiguration network1, WifiConfiguration network2) {
        if (mVerboseLoggingEnabled) {
            Log.v(TAG, "linkNetworks will link " + network2.getKey()
                    + " and " + network1.getKey());
        }
        if (network2.linkedConfigurations == null) {
            network2.linkedConfigurations = new HashMap<>();
        }
        if (network1.linkedConfigurations == null) {
            network1.linkedConfigurations = new HashMap<>();
        }
        // TODO (b/30638473): This needs to become a set instead of map, but it will need
        // public interface changes and need some migration of existing store data.
        network2.linkedConfigurations.put(network1.getKey(), 1);
        network1.linkedConfigurations.put(network2.getKey(), 1);
    }

    /**
     * Helper methods to unlink 2 networks from each other.
     *
     * @param network1 WifiConfiguration corresponding to network 1.
     * @param network2 WifiConfiguration corresponding to network 2.
     */
    private void unlinkNetworks(WifiConfiguration network1, WifiConfiguration network2) {
        if (network2.linkedConfigurations != null
                && (network2.linkedConfigurations.get(network1.getKey()) != null)) {
            if (mVerboseLoggingEnabled) {
                Log.v(TAG, "unlinkNetworks un-link " + network1.getKey()
                        + " from " + network2.getKey());
            }
            network2.linkedConfigurations.remove(network1.getKey());
        }
        if (network1.linkedConfigurations != null
                && (network1.linkedConfigurations.get(network2.getKey()) != null)) {
            if (mVerboseLoggingEnabled) {
                Log.v(TAG, "unlinkNetworks un-link " + network2.getKey()
                        + " from " + network1.getKey());
            }
            network1.linkedConfigurations.remove(network2.getKey());
        }
    }

    /**
     * This method runs through all the saved networks and checks if the provided network can be
     * linked with any of them.
     *
     * @param config WifiConfiguration object corresponding to the network that needs to be
     *               checked for potential links.
     */
    private void attemptNetworkLinking(WifiConfiguration config) {
        // Only link WPA_PSK config.
        if (!config.allowedKeyManagement.get(WifiConfiguration.KeyMgmt.WPA_PSK)) {
            return;
        }
        ScanDetailCache scanDetailCache = getScanDetailCacheForNetwork(config.networkId);
        // Ignore configurations with large number of BSSIDs.
        if (scanDetailCache != null
                && scanDetailCache.size() > LINK_CONFIGURATION_MAX_SCAN_CACHE_ENTRIES) {
            return;
        }
        for (WifiConfiguration linkConfig : getInternalConfiguredNetworks()) {
            if (linkConfig.getKey().equals(config.getKey())) {
                continue;
            }
            if (linkConfig.ephemeral) {
                continue;
            }
            // Network Selector will be allowed to dynamically jump from a linked configuration
            // to another, hence only link configurations that have WPA_PSK security type.
            if (!linkConfig.allowedKeyManagement.get(WifiConfiguration.KeyMgmt.WPA_PSK)) {
                continue;
            }
            ScanDetailCache linkScanDetailCache =
                    getScanDetailCacheForNetwork(linkConfig.networkId);
            // Ignore configurations with large number of BSSIDs.
            if (linkScanDetailCache != null
                    && linkScanDetailCache.size() > LINK_CONFIGURATION_MAX_SCAN_CACHE_ENTRIES) {
                continue;
            }
            // Check if the networks should be linked/unlinked.
            if (shouldNetworksBeLinked(
                    config, linkConfig, scanDetailCache, linkScanDetailCache)) {
                linkNetworks(config, linkConfig);
            } else {
                unlinkNetworks(config, linkConfig);
            }
        }
    }

    /**
     * Helper method to fetch list of channels for a network from the associated ScanResult's cache
     * and add it to the provided channel as long as the size of the set is less than
     * |maxChannelSetSize|.
     *
     * @param channelSet        Channel set holding all the channels for the network.
     * @param scanDetailCache   ScanDetailCache entry associated with the network.
     * @param nowInMillis       current timestamp to be used for age comparison.
     * @param ageInMillis       only consider scan details whose timestamps are earlier than this
     *                          value.
     * @param maxChannelSetSize Maximum number of channels to be added to the set.
     * @return false if the list is full, true otherwise.
     */
    private boolean addToChannelSetForNetworkFromScanDetailCache(
            Set<Integer> channelSet, ScanDetailCache scanDetailCache,
            long nowInMillis, long ageInMillis, int maxChannelSetSize) {
        if (scanDetailCache != null && scanDetailCache.size() > 0) {
            for (ScanDetail scanDetail : scanDetailCache.values()) {
                ScanResult result = scanDetail.getScanResult();
                boolean valid = (nowInMillis - result.seen) < ageInMillis;
                if (mVerboseLoggingEnabled) {
                    Log.v(TAG, "fetchChannelSetForNetwork has " + result.BSSID + " freq "
                            + result.frequency + " age " + (nowInMillis - result.seen)
                            + " ?=" + valid);
                }
                if (valid) {
                    channelSet.add(result.frequency);
                }
                if (channelSet.size() >= maxChannelSetSize) {
                    return false;
                }
            }
        }
        return true;
    }

    /**
     * Find the most recently connected network from a list of networks, and place it at top
     */
    private void putMostRecentlyConnectedNetworkAtTop(List<WifiConfiguration> networks) {
        WifiConfiguration lastConnectedNetwork =
                networks.stream()
                        .max(Comparator.comparing(
                                (WifiConfiguration config) -> config.lastConnected))
                        .get();
        if (lastConnectedNetwork.lastConnected != 0) {
            int lastConnectedNetworkIdx = networks.indexOf(lastConnectedNetwork);
            networks.remove(lastConnectedNetworkIdx);
            networks.add(0, lastConnectedNetwork);
        }
    }

    /**
     * Retrieves a list of channels for partial single scans
     *
     * @param ageInMillis only consider scan details whose timestamps are more recent than this.
     * @param maxCount maximum number of channels in the set
     * @return Set containing the frequeincies which were used for connection recently.
     */
    public Set<Integer> fetchChannelSetForPartialScan(long ageInMillis, int maxCount) {
        List<WifiConfiguration> networks = new ArrayList<>(getInternalConfiguredNetworks());

        // Remove any permanently or temporarily disabled networks.
        Iterator<WifiConfiguration> iter = networks.iterator();
        while (iter.hasNext()) {
            WifiConfiguration config = iter.next();
            if (config.ephemeral || config.isPasspoint()
                    || config.getNetworkSelectionStatus().isNetworkPermanentlyDisabled()
                    || config.getNetworkSelectionStatus().isNetworkTemporaryDisabled()) {
                iter.remove();
            }
        }

        if (networks.isEmpty()) {
            return null;
        }

        // Sort the networks with the most frequent ones at the front of the network list.
        Collections.sort(networks, sScanListComparator);

        // Find the most recently connected network and move it to the front of the network list.
        putMostRecentlyConnectedNetworkAtTop(networks);

        Set<Integer> channelSet = new HashSet<>();
        long nowInMillis = mClock.getWallClockMillis();

        for (WifiConfiguration config : networks) {
            ScanDetailCache scanDetailCache = getScanDetailCacheForNetwork(config.networkId);
            if (scanDetailCache == null) {
                continue;
            }

            // Add channels for the network to the output, and exit when it reaches max size
            if (!addToChannelSetForNetworkFromScanDetailCache(channelSet, scanDetailCache,
                    nowInMillis, ageInMillis, maxCount)) {
                break;
            }
        }

        return channelSet;
    }

    /**
     * Retrieve a set of channels on which AP's for the provided network was seen using the
     * internal ScanResult's cache {@link #mScanDetailCaches}. This is used for initiating partial
     * scans for the currently connected network.
     *
     * @param networkId       network ID corresponding to the network.
     * @param ageInMillis     only consider scan details whose timestamps are earlier than this value.
     * @param homeChannelFreq frequency of the currently connected network.
     * @return Set containing the frequencies on which this network was found, null if the network
     * was not found or there are no associated scan details in the cache.
     */
    public Set<Integer> fetchChannelSetForNetworkForPartialScan(int networkId, long ageInMillis,
                                                                int homeChannelFreq) {
        WifiConfiguration config = getInternalConfiguredNetwork(networkId);
        if (config == null) {
            return null;
        }
        ScanDetailCache scanDetailCache = getScanDetailCacheForNetwork(networkId);
        if (scanDetailCache == null && config.linkedConfigurations == null) {
            Log.i(TAG, "No scan detail and linked configs associated with networkId " + networkId);
            return null;
        }
        final int maxNumActiveChannelsForPartialScans = mContext.getResources().getInteger(
                R.integer.config_wifi_framework_associated_partial_scan_max_num_active_channels);
        if (mVerboseLoggingEnabled) {
            StringBuilder dbg = new StringBuilder();
            dbg.append("fetchChannelSetForNetworkForPartialScan ageInMillis ")
                    .append(ageInMillis)
                    .append(" for ")
                    .append(config.getKey())
                    .append(" max ")
                    .append(maxNumActiveChannelsForPartialScans);
            if (scanDetailCache != null) {
                dbg.append(" bssids " + scanDetailCache.size());
            }
            if (config.linkedConfigurations != null) {
                dbg.append(" linked " + config.linkedConfigurations.size());
            }
            Log.v(TAG, dbg.toString());
        }
        Set<Integer> channelSet = new HashSet<>();

        // First add the currently connected network channel.
        if (homeChannelFreq > 0) {
            channelSet.add(homeChannelFreq);
            if (channelSet.size() >= maxNumActiveChannelsForPartialScans) {
                return channelSet;
            }
        }

        long nowInMillis = mClock.getWallClockMillis();

        // Then get channels for the network.
        if (!addToChannelSetForNetworkFromScanDetailCache(
                channelSet, scanDetailCache, nowInMillis, ageInMillis,
                maxNumActiveChannelsForPartialScans)) {
            return channelSet;
        }

        // Lastly get channels for linked networks.
        if (config.linkedConfigurations != null) {
            for (String configKey : config.linkedConfigurations.keySet()) {
                WifiConfiguration linkedConfig = getInternalConfiguredNetwork(configKey);
                if (linkedConfig == null) {
                    continue;
                }
                ScanDetailCache linkedScanDetailCache =
                        getScanDetailCacheForNetwork(linkedConfig.networkId);
                if (!addToChannelSetForNetworkFromScanDetailCache(
                        channelSet, linkedScanDetailCache, nowInMillis, ageInMillis,
                        maxNumActiveChannelsForPartialScans)) {
                    break;
                }
            }
        }
        return channelSet;
    }

    /**
     * Retrieve a set of channels on which AP's for the provided network was seen using the
     * internal ScanResult's cache {@link #mScanDetailCaches}. This is used to reduced the list
     * of frequencies for pno scans.
     *
     * @param networkId       network ID corresponding to the network.
     * @param ageInMillis     only consider scan details whose timestamps are earlier than this.
     * @return Set containing the frequencies on which this network was found, null if the network
     * was not found or there are no associated scan details in the cache.
     */
    private Set<Integer> fetchChannelSetForNetworkForPnoScan(int networkId, long ageInMillis) {
        WifiConfiguration config = getInternalConfiguredNetwork(networkId);
        if (config == null) {
            return null;
        }
        ScanDetailCache scanDetailCache = getScanDetailCacheForNetwork(networkId);
        if (scanDetailCache == null) {
            return null;
        }
        if (mVerboseLoggingEnabled) {
            Log.v(TAG, new StringBuilder("fetchChannelSetForNetworkForPnoScan ageInMillis ")
                    .append(ageInMillis)
                    .append(" for ")
                    .append(config.getKey())
                    .append(" bssids " + scanDetailCache.size())
                    .toString());
        }
        Set<Integer> channelSet = new HashSet<>();
        long nowInMillis = mClock.getWallClockMillis();

        // Add channels for the network to the output.
        addToChannelSetForNetworkFromScanDetailCache(channelSet, scanDetailCache, nowInMillis,
                ageInMillis, Integer.MAX_VALUE);
        return channelSet;
    }

    /**
     * Retrieves a list of all the saved networks before enabling disconnected/connected PNO.
     *
     * PNO network list sent to the firmware has limited size. If there are a lot of saved
     * networks, this list will be truncated and we might end up not sending the networks
     * with the highest chance of connecting to the firmware.
     * So, re-sort the network list based on the frequency of connection to those networks
     * and whether it was last seen in the scan results.
     *
     * @return list of networks in the order of priority.
     */
    public List<WifiScanner.PnoSettings.PnoNetwork> retrievePnoNetworkList() {
        List<WifiScanner.PnoSettings.PnoNetwork> pnoList = new ArrayList<>();
        List<WifiConfiguration> networks = new ArrayList<>(getInternalConfiguredNetworks());
        // Remove any permanently or temporarily disabled networks.
        Iterator<WifiConfiguration> iter = networks.iterator();
        while (iter.hasNext()) {
            WifiConfiguration config = iter.next();
            if (config.ephemeral || config.isPasspoint() || !config.allowAutojoin
                    || config.getNetworkSelectionStatus().isNetworkPermanentlyDisabled()
                    || config.getNetworkSelectionStatus().isNetworkTemporaryDisabled()) {
                iter.remove();
            }
        }
        if (networks.isEmpty()) {
            return pnoList;
        }

        // Sort the networks with the most frequent ones at the front of the network list.
        Collections.sort(networks, sScanListComparator);
        if (mContext.getResources().getBoolean(R.bool.config_wifiPnoRecencySortingEnabled)) {
            // Find the most recently connected network and move it to the front of the list.
            putMostRecentlyConnectedNetworkAtTop(networks);
        }
        for (WifiConfiguration config : networks) {
            WifiScanner.PnoSettings.PnoNetwork pnoNetwork =
                    WifiConfigurationUtil.createPnoNetwork(config);
            pnoList.add(pnoNetwork);
            if (!mContext.getResources().getBoolean(R.bool.config_wifiPnoFrequencyCullingEnabled)) {
                continue;
            }
            Set<Integer> channelSet = fetchChannelSetForNetworkForPnoScan(config.networkId,
                    MAX_PNO_SCAN_FREQUENCY_AGE_MS);
            if (channelSet != null) {
                pnoNetwork.frequencies = channelSet.stream()
                        .mapToInt(Integer::intValue)
                        .toArray();
            }
            if (mVerboseLoggingEnabled) {
                Log.v(TAG, "retrievePnoNetworkList " + pnoNetwork.ssid + ":"
                        + Arrays.toString(pnoNetwork.frequencies));
            }
        }
        return pnoList;
    }

    /**
     * Retrieves a list of all the saved hidden networks for scans
     *
     * Hidden network list sent to the firmware has limited size. If there are a lot of saved
     * networks, this list will be truncated and we might end up not sending the networks
     * with the highest chance of connecting to the firmware.
     * So, re-sort the network list based on the frequency of connection to those networks
     * and whether it was last seen in the scan results.
     *
     * @return list of networks in the order of priority.
     */
    public List<WifiScanner.ScanSettings.HiddenNetwork> retrieveHiddenNetworkList() {
        List<WifiScanner.ScanSettings.HiddenNetwork> hiddenList = new ArrayList<>();
        List<WifiConfiguration> networks = new ArrayList<>(getInternalConfiguredNetworks());
        // Remove any non hidden networks.
        networks.removeIf(config -> !config.hiddenSSID);
        networks.sort(sScanListComparator);
        // The most frequently connected network has the highest priority now.
        for (WifiConfiguration config : networks) {
            hiddenList.add(new WifiScanner.ScanSettings.HiddenNetwork(config.SSID));
        }
        return hiddenList;
    }

    private @Nullable WifiConfiguration getInternalEphemeralConfiguredNetwork(
            @NonNull String ssid) {
        for (WifiConfiguration config : getInternalConfiguredNetworks()) {
            if ((config.ephemeral || config.isPasspoint()) && TextUtils.equals(config.SSID, ssid)) {
                return config;
            }
        }
        return null;
    }

    /**
     * Check if the provided ephemeral network was deleted by the user or not. This call also clears
     * the SSID from the deleted ephemeral network map, if the duration has expired the
     * timeout specified by {@link #DELETED_EPHEMERAL_SSID_EXPIRY_MS}.
     *
     * @param ssid caller must ensure that the SSID passed thru this API match
     *             the WifiConfiguration.SSID rules, and thus be surrounded by quotes.
     * @return true if network was deleted, false otherwise.
     */
    public boolean wasEphemeralNetworkDeleted(String ssid) {
        if (!mDeletedEphemeralSsidsToTimeMap.containsKey(ssid)) {
            return false;
        }
        long deletedTimeInMs = mDeletedEphemeralSsidsToTimeMap.get(ssid);
        long nowInMs = mClock.getWallClockMillis();
        // Clear the ssid from the map if the age > |DELETED_EPHEMERAL_SSID_EXPIRY_MS|.
        if (nowInMs - deletedTimeInMs > DELETED_EPHEMERAL_SSID_EXPIRY_MS) {
            mDeletedEphemeralSsidsToTimeMap.remove(ssid);
            WifiConfiguration foundConfig = getInternalEphemeralConfiguredNetwork(ssid);
            if (foundConfig != null) {
                updateNetworkSelectionStatus(
                        foundConfig, NetworkSelectionStatus.DISABLED_NONE);
            }
            return false;
        }
        return true;
    }

    /**
     * Disable an ephemeral or Passpoint SSID for the purpose of network selection.
     *
     * The network will be re-enabled when:
     * a) The user creates a network for that SSID and then forgets.
     * b) The time specified by {@link #DELETED_EPHEMERAL_SSID_EXPIRY_MS} expires after the disable.
     *
     * @param ssid caller must ensure that the SSID passed thru this API match
     *             the WifiConfiguration.SSID rules, and thus be surrounded by quotes.
     * @return the {@link WifiConfiguration} corresponding to this SSID, if any, so that we can
     * disconnect if this is the current network.
     */
    public WifiConfiguration disableEphemeralNetwork(String ssid) {
        if (ssid == null) {
            return null;
        }
        WifiConfiguration foundConfig = getInternalEphemeralConfiguredNetwork(ssid);
        if (foundConfig == null) return null;
        // Store the ssid & the wall clock time at which the network was disabled.
        mDeletedEphemeralSsidsToTimeMap.put(ssid, mClock.getWallClockMillis());
        // Also, mark the ephemeral permanently blacklisted. Will be taken out of blacklist
        // when the ssid is taken out of |mDeletedEphemeralSsidsToTimeMap|.
        updateNetworkSelectionStatus(foundConfig, NetworkSelectionStatus.DISABLED_BY_WIFI_MANAGER);
        Log.d(TAG, "Forget ephemeral SSID " + ssid + " num="
                + mDeletedEphemeralSsidsToTimeMap.size());
        if (foundConfig.ephemeral) {
            Log.d(TAG, "Found ephemeral config in disableEphemeralNetwork: "
                    + foundConfig.networkId);
        } else if (foundConfig.isPasspoint()) {
            Log.d(TAG, "Found Passpoint config in disableEphemeralNetwork: "
                    + foundConfig.networkId + ", FQDN: " + foundConfig.FQDN);
        }
        removeConnectChoiceFromAllNetworks(foundConfig.getKey());
        return foundConfig;
    }

    /**
     * Clear all deleted ephemeral networks.
     */
    @VisibleForTesting
    public void clearDeletedEphemeralNetworks() {
        mDeletedEphemeralSsidsToTimeMap.clear();
    }

    /**
     * Resets all sim networks state.
     */
    public void resetSimNetworks() {
        if (mVerboseLoggingEnabled) localLog("resetSimNetworks");
        for (WifiConfiguration config : getInternalConfiguredNetworks()) {
            if (config.enterpriseConfig == null
                    || !config.enterpriseConfig.isAuthenticationSimBased()) {
                continue;
            }
            if (config.enterpriseConfig.getEapMethod() == WifiEnterpriseConfig.Eap.PEAP) {
                Pair<String, String> currentIdentity =
                        mTelephonyUtil.getSimIdentity(config);
                if (mVerboseLoggingEnabled) {
                    Log.d(TAG, "New identity for config " + config + ": " + currentIdentity);
                }
                // Update the loaded config
                if (currentIdentity == null) {
                    Log.d(TAG, "Identity is null");
                } else {
                    config.enterpriseConfig.setIdentity(currentIdentity.first);
                }
                // do not reset anonymous identity since it may be dependent on user-entry
                // (i.e. cannot re-request on every reboot/SIM re-entry)
            } else {
                // reset identity as well: supplicant will ask us for it
                config.enterpriseConfig.setIdentity("");
                if (!TelephonyUtil.isAnonymousAtRealmIdentity(
                        config.enterpriseConfig.getAnonymousIdentity())) {
                    config.enterpriseConfig.setAnonymousIdentity("");
                }
            }
        }
    }

    /**
     * Helper method to perform the following operations during user switch/unlock:
     * - Remove private networks of the old user.
     * - Load from the new user store file.
     * - Save the store files again to migrate any user specific networks from the shared store
     *   to user store.
     * This method assumes the user store is visible (i.e CE storage is unlocked). So, the caller
     * should ensure that the stores are accessible before invocation.
     *
     * @param userId The identifier of the new foreground user, after the unlock or switch.
     */
    private void handleUserUnlockOrSwitch(int userId) {
        if (mVerboseLoggingEnabled) {
            Log.v(TAG, "Loading from store after user switch/unlock for " + userId);
        }
        // Switch out the user store file.
        if (loadFromUserStoreAfterUnlockOrSwitch(userId)) {
            saveToStore(true);
            mPendingUnlockStoreRead = false;
        }
    }

    /**
     * Handles the switch to a different foreground user:
     * - Flush the current state to the old user's store file.
     * - Switch the user specific store file.
     * - Reload the networks from the store files (shared & user).
     * - Write the store files to move any user specific private networks from shared store to user
     *   store.
     *
     * Need to be called when {@link com.android.server.SystemService#onSwitchUser(int)} is invoked.
     *
     * @param userId The identifier of the new foreground user, after the switch.
     * @return List of network ID's of all the private networks of the old user which will be
     * removed from memory.
     */
    public Set<Integer> handleUserSwitch(int userId) {
        if (mVerboseLoggingEnabled) {
            Log.v(TAG, "Handling user switch for " + userId);
        }
        if (userId == mCurrentUserId) {
            Log.w(TAG, "User already in foreground " + userId);
            return new HashSet<>();
        }
        if (mPendingStoreRead) {
            Log.w(TAG, "User switch before store is read!");
            mConfiguredNetworks.setNewUser(userId);
            mCurrentUserId = userId;
            // Reset any state from previous user unlock.
            mDeferredUserUnlockRead = false;
            // Cannot read data from new user's CE store file before they log-in.
            mPendingUnlockStoreRead = true;
            return new HashSet<>();
        }
        if (mUserManager.isUserUnlockingOrUnlocked(UserHandle.of(mCurrentUserId))) {
            saveToStore(true);
        }
        // Remove any private networks of the old user before switching the userId.
        Set<Integer> removedNetworkIds = clearInternalDataForCurrentUser();
        mConfiguredNetworks.setNewUser(userId);
        mCurrentUserId = userId;

        if (mUserManager.isUserUnlockingOrUnlocked(UserHandle.of(mCurrentUserId))) {
            handleUserUnlockOrSwitch(mCurrentUserId);
        } else {
            // Cannot read data from new user's CE store file before they log-in.
            mPendingUnlockStoreRead = true;
            Log.i(TAG, "Waiting for user unlock to load from store");
        }
        return removedNetworkIds;
    }

    /**
     * Handles the unlock of foreground user. This maybe needed to read the store file if the user's
     * CE storage is not visible when {@link #handleUserSwitch(int)} is invoked.
     *
     * Need to be called when {@link com.android.server.SystemService#onUnlockUser(int)} is invoked.
     *
     * @param userId The identifier of the user that unlocked.
     */
    public void handleUserUnlock(int userId) {
        if (mVerboseLoggingEnabled) {
            Log.v(TAG, "Handling user unlock for " + userId);
        }
        if (userId != mCurrentUserId) {
            Log.e(TAG, "Ignore user unlock for non current user " + userId);
            return;
        }
        if (mPendingStoreRead) {
            Log.w(TAG, "Ignore user unlock until store is read!");
            mDeferredUserUnlockRead = true;
            return;
        }
        if (mPendingUnlockStoreRead) {
            handleUserUnlockOrSwitch(mCurrentUserId);
        }
    }

    /**
     * Handles the stop of foreground user. This is needed to write the store file to flush
     * out any pending data before the user's CE store storage is unavailable.
     *
     * Need to be called when {@link com.android.server.SystemService#onStopUser(int)} is invoked.
     *
     * @param userId The identifier of the user that stopped.
     */
    public void handleUserStop(int userId) {
        if (mVerboseLoggingEnabled) {
            Log.v(TAG, "Handling user stop for " + userId);
        }
        if (userId == mCurrentUserId
                && mUserManager.isUserUnlockingOrUnlocked(UserHandle.of(mCurrentUserId))) {
            saveToStore(true);
            clearInternalDataForCurrentUser();
        }
    }

    /**
     * Helper method to clear internal databases.
     * This method clears the:
     *  - List of configured networks.
     *  - Map of scan detail caches.
     *  - List of deleted ephemeral networks.
     */
    private void clearInternalData() {
        localLog("clearInternalData: Clearing all internal data");
        mConfiguredNetworks.clear();
        mDeletedEphemeralSsidsToTimeMap.clear();
        mRandomizedMacAddressMapping.clear();
        mScanDetailCaches.clear();
        clearLastSelectedNetwork();
    }

    /**
     * Helper method to clear internal databases of the specified user.
     * This method clears the:
     *  - Private configured configured networks of the specified user.
     *  - Map of scan detail caches.
     *  - List of deleted ephemeral networks.
     *
     * @return List of network ID's of all the private networks of the old user which will be
     * removed from memory.
     */
    private Set<Integer> clearInternalDataForCurrentUser() {
        localLog("clearInternalUserData: Clearing user internal data for " + mCurrentUserId);
        Set<Integer> removedNetworkIds = new HashSet<>();
        // Remove any private networks of the old user before switching the userId.
        for (WifiConfiguration config : getInternalConfiguredNetworks()) {
            if (!config.shared && doesUidBelongToCurrentUser(config.creatorUid)) {
                removedNetworkIds.add(config.networkId);
                localLog("clearInternalUserData: removed config."
                        + " netId=" + config.networkId
                        + " configKey=" + config.getKey());
                mConfiguredNetworks.remove(config.networkId);
            }
        }
        mDeletedEphemeralSsidsToTimeMap.clear();
        mScanDetailCaches.clear();
        clearLastSelectedNetwork();
        return removedNetworkIds;
    }

    /**
     * Helper function to populate the internal (in-memory) data from the retrieved shared store
     * (file) data.
     *
     * @param configurations list of configurations retrieved from store.
     */
    private void loadInternalDataFromSharedStore(
            List<WifiConfiguration> configurations,
            Map<String, String> macAddressMapping) {
        for (WifiConfiguration configuration : configurations) {
            configuration.networkId = mNextNetworkId++;
            if (mVerboseLoggingEnabled) {
                Log.v(TAG, "Adding network from shared store " + configuration.getKey());
            }
            try {
                mConfiguredNetworks.put(configuration);
            } catch (IllegalArgumentException e) {
                Log.e(TAG, "Failed to add network to config map", e);
            }
        }
        mRandomizedMacAddressMapping.putAll(macAddressMapping);
    }

    /**
     * Helper function to populate the internal (in-memory) data from the retrieved user store
     * (file) data.
     *
     * @param configurations list of configurations retrieved from store.
     */
    private void loadInternalDataFromUserStore(List<WifiConfiguration> configurations) {
        for (WifiConfiguration configuration : configurations) {
            configuration.networkId = mNextNetworkId++;
            if (mVerboseLoggingEnabled) {
                Log.v(TAG, "Adding network from user store " + configuration.getKey());
            }
            try {
                mConfiguredNetworks.put(configuration);
            } catch (IllegalArgumentException e) {
                Log.e(TAG, "Failed to add network to config map", e);
            }
        }
    }

    /**
     * Initializes the randomized MAC address for an internal WifiConfiguration depending on
     * whether it should use aggressive randomization.
     * @param config
     */
    private void initRandomizedMacForInternalConfig(WifiConfiguration internalConfig) {
        MacAddress randomizedMac = shouldUseAggressiveRandomization(internalConfig)
                ? MacAddressUtils.createRandomUnicastAddress()
                : getPersistentMacAddress(internalConfig);
        if (randomizedMac != null) {
            internalConfig.setRandomizedMacAddress(randomizedMac);
        }
    }

    /**
     * Assign randomized MAC addresses for configured networks.
     * This is needed to generate persistent randomized MAC address for existing networks when
     * a device updates to Q+ for the first time since we are not calling addOrUpdateNetwork when
     * we load configuration at boot.
     */
    private void generateRandomizedMacAddresses() {
        for (WifiConfiguration config : getInternalConfiguredNetworks()) {
            if (DEFAULT_MAC_ADDRESS.equals(config.getRandomizedMacAddress())) {
                initRandomizedMacForInternalConfig(config);
            }
        }
    }

    /**
     * Helper function to populate the internal (in-memory) data from the retrieved stores (file)
     * data.
     * This method:
     * 1. Clears all existing internal data.
     * 2. Sends out the networks changed broadcast after loading all the data.
     *
     * @param sharedConfigurations list of network configurations retrieved from shared store.
     * @param userConfigurations list of network configurations retrieved from user store.
     * @param macAddressMapping
     */
    private void loadInternalData(
            List<WifiConfiguration> sharedConfigurations,
            List<WifiConfiguration> userConfigurations,
            Map<String, String> macAddressMapping) {
        // Clear out all the existing in-memory lists and load the lists from what was retrieved
        // from the config store.
        clearInternalData();
        loadInternalDataFromSharedStore(sharedConfigurations, macAddressMapping);
        loadInternalDataFromUserStore(userConfigurations);
        generateRandomizedMacAddresses();
        if (mConfiguredNetworks.sizeForAllUsers() == 0) {
            Log.w(TAG, "No stored networks found.");
        }
        // reset identity & anonymous identity for networks using SIM-based authentication
        // on load (i.e. boot) so that if the user changed SIMs while the device was powered off,
        // we do not reuse stale credentials that would lead to authentication failure.
        resetSimNetworks();
        sendConfiguredNetworksChangedBroadcast();
        mPendingStoreRead = false;
    }

    /**
     * Read the config store and load the in-memory lists from the store data retrieved and sends
     * out the networks changed broadcast.
     *
     * This reads all the network configurations from:
     * 1. Shared WifiConfigStore.xml
     * 2. User WifiConfigStore.xml
     *
     * @return true on success or not needed (fresh install), false otherwise.
     */
    public boolean loadFromStore() {
        // If the user unlock comes in before we load from store, which means the user store have
        // not been setup yet for the current user. Setup the user store before the read so that
        // configurations for the current user will also being loaded.
        if (mDeferredUserUnlockRead) {
            Log.i(TAG, "Handling user unlock before loading from store.");
            List<WifiConfigStore.StoreFile> userStoreFiles =
                    WifiConfigStore.createUserFiles(
                            mCurrentUserId, mFrameworkFacade.isNiapModeOn(mContext));
            if (userStoreFiles == null) {
                Log.wtf(TAG, "Failed to create user store files");
                return false;
            }
            mWifiConfigStore.setUserStores(userStoreFiles);
            mDeferredUserUnlockRead = false;
        }
        try {
            mWifiConfigStore.read();
        } catch (IOException | IllegalStateException e) {
            Log.wtf(TAG, "Reading from new store failed. All saved networks are lost!", e);
            return false;
        } catch (XmlPullParserException e) {
            Log.wtf(TAG, "XML deserialization of store failed. All saved networks are lost!", e);
            return false;
        }
        loadInternalData(mNetworkListSharedStoreData.getConfigurations(),
                mNetworkListUserStoreData.getConfigurations(),
                mRandomizedMacStoreData.getMacMapping());
        return true;
    }

    /**
     * Read the user config store and load the in-memory lists from the store data retrieved and
     * sends out the networks changed broadcast.
     * This should be used for all user switches/unlocks to only load networks from the user
     * specific store and avoid reloading the shared networks.
     *
     * This reads all the network configurations from:
     * 1. User WifiConfigStore.xml
     *
     * @param userId The identifier of the foreground user.
     * @return true on success, false otherwise.
     */
    private boolean loadFromUserStoreAfterUnlockOrSwitch(int userId) {
        try {
            List<WifiConfigStore.StoreFile> userStoreFiles =
                    WifiConfigStore.createUserFiles(
                            userId, mFrameworkFacade.isNiapModeOn(mContext));
            if (userStoreFiles == null) {
                Log.e(TAG, "Failed to create user store files");
                return false;
            }
            mWifiConfigStore.switchUserStoresAndRead(userStoreFiles);
        } catch (IOException | IllegalStateException e) {
            Log.wtf(TAG, "Reading from new store failed. All saved private networks are lost!", e);
            return false;
        } catch (XmlPullParserException e) {
            Log.wtf(TAG, "XML deserialization of store failed. All saved private networks are "
                    + "lost!", e);
            return false;
        }
        loadInternalDataFromUserStore(mNetworkListUserStoreData.getConfigurations());
        return true;
    }

    /**
     * Save the current snapshot of the in-memory lists to the config store.
     *
     * @param forceWrite Whether the write needs to be forced or not.
     * @return Whether the write was successful or not, this is applicable only for force writes.
     */
    public boolean saveToStore(boolean forceWrite) {
        if (mPendingStoreRead) {
            Log.e(TAG, "Cannot save to store before store is read!");
            return false;
        }
        ArrayList<WifiConfiguration> sharedConfigurations = new ArrayList<>();
        ArrayList<WifiConfiguration> userConfigurations = new ArrayList<>();
        // List of network IDs for legacy Passpoint configuration to be removed.
        List<Integer> legacyPasspointNetId = new ArrayList<>();
        for (WifiConfiguration config : mConfiguredNetworks.valuesForAllUsers()) {
            // Ignore ephemeral networks and non-legacy Passpoint configurations.
            if (config.ephemeral || (config.isPasspoint() && !config.isLegacyPasspointConfig)) {
                continue;
            }

            // Migrate the legacy Passpoint configurations owned by the current user to
            // {@link PasspointManager}.
            if (config.isLegacyPasspointConfig && doesUidBelongToCurrentUser(config.creatorUid)) {
                legacyPasspointNetId.add(config.networkId);
                // Migrate the legacy Passpoint configuration and add it to PasspointManager.
                if (!PasspointManager.addLegacyPasspointConfig(config)) {
                    Log.e(TAG, "Failed to migrate legacy Passpoint config: " + config.FQDN);
                }
                // This will prevent adding |config| to the |sharedConfigurations|.
                continue;
            }

            // We push all shared networks & private networks not belonging to the current
            // user to the shared store. Ideally, private networks for other users should
            // not even be in memory,
            // But, this logic is in place to deal with store migration from N to O
            // because all networks were previously stored in a central file. We cannot
            // write these private networks to the user specific store until the corresponding
            // user logs in.
            if (config.shared || !doesUidBelongToCurrentUser(config.creatorUid)) {
                sharedConfigurations.add(config);
            } else {
                userConfigurations.add(config);
            }
        }

        // Remove the configurations for migrated Passpoint configurations.
        for (int networkId : legacyPasspointNetId) {
            mConfiguredNetworks.remove(networkId);
        }

        // Setup store data for write.
        mNetworkListSharedStoreData.setConfigurations(sharedConfigurations);
        mNetworkListUserStoreData.setConfigurations(userConfigurations);
        mRandomizedMacStoreData.setMacMapping(mRandomizedMacAddressMapping);

        try {
            mWifiConfigStore.write(forceWrite);
        } catch (IOException | IllegalStateException e) {
            Log.wtf(TAG, "Writing to store failed. Saved networks maybe lost!", e);
            return false;
        } catch (XmlPullParserException e) {
            Log.wtf(TAG, "XML serialization for store failed. Saved networks maybe lost!", e);
            return false;
        }
        return true;
    }

    /**
     * Helper method for logging into local log buffer.
     */
    private void localLog(String s) {
        if (mLocalLog != null) {
            mLocalLog.log(s);
        }
    }

    /**
     * Dump the local log buffer and other internal state of WifiConfigManager.
     */
    public void dump(FileDescriptor fd, PrintWriter pw, String[] args) {
        pw.println("Dump of WifiConfigManager");
        pw.println("WifiConfigManager - Log Begin ----");
        mLocalLog.dump(fd, pw, args);
        pw.println("WifiConfigManager - Log End ----");
        pw.println("WifiConfigManager - Configured networks Begin ----");
        for (WifiConfiguration network : getInternalConfiguredNetworks()) {
            pw.println(network);
        }
        pw.println("WifiConfigManager - Configured networks End ----");
        pw.println("WifiConfigManager - Next network ID to be allocated " + mNextNetworkId);
        pw.println("WifiConfigManager - Last selected network ID " + mLastSelectedNetworkId);
        pw.println("WifiConfigManager - PNO scan frequency culling enabled = "
                + mContext.getResources().getBoolean(R.bool.config_wifiPnoFrequencyCullingEnabled));
        pw.println("WifiConfigManager - PNO scan recency sorting enabled = "
                + mContext.getResources().getBoolean(R.bool.config_wifiPnoRecencySortingEnabled));
        mWifiConfigStore.dump(fd, pw, args);
        mTelephonyUtil.dump(fd, pw, args);
    }

    /**
     * Returns true if the given uid has permission to add, update or remove proxy settings
     */
    private boolean canModifyProxySettings(int uid, String packageName) {
        final boolean isDeviceOwner = mWifiPermissionsUtil.isDeviceOwner(uid, packageName);
        final boolean isProfileOwner = mWifiPermissionsUtil.isProfileOwner(uid, packageName);
        final boolean hasNetworkSettingsPermission =
                mWifiPermissionsUtil.checkNetworkSettingsPermission(uid);
        final boolean hasNetworkSetupWizardPermission =
                mWifiPermissionsUtil.checkNetworkSetupWizardPermission(uid);
        // If |uid| corresponds to the device owner, allow all modifications.
        if (isProfileOwner || isDeviceOwner || hasNetworkSettingsPermission
                || hasNetworkSetupWizardPermission) {
            return true;
        }
        if (mVerboseLoggingEnabled) {
            Log.v(TAG, "UID: " + uid + " cannot modify WifiConfiguration proxy settings."
                    + " hasNetworkSettings=" + hasNetworkSettingsPermission
                    + " hasNetworkSetupWizard=" + hasNetworkSetupWizardPermission
                    + " DeviceOwner=" + isDeviceOwner
                    + " ProfileOwner=" + isProfileOwner);
        }
        return false;
    }

    /**
     * Set the network update event listener
     */
    public void addOnNetworkUpdateListener(OnNetworkUpdateListener listener) {
        mListeners.add(listener);
    }

    /**
     * Set extra failure reason for given config. Used to surface extra failure details to the UI
     * @param netId The network ID of the config to set the extra failure reason for
     * @param reason the WifiConfiguration.ExtraFailureReason failure code representing the most
     *               recent failure reason
     */
    public void setRecentFailureAssociationStatus(int netId, int reason) {
        WifiConfiguration config = getInternalConfiguredNetwork(netId);
        if (config == null) {
            return;
        }
        config.recentFailure.setAssociationStatus(reason);
    }

    /**
     * @param netId The network ID of the config to clear the extra failure reason from
     */
    public void clearRecentFailureReason(int netId) {
        WifiConfiguration config = getInternalConfiguredNetwork(netId);
        if (config == null) {
            return;
        }
        config.recentFailure.clear();
    }

    /**
     * Find the highest RSSI among all valid scanDetails in current network's scanDetail cache.
     * If scanDetail is too old, it is not considered to be valid.
     * @param netId The network ID of the config to find scan RSSI
     * @params scanRssiValidTimeMs The valid time for scan RSSI
     * @return The highest RSSI in dBm found with current network's scanDetail cache.
     */
    public int findScanRssi(int netId, int scanRssiValidTimeMs) {
        int scanMaxRssi = WifiInfo.INVALID_RSSI;
        ScanDetailCache scanDetailCache = getScanDetailCacheForNetwork(netId);
        if (scanDetailCache == null || scanDetailCache.size() == 0) return scanMaxRssi;
        long nowInMillis = mClock.getWallClockMillis();
        for (ScanDetail scanDetail : scanDetailCache.values()) {
            ScanResult result = scanDetail.getScanResult();
            if (result == null) continue;
            boolean valid = (nowInMillis - result.seen) < scanRssiValidTimeMs;

            if (valid) {
                scanMaxRssi = Math.max(scanMaxRssi, result.level);
            }
        }
        return scanMaxRssi;
    }

}<|MERGE_RESOLUTION|>--- conflicted
+++ resolved
@@ -1054,7 +1054,7 @@
         // Copy over macRandomizationSetting
         internalConfig.macRandomizationSetting = externalConfig.macRandomizationSetting;
         internalConfig.carrierId = externalConfig.carrierId;
-<<<<<<< HEAD
+        internalConfig.isHomeProviderNetwork = externalConfig.isHomeProviderNetwork;
 
         // Copy over the DPP configuration parameters if set.
         if (externalConfig.dppConnector != null) {
@@ -1069,9 +1069,6 @@
         if (externalConfig.dppCsign != null) {
             internalConfig.dppCsign = externalConfig.dppCsign;
         }
-=======
-        internalConfig.isHomeProviderNetwork = externalConfig.isHomeProviderNetwork;
->>>>>>> b12035bc
     }
 
     /**
