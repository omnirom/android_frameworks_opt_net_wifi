/*
 * Copyright (C) 2016 The Android Open Source Project
 *
 * Licensed under the Apache License, Version 2.0 (the "License");
 * you may not use this file except in compliance with the License.
 * You may obtain a copy of the License at
 *
 *      http://www.apache.org/licenses/LICENSE-2.0
 *
 * Unless required by applicable law or agreed to in writing, software
 * distributed under the License is distributed on an "AS IS" BASIS,
 * WITHOUT WARRANTIES OR CONDITIONS OF ANY KIND, either express or implied.
 * See the License for the specific language governing permissions and
 * limitations under the License.
 */

package com.android.server.wifi;

import android.annotation.Nullable;
import android.app.ActivityManager;
import android.app.admin.DeviceAdminInfo;
import android.app.admin.DevicePolicyManagerInternal;
import android.content.ContentResolver;
import android.content.Context;
import android.content.Intent;
import android.content.pm.ApplicationInfo;
import android.content.pm.PackageManager;
import android.database.ContentObserver;
import android.net.IpConfiguration;
import android.net.MacAddress;
import android.net.ProxyInfo;
import android.net.StaticIpConfiguration;
import android.net.wifi.ScanResult;
import android.net.wifi.WifiConfiguration;
import android.net.wifi.WifiConfiguration.NetworkSelectionStatus;
import android.net.wifi.WifiEnterpriseConfig;
import android.net.wifi.WifiInfo;
import android.net.wifi.WifiManager;
import android.net.wifi.WifiScanner;
import android.os.Handler;
<<<<<<< HEAD
import android.os.Looper;
=======
>>>>>>> af10c29a
import android.os.Process;
import android.os.UserHandle;
import android.os.UserManager;
import android.provider.Settings;
import android.telephony.TelephonyManager;
import android.text.TextUtils;
import android.util.ArraySet;
import android.util.LocalLog;
import android.util.Log;
import android.util.Pair;

import com.android.internal.R;
import com.android.internal.annotations.VisibleForTesting;
import com.android.server.wifi.hotspot2.PasspointManager;
import com.android.server.wifi.util.TelephonyUtil;
import com.android.server.wifi.util.WifiPermissionsUtil;
import com.android.server.wifi.util.WifiPermissionsWrapper;

import org.xmlpull.v1.XmlPullParserException;

import java.io.FileDescriptor;
import java.io.IOException;
import java.io.PrintWriter;
import java.util.ArrayList;
import java.util.Arrays;
import java.util.BitSet;
import java.util.Calendar;
import java.util.Collection;
import java.util.Collections;
import java.util.Comparator;
import java.util.HashMap;
import java.util.HashSet;
import java.util.Iterator;
import java.util.List;
import java.util.Map;
import java.util.Set;

/**
 * This class provides the APIs to manage configured Wi-Fi networks.
 * It deals with the following:
 * - Maintaining a list of configured networks for quick access.
 * - Persisting the configurations to store when required.
 * - Supporting WifiManager Public API calls:
 *   > addOrUpdateNetwork()
 *   > removeNetwork()
 *   > enableNetwork()
 *   > disableNetwork()
 * - Handle user switching on multi-user devices.
 *
 * All network configurations retrieved from this class are copies of the original configuration
 * stored in the internal database. So, any updates to the retrieved configuration object are
 * meaningless and will not be reflected in the original database.
 * This is done on purpose to ensure that only WifiConfigManager can modify configurations stored
 * in the internal database. Any configuration updates should be triggered with appropriate helper
 * methods of this class using the configuration's unique networkId.
 *
 * NOTE: These API's are not thread safe and should only be used from ClientModeImpl thread.
 */
public class WifiConfigManager {
    /**
     * String used to mask passwords to public interface.
     */
    @VisibleForTesting
    public static final String PASSWORD_MASK = "*";
    /**
     * Package name for SysUI. This is used to lookup the UID of SysUI which is used to allow
     * Quick settings to modify network configurations.
     */
    @VisibleForTesting
    public static final String SYSUI_PACKAGE_NAME = "com.android.systemui";
    /**
     * Network Selection disable reason thresholds. These numbers are used to debounce network
     * failures before we disable them.
     * These are indexed using the disable reason constants defined in
     * {@link android.net.wifi.WifiConfiguration.NetworkSelectionStatus}.
     */
    @VisibleForTesting
    public static final int[] NETWORK_SELECTION_DISABLE_THRESHOLD = {
            -1, //  threshold for NETWORK_SELECTION_ENABLE
            1,  //  threshold for DISABLED_BAD_LINK
            5,  //  threshold for DISABLED_ASSOCIATION_REJECTION
            5,  //  threshold for DISABLED_AUTHENTICATION_FAILURE
            5,  //  threshold for DISABLED_DHCP_FAILURE
            5,  //  threshold for DISABLED_DNS_FAILURE
            1,  //  threshold for DISABLED_NO_INTERNET_TEMPORARY
            1,  //  threshold for DISABLED_WPS_START
            6,  //  threshold for DISABLED_TLS_VERSION_MISMATCH
            1,  //  threshold for DISABLED_AUTHENTICATION_NO_CREDENTIALS
            1,  //  threshold for DISABLED_NO_INTERNET_PERMANENT
            1,  //  threshold for DISABLED_BY_WIFI_MANAGER
            1,  //  threshold for DISABLED_BY_USER_SWITCH
            1,  //  threshold for DISABLED_BY_WRONG_PASSWORD
            1   //  threshold for DISABLED_AUTHENTICATION_NO_SUBSCRIBED
    };
    /**
     * Network Selection disable timeout for each kind of error. After the timeout milliseconds,
     * enable the network again.
     * These are indexed using the disable reason constants defined in
     * {@link android.net.wifi.WifiConfiguration.NetworkSelectionStatus}.
     */
    @VisibleForTesting
    public static final int[] NETWORK_SELECTION_DISABLE_TIMEOUT_MS = {
            Integer.MAX_VALUE,  // threshold for NETWORK_SELECTION_ENABLE
            15 * 60 * 1000,     // threshold for DISABLED_BAD_LINK
            5 * 60 * 1000,      // threshold for DISABLED_ASSOCIATION_REJECTION
            5 * 60 * 1000,      // threshold for DISABLED_AUTHENTICATION_FAILURE
            5 * 60 * 1000,      // threshold for DISABLED_DHCP_FAILURE
            5 * 60 * 1000,      // threshold for DISABLED_DNS_FAILURE
            10 * 60 * 1000,     // threshold for DISABLED_NO_INTERNET_TEMPORARY
            0 * 60 * 1000,      // threshold for DISABLED_WPS_START
            Integer.MAX_VALUE,  // threshold for DISABLED_TLS_VERSION
            Integer.MAX_VALUE,  // threshold for DISABLED_AUTHENTICATION_NO_CREDENTIALS
            Integer.MAX_VALUE,  // threshold for DISABLED_NO_INTERNET_PERMANENT
            Integer.MAX_VALUE,  // threshold for DISABLED_BY_WIFI_MANAGER
            Integer.MAX_VALUE,  // threshold for DISABLED_BY_USER_SWITCH
            Integer.MAX_VALUE,  // threshold for DISABLED_BY_WRONG_PASSWORD
            Integer.MAX_VALUE   // threshold for DISABLED_AUTHENTICATION_NO_SUBSCRIBED
    };
    /**
     * Interface for other modules to listen to the saved network updated
     * events.
     */
    public interface OnSavedNetworkUpdateListener {
        /**
         * Invoked on saved network being added.
         */
        void onSavedNetworkAdded(int networkId);
        /**
         * Invoked on saved network being enabled.
         */
        void onSavedNetworkEnabled(int networkId);
        /**
         * Invoked on saved network being permanently disabled.
         */
        void onSavedNetworkPermanentlyDisabled(int networkId, int disableReason);
        /**
         * Invoked on saved network being removed.
         */
        void onSavedNetworkRemoved(int networkId);
        /**
         * Invoked on saved network being temporarily disabled.
         */
        void onSavedNetworkTemporarilyDisabled(int networkId, int disableReason);
        /**
         * Invoked on saved network being updated.
         */
        void onSavedNetworkUpdated(int networkId);
    }
    /**
     * Max size of scan details to cache in {@link #mScanDetailCaches}.
     */
    @VisibleForTesting
    public static final int SCAN_CACHE_ENTRIES_MAX_SIZE = 192;
    /**
     * Once the size of the scan details in the cache {@link #mScanDetailCaches} exceeds
     * {@link #SCAN_CACHE_ENTRIES_MAX_SIZE}, trim it down to this value so that we have some
     * buffer time before the next eviction.
     */
    @VisibleForTesting
    public static final int SCAN_CACHE_ENTRIES_TRIM_SIZE = 128;
    /**
     * Link networks only if they have less than this number of scan cache entries.
     */
    @VisibleForTesting
    public static final int LINK_CONFIGURATION_MAX_SCAN_CACHE_ENTRIES = 6;
    /**
     * Link networks only if the bssid in scan results for the networks match in the first
     * 16 ASCII chars in the bssid string. For example = "af:de:56;34:15:7"
     */
    @VisibleForTesting
    public static final int LINK_CONFIGURATION_BSSID_MATCH_LENGTH = 16;
    /**
     * Log tag for this class.
     */
    private static final String TAG = "WifiConfigManager";
    /**
     * Maximum age of scan results that can be used for averaging out RSSI value.
     */
    private static final int SCAN_RESULT_MAXIMUM_AGE_MS = 40000;

    /**
     * Maximum age of frequencies last seen to be included in pno scans. (30 days)
     */
    @VisibleForTesting
    public static final long MAX_PNO_SCAN_FREQUENCY_AGE_MS = (long) 1000 * 3600 * 24 * 30;

    private static final int WIFI_PNO_FREQUENCY_CULLING_ENABLED_DEFAULT = 1; // 0 = disabled
    private static final int WIFI_PNO_RECENCY_SORTING_ENABLED_DEFAULT = 1; // 0 = disabled:

    /**
     * Expiration timeout for deleted ephemeral ssids. (1 day)
     */
    @VisibleForTesting
    public static final long DELETED_EPHEMERAL_SSID_EXPIRY_MS = (long) 1000 * 60 * 60 * 24;

    /**
     * General sorting algorithm of all networks for scanning purposes:
     * Place the configurations in descending order of their |numAssociation| values. If networks
     * have the same |numAssociation|, place the configurations with
     * |lastSeenInQualifiedNetworkSelection| set first.
     */
    private static final WifiConfigurationUtil.WifiConfigurationComparator sScanListComparator =
            new WifiConfigurationUtil.WifiConfigurationComparator() {
                @Override
                public int compareNetworksWithSameStatus(WifiConfiguration a, WifiConfiguration b) {
                    if (a.numAssociation != b.numAssociation) {
                        return Long.compare(b.numAssociation, a.numAssociation);
                    } else {
                        boolean isConfigALastSeen =
                                a.getNetworkSelectionStatus()
                                        .getSeenInLastQualifiedNetworkSelection();
                        boolean isConfigBLastSeen =
                                b.getNetworkSelectionStatus()
                                        .getSeenInLastQualifiedNetworkSelection();
                        return Boolean.compare(isConfigBLastSeen, isConfigALastSeen);
                    }
                }
            };

    /**
     * List of external dependencies for WifiConfigManager.
     */
    private final Context mContext;
    private final Clock mClock;
    private final UserManager mUserManager;
    private final BackupManagerProxy mBackupManagerProxy;
    private final TelephonyManager mTelephonyManager;
    private final WifiKeyStore mWifiKeyStore;
    private final WifiConfigStore mWifiConfigStore;
    private final WifiPermissionsUtil mWifiPermissionsUtil;
    private final WifiPermissionsWrapper mWifiPermissionsWrapper;
    private final WifiInjector mWifiInjector;
<<<<<<< HEAD
=======
    private boolean mConnectedMacRandomzationSupported;
>>>>>>> af10c29a

    /**
     * Local log used for debugging any WifiConfigManager issues.
     */
    private final LocalLog mLocalLog =
            new LocalLog(ActivityManager.isLowRamDeviceStatic() ? 128 : 256);
    /**
     * Map of configured networks with network id as the key.
     */
    private final ConfigurationMap mConfiguredNetworks;
    /**
     * Stores a map of NetworkId to ScanDetailCache.
     */
    private final Map<Integer, ScanDetailCache> mScanDetailCaches;
    /**
     * Framework keeps a list of ephemeral SSIDs that where deleted by user,
     * framework knows not to autoconnect again even if the app/scorer recommends it.
     * The entries are deleted after 24 hours.
     * The SSIDs are encoded in a String as per definition of WifiConfiguration.SSID field.
     *
     * The map stores the SSID and the wall clock time when the network was deleted.
     */
    private final Map<String, Long> mDeletedEphemeralSsidsToTimeMap;

    /**
     * Framework keeps a mapping from configKey to the randomized MAC address so that
     * when a user forgets a network and thne adds it back, the same randomized MAC address
     * will get used.
     */
    private final Map<String, String> mRandomizedMacAddressMapping;

    /**
     * Flag to indicate if only networks with the same psk should be linked.
     * TODO(b/30706406): Remove this flag if unused.
     */
    private final boolean mOnlyLinkSameCredentialConfigurations;
    /**
     * Number of channels to scan for during partial scans initiated while connected.
     */
    private final int mMaxNumActiveChannelsForPartialScans;

    private final FrameworkFacade mFrameworkFacade;

    /**
     * Verbose logging flag. Toggled by developer options.
     */
    private boolean mVerboseLoggingEnabled = false;
    /**
     * Current logged in user ID.
     */
    private int mCurrentUserId = UserHandle.USER_SYSTEM;
    /**
     * Flag to indicate that the new user's store has not yet been read since user switch.
     * Initialize this flag to |true| to trigger a read on the first user unlock after
     * bootup.
     */
    private boolean mPendingUnlockStoreRead = true;
    /**
     * Flag to indicate if we have performed a read from store at all. This is used to gate
     * any user unlock/switch operations until we read the store (Will happen if wifi is disabled
     * when user updates from N to O).
     */
    private boolean mPendingStoreRead = true;
    /**
     * Flag to indicate if the user unlock was deferred until the store load occurs.
     */
    private boolean mDeferredUserUnlockRead = false;
    /**
     * This is keeping track of the next network ID to be assigned. Any new networks will be
     * assigned |mNextNetworkId| as network ID.
     */
    private int mNextNetworkId = 0;
    /**
     * UID of system UI. This uid is allowed to modify network configurations regardless of which
     * user is logged in.
     */
    private int mSystemUiUid = -1;
    /**
     * This is used to remember which network was selected successfully last by an app. This is set
     * when an app invokes {@link #enableNetwork(int, boolean, int)} with |disableOthers| flag set.
     * This is the only way for an app to request connection to a specific network using the
     * {@link WifiManager} API's.
     */
    private int mLastSelectedNetworkId = WifiConfiguration.INVALID_NETWORK_ID;
    private long mLastSelectedTimeStamp =
            WifiConfiguration.NetworkSelectionStatus.INVALID_NETWORK_SELECTION_DISABLE_TIMESTAMP;

    // Store data for network list and deleted ephemeral SSID list.  Used for serializing
    // parsing data to/from the config store.
    private final NetworkListSharedStoreData mNetworkListSharedStoreData;
    private final NetworkListUserStoreData mNetworkListUserStoreData;
    private final DeletedEphemeralSsidsStoreData mDeletedEphemeralSsidsStoreData;
    private final RandomizedMacStoreData mRandomizedMacStoreData;

    // Store the saved network update listener.
    private OnSavedNetworkUpdateListener mListener = null;

    private boolean mPnoFrequencyCullingEnabled = false;
    private boolean mPnoRecencySortingEnabled = false;



    /**
     * Create new instance of WifiConfigManager.
     */
    WifiConfigManager(
            Context context, Clock clock, UserManager userManager,
            TelephonyManager telephonyManager, WifiKeyStore wifiKeyStore,
            WifiConfigStore wifiConfigStore,
            WifiPermissionsUtil wifiPermissionsUtil,
            WifiPermissionsWrapper wifiPermissionsWrapper,
            WifiInjector wifiInjector,
            NetworkListSharedStoreData networkListSharedStoreData,
            NetworkListUserStoreData networkListUserStoreData,
            DeletedEphemeralSsidsStoreData deletedEphemeralSsidsStoreData,
            RandomizedMacStoreData randomizedMacStoreData,
<<<<<<< HEAD
            FrameworkFacade frameworkFacade, Looper looper) {
=======
            FrameworkFacade frameworkFacade, Handler handler) {
>>>>>>> af10c29a
        mContext = context;
        mClock = clock;
        mUserManager = userManager;
        mBackupManagerProxy = new BackupManagerProxy();
        mTelephonyManager = telephonyManager;
        mWifiKeyStore = wifiKeyStore;
        mWifiConfigStore = wifiConfigStore;
        mWifiPermissionsUtil = wifiPermissionsUtil;
        mWifiPermissionsWrapper = wifiPermissionsWrapper;
        mWifiInjector = wifiInjector;

        mConfiguredNetworks = new ConfigurationMap(userManager);
        mScanDetailCaches = new HashMap<>(16, 0.75f);
        mDeletedEphemeralSsidsToTimeMap = new HashMap<>();
        mRandomizedMacAddressMapping = new HashMap<>();

        // Register store data for network list and deleted ephemeral SSIDs.
        mNetworkListSharedStoreData = networkListSharedStoreData;
        mNetworkListUserStoreData = networkListUserStoreData;
        mDeletedEphemeralSsidsStoreData = deletedEphemeralSsidsStoreData;
        mRandomizedMacStoreData = randomizedMacStoreData;
        mWifiConfigStore.registerStoreData(mNetworkListSharedStoreData);
        mWifiConfigStore.registerStoreData(mNetworkListUserStoreData);
        mWifiConfigStore.registerStoreData(mDeletedEphemeralSsidsStoreData);
        mWifiConfigStore.registerStoreData(mRandomizedMacStoreData);

        mOnlyLinkSameCredentialConfigurations = mContext.getResources().getBoolean(
                R.bool.config_wifi_only_link_same_credential_configurations);
        mMaxNumActiveChannelsForPartialScans = mContext.getResources().getInteger(
                R.integer.config_wifi_framework_associated_partial_scan_max_num_active_channels);
        mFrameworkFacade = frameworkFacade;
        mFrameworkFacade.registerContentObserver(mContext, Settings.Global.getUriFor(
                Settings.Global.WIFI_PNO_FREQUENCY_CULLING_ENABLED), false,
<<<<<<< HEAD
                new ContentObserver(new Handler(looper)) {
=======
                new ContentObserver(handler) {
>>>>>>> af10c29a
                    @Override
                    public void onChange(boolean selfChange) {
                        updatePnoFrequencyCullingSetting();
                    }
                });
        updatePnoFrequencyCullingSetting();
        mFrameworkFacade.registerContentObserver(mContext, Settings.Global.getUriFor(
                Settings.Global.WIFI_PNO_RECENCY_SORTING_ENABLED), false,
<<<<<<< HEAD
                new ContentObserver(new Handler(looper)) {
=======
                new ContentObserver(handler) {
>>>>>>> af10c29a
                    @Override
                    public void onChange(boolean selfChange) {
                        updatePnoRecencySortingSetting();
                    }
                });
        updatePnoRecencySortingSetting();
<<<<<<< HEAD
=======
        mConnectedMacRandomzationSupported = mContext.getResources()
                .getBoolean(R.bool.config_wifi_connected_mac_randomization_supported);
>>>>>>> af10c29a
        try {
            mSystemUiUid = mContext.getPackageManager().getPackageUidAsUser(SYSUI_PACKAGE_NAME,
                    PackageManager.MATCH_SYSTEM_ONLY, UserHandle.USER_SYSTEM);
        } catch (PackageManager.NameNotFoundException e) {
            Log.e(TAG, "Unable to resolve SystemUI's UID.");
        }
    }

    /**
     * Construct the string to be put in the |creationTime| & |updateTime| elements of
     * WifiConfiguration from the provided wall clock millis.
     *
     * @param wallClockMillis Time in milliseconds to be converted to string.
     */
    @VisibleForTesting
    public static String createDebugTimeStampString(long wallClockMillis) {
        StringBuilder sb = new StringBuilder();
        sb.append("time=");
        Calendar c = Calendar.getInstance();
        c.setTimeInMillis(wallClockMillis);
        sb.append(String.format("%tm-%td %tH:%tM:%tS.%tL", c, c, c, c, c, c));
        return sb.toString();
    }

    /**
     * Determine if the framework should perform "aggressive" MAC randomization when connecting
     * to the SSID in the input WifiConfiguration.
     * @param config
     * @return
     */
    public boolean shouldUseAggressiveMode(WifiConfiguration config) {
        // TODO: b/137795359 add logic for classifying network as safe for aggressive mode.
        return false;
    }

    /**
     * Enable/disable verbose logging in WifiConfigManager & its helper classes.
     */
    public void enableVerboseLogging(int verbose) {
        if (verbose > 0) {
            mVerboseLoggingEnabled = true;
        } else {
            mVerboseLoggingEnabled = false;
        }
        mWifiConfigStore.enableVerboseLogging(mVerboseLoggingEnabled);
        mWifiKeyStore.enableVerboseLogging(mVerboseLoggingEnabled);
    }

    private void updatePnoFrequencyCullingSetting() {
        int flag = mFrameworkFacade.getIntegerSetting(
                mContext, Settings.Global.WIFI_PNO_FREQUENCY_CULLING_ENABLED,
                WIFI_PNO_FREQUENCY_CULLING_ENABLED_DEFAULT);
        mPnoFrequencyCullingEnabled = (flag == 1);
    }

    private void updatePnoRecencySortingSetting() {
        int flag = mFrameworkFacade.getIntegerSetting(
                mContext, Settings.Global.WIFI_PNO_RECENCY_SORTING_ENABLED,
                WIFI_PNO_RECENCY_SORTING_ENABLED_DEFAULT);
        mPnoRecencySortingEnabled = (flag == 1);
    }

    /**
     * Helper method to mask all passwords/keys from the provided WifiConfiguration object. This
     * is needed when the network configurations are being requested via the public WifiManager
     * API's.
     * This currently masks the following elements: psk, wepKeys & enterprise config password.
     */
    private void maskPasswordsInWifiConfiguration(WifiConfiguration configuration) {
        if (!TextUtils.isEmpty(configuration.preSharedKey)) {
            configuration.preSharedKey = PASSWORD_MASK;
        }
        if (configuration.wepKeys != null) {
            for (int i = 0; i < configuration.wepKeys.length; i++) {
                if (!TextUtils.isEmpty(configuration.wepKeys[i])) {
                    configuration.wepKeys[i] = PASSWORD_MASK;
                }
            }
        }
        if (!TextUtils.isEmpty(configuration.enterpriseConfig.getPassword())) {
            configuration.enterpriseConfig.setPassword(PASSWORD_MASK);
        }
    }

    /**
     * Helper method to mask randomized MAC address from the provided WifiConfiguration Object.
     * This is needed when the network configurations are being requested via the public
     * WifiManager API's. This method puts "02:00:00:00:00:00" as the MAC address.
     * @param configuration WifiConfiguration to hide the MAC address
     */
    private void maskRandomizedMacAddressInWifiConfiguration(WifiConfiguration configuration) {
        MacAddress defaultMac = MacAddress.fromString(WifiInfo.DEFAULT_MAC_ADDRESS);
        configuration.setRandomizedMacAddress(defaultMac);
    }

    /**
     * Helper method to create a copy of the provided internal WifiConfiguration object to be
     * passed to external modules.
     *
     * @param configuration provided WifiConfiguration object.
     * @param maskPasswords Mask passwords or not.
     * @param targetUid Target UID for MAC address reading: -1 = mask all, 0 = mask none, >0 =
     *                  mask all but the targetUid (carrier app).
     * @return Copy of the WifiConfiguration object.
     */
    private WifiConfiguration createExternalWifiConfiguration(
            WifiConfiguration configuration, boolean maskPasswords, int targetUid) {
        WifiConfiguration network = new WifiConfiguration(configuration);
        if (maskPasswords) {
            maskPasswordsInWifiConfiguration(network);
        }
        if (targetUid != Process.WIFI_UID && targetUid != Process.SYSTEM_UID
                && targetUid != configuration.creatorUid) {
            maskRandomizedMacAddressInWifiConfiguration(network);
        }
<<<<<<< HEAD
=======
        if (!mConnectedMacRandomzationSupported) {
            network.macRandomizationSetting = WifiConfiguration.RANDOMIZATION_NONE;
        }
>>>>>>> af10c29a
        return network;
    }

    /**
     * Fetch the list of currently configured networks maintained in WifiConfigManager.
     *
     * This retrieves a copy of the internal configurations maintained by WifiConfigManager and
     * should be used for any public interfaces.
     *
     * @param savedOnly     Retrieve only saved networks.
     * @param maskPasswords Mask passwords or not.
     * @param targetUid Target UID for MAC address reading: -1 (Invalid UID) = mask all,
     *                  WIFI||SYSTEM = mask none, <other> = mask all but the targetUid (carrier
     *                  app).
     * @return List of WifiConfiguration objects representing the networks.
     */
    private List<WifiConfiguration> getConfiguredNetworks(
            boolean savedOnly, boolean maskPasswords, int targetUid) {
        List<WifiConfiguration> networks = new ArrayList<>();
        for (WifiConfiguration config : getInternalConfiguredNetworks()) {
            if (savedOnly && (config.ephemeral || config.isPasspoint())) {
                continue;
            }
            networks.add(createExternalWifiConfiguration(config, maskPasswords, targetUid));
        }
        return networks;
    }

    /**
     * Retrieves the list of all configured networks with passwords masked.
     *
     * @return List of WifiConfiguration objects representing the networks.
     */
    public List<WifiConfiguration> getConfiguredNetworks() {
        return getConfiguredNetworks(false, true, Process.WIFI_UID);
    }

    /**
     * Retrieves the list of all configured networks with the passwords in plaintext.
     *
     * WARNING: Don't use this to pass network configurations to external apps. Should only be
     * sent to system apps/wifi stack, when there is a need for passwords in plaintext.
     * TODO: Need to understand the current use case of this API.
     *
     * @return List of WifiConfiguration objects representing the networks.
     */
    public List<WifiConfiguration> getConfiguredNetworksWithPasswords() {
        return getConfiguredNetworks(false, false, Process.WIFI_UID);
    }

    /**
     * Retrieves the list of all configured networks with the passwords masked.
     *
     * @return List of WifiConfiguration objects representing the networks.
     */
    public List<WifiConfiguration> getSavedNetworks(int targetUid) {
        return getConfiguredNetworks(true, true, targetUid);
    }

    /**
     * Retrieves the configured network corresponding to the provided networkId with password
     * masked.
     *
     * @param networkId networkId of the requested network.
     * @return WifiConfiguration object if found, null otherwise.
     */
    public WifiConfiguration getConfiguredNetwork(int networkId) {
        WifiConfiguration config = getInternalConfiguredNetwork(networkId);
        if (config == null) {
            return null;
        }
        // Create a new configuration object with the passwords masked to send out to the external
        // world.
        return createExternalWifiConfiguration(config, true, Process.WIFI_UID);
    }

    /**
     * Retrieves the configured network corresponding to the provided config key with password
     * masked.
     *
     * @param configKey configKey of the requested network.
     * @return WifiConfiguration object if found, null otherwise.
     */
    public WifiConfiguration getConfiguredNetwork(String configKey) {
        WifiConfiguration config = getInternalConfiguredNetwork(configKey);
        if (config == null) {
            return null;
        }
        // Create a new configuration object with the passwords masked to send out to the external
        // world.
        return createExternalWifiConfiguration(config, true, Process.WIFI_UID);
    }

    /**
     * Retrieves the configured network corresponding to the provided networkId with password
     * in plaintext.
     *
     * WARNING: Don't use this to pass network configurations to external apps. Should only be
     * sent to system apps/wifi stack, when there is a need for passwords in plaintext.
     *
     * @param networkId networkId of the requested network.
     * @return WifiConfiguration object if found, null otherwise.
     */
    public WifiConfiguration getConfiguredNetworkWithPassword(int networkId) {
        WifiConfiguration config = getInternalConfiguredNetwork(networkId);
        if (config == null) {
            return null;
        }
        // Create a new configuration object without the passwords masked to send out to the
        // external world.
        return createExternalWifiConfiguration(config, false, Process.WIFI_UID);
    }

    /**
     * Retrieves the configured network corresponding to the provided networkId
     * without any masking.
     *
     * WARNING: Don't use this to pass network configurations except in the wifi stack, when
     * there is a need for passwords and randomized MAC address.
     *
     * @param networkId networkId of the requested network.
     * @return Copy of WifiConfiguration object if found, null otherwise.
     */
    public WifiConfiguration getConfiguredNetworkWithoutMasking(int networkId) {
        WifiConfiguration config = getInternalConfiguredNetwork(networkId);
        if (config == null) {
            return null;
        }
        return new WifiConfiguration(config);
    }

    /**
     * Helper method to retrieve all the internal WifiConfiguration objects corresponding to all
     * the networks in our database.
     */
    private Collection<WifiConfiguration> getInternalConfiguredNetworks() {
        return mConfiguredNetworks.valuesForCurrentUser();
    }

    /**
     * Helper method to retrieve the internal WifiConfiguration object corresponding to the
     * provided configuration in our database.
     * This first attempts to find the network using the provided network ID in configuration,
     * else it attempts to find a matching configuration using the configKey.
     */
    private WifiConfiguration getInternalConfiguredNetwork(WifiConfiguration config) {
        WifiConfiguration internalConfig = mConfiguredNetworks.getForCurrentUser(config.networkId);
        if (internalConfig != null) {
            return internalConfig;
        }
        internalConfig = mConfiguredNetworks.getByConfigKeyForCurrentUser(config.configKey());
        if (internalConfig == null) {
            Log.e(TAG, "Cannot find network with networkId " + config.networkId
                    + " or configKey " + config.configKey());
        }
        return internalConfig;
    }

    /**
     * Helper method to retrieve the internal WifiConfiguration object corresponding to the
     * provided network ID in our database.
     */
    private WifiConfiguration getInternalConfiguredNetwork(int networkId) {
        if (networkId == WifiConfiguration.INVALID_NETWORK_ID) {
            return null;
        }
        WifiConfiguration internalConfig = mConfiguredNetworks.getForCurrentUser(networkId);
        if (internalConfig == null) {
            Log.e(TAG, "Cannot find network with networkId " + networkId);
        }
        return internalConfig;
    }

    /**
     * Helper method to retrieve the internal WifiConfiguration object corresponding to the
     * provided configKey in our database.
     */
    private WifiConfiguration getInternalConfiguredNetwork(String configKey) {
        WifiConfiguration internalConfig =
                mConfiguredNetworks.getByConfigKeyForCurrentUser(configKey);
        if (internalConfig == null) {
            Log.e(TAG, "Cannot find network with configKey " + configKey);
        }
        return internalConfig;
    }

    /**
     * Method to send out the configured networks change broadcast when a single network
     * configuration is changed.
     *
     * @param network WifiConfiguration corresponding to the network that was changed.
     * @param reason  The reason for the change, should be one of WifiManager.CHANGE_REASON_ADDED,
     *                WifiManager.CHANGE_REASON_REMOVED, or WifiManager.CHANGE_REASON_CHANGE.
     */
    private void sendConfiguredNetworkChangedBroadcast(
            WifiConfiguration network, int reason) {
        Intent intent = new Intent(WifiManager.CONFIGURED_NETWORKS_CHANGED_ACTION);
        intent.addFlags(Intent.FLAG_RECEIVER_REGISTERED_ONLY_BEFORE_BOOT);
        intent.putExtra(WifiManager.EXTRA_MULTIPLE_NETWORKS_CHANGED, false);
        // Create a new WifiConfiguration with passwords masked before we send it out.
        WifiConfiguration broadcastNetwork = new WifiConfiguration(network);
        maskPasswordsInWifiConfiguration(broadcastNetwork);
        intent.putExtra(WifiManager.EXTRA_WIFI_CONFIGURATION, broadcastNetwork);
        intent.putExtra(WifiManager.EXTRA_CHANGE_REASON, reason);
        mContext.sendBroadcastAsUser(intent, UserHandle.ALL);
    }

    /**
     * Method to send out the configured networks change broadcast when multiple network
     * configurations are changed.
     */
    private void sendConfiguredNetworksChangedBroadcast() {
        Intent intent = new Intent(WifiManager.CONFIGURED_NETWORKS_CHANGED_ACTION);
        intent.addFlags(Intent.FLAG_RECEIVER_REGISTERED_ONLY_BEFORE_BOOT);
        intent.putExtra(WifiManager.EXTRA_MULTIPLE_NETWORKS_CHANGED, true);
        mContext.sendBroadcastAsUser(intent, UserHandle.ALL);
    }

    /**
     * Checks if |uid| has permission to modify the provided configuration.
     *
     * @param config         WifiConfiguration object corresponding to the network to be modified.
     * @param uid            UID of the app requesting the modification.
     */
    private boolean canModifyNetwork(WifiConfiguration config, int uid) {
        // System internals can always update networks; they're typically only
        // making meteredHint or meteredOverride changes
        if (uid == Process.SYSTEM_UID) {
            return true;
        }

        // Passpoint configurations are generated and managed by PasspointManager. They can be
        // added by either PasspointNetworkEvaluator (for auto connection) or Settings app
        // (for manual connection), and need to be removed once the connection is completed.
        // Since it is "owned" by us, so always allow us to modify them.
        if (config.isPasspoint() && uid == Process.WIFI_UID) {
            return true;
        }

        // EAP-SIM/AKA/AKA' network needs framework to update the anonymous identity provided
        // by authenticator back to the WifiConfiguration object.
        // Since it is "owned" by us, so always allow us to modify them.
        if (config.enterpriseConfig != null
                && uid == Process.WIFI_UID
                && TelephonyUtil.isSimEapMethod(config.enterpriseConfig.getEapMethod())) {
            return true;
        }

        final DevicePolicyManagerInternal dpmi =
                mWifiPermissionsWrapper.getDevicePolicyManagerInternal();

        final boolean isUidDeviceOwner = dpmi != null && dpmi.isActiveAdminWithPolicy(uid,
                DeviceAdminInfo.USES_POLICY_DEVICE_OWNER);

        // If |uid| corresponds to the device owner, allow all modifications.
        if (isUidDeviceOwner) {
            return true;
        }

        final boolean isCreator = (config.creatorUid == uid);

        // Check if device has DPM capability. If it has and |dpmi| is still null, then we
        // treat this case with suspicion and bail out.
        if (mContext.getPackageManager().hasSystemFeature(PackageManager.FEATURE_DEVICE_ADMIN)
                && dpmi == null) {
            Log.w(TAG, "Error retrieving DPMI service.");
            return false;
        }

        // WiFi config lockdown related logic. At this point we know uid is NOT a Device Owner.
        final boolean isConfigEligibleForLockdown = dpmi != null && dpmi.isActiveAdminWithPolicy(
                config.creatorUid, DeviceAdminInfo.USES_POLICY_DEVICE_OWNER);
        if (!isConfigEligibleForLockdown) {
            return isCreator || mWifiPermissionsUtil.checkNetworkSettingsPermission(uid);
        }

        final ContentResolver resolver = mContext.getContentResolver();
        final boolean isLockdownFeatureEnabled = Settings.Global.getInt(resolver,
                Settings.Global.WIFI_DEVICE_OWNER_CONFIGS_LOCKDOWN, 0) != 0;
        return !isLockdownFeatureEnabled
                && mWifiPermissionsUtil.checkNetworkSettingsPermission(uid);
    }

    /**
     * Check if the given UID belongs to the current foreground user. This is
     * used to prevent apps running in background users from modifying network
     * configurations.
     * <p>
     * UIDs belonging to system internals (such as SystemUI) are always allowed,
     * since they always run as {@link UserHandle#USER_SYSTEM}.
     *
     * @param uid uid of the app.
     * @return true if the given UID belongs to the current foreground user,
     *         otherwise false.
     */
    private boolean doesUidBelongToCurrentUser(int uid) {
        if (uid == android.os.Process.SYSTEM_UID || uid == mSystemUiUid) {
            return true;
        } else {
            return WifiConfigurationUtil.doesUidBelongToAnyProfile(
                    uid, mUserManager.getProfiles(mCurrentUserId));
        }
    }

    /**
     * Copy over public elements from an external WifiConfiguration object to the internal
     * configuration object if element has been set in the provided external WifiConfiguration.
     * The only exception is the hidden |IpConfiguration| parameters, these need to be copied over
     * for every update.
     *
     * This method updates all elements that are common to both network addition & update.
     * The following fields of {@link WifiConfiguration} are not copied from external configs:
     *  > networkId - These are allocated by Wi-Fi stack internally for any new configurations.
     *  > status - The status needs to be explicitly updated using
     *             {@link WifiManager#enableNetwork(int, boolean)} or
     *             {@link WifiManager#disableNetwork(int)}.
     *
     * @param internalConfig WifiConfiguration object in our internal map.
     * @param externalConfig WifiConfiguration object provided from the external API.
     */
    private void mergeWithInternalWifiConfiguration(
            WifiConfiguration internalConfig, WifiConfiguration externalConfig) {
        if (externalConfig.SSID != null) {
            internalConfig.SSID = externalConfig.SSID;
        }
        if (externalConfig.BSSID != null) {
            internalConfig.BSSID = externalConfig.BSSID.toLowerCase();
        }
        internalConfig.hiddenSSID = externalConfig.hiddenSSID;
        internalConfig.requirePMF = externalConfig.requirePMF;

        if (externalConfig.preSharedKey != null
                && !externalConfig.preSharedKey.equals(PASSWORD_MASK)) {
            internalConfig.preSharedKey = externalConfig.preSharedKey;
        }
        // Modify only wep keys are present in the provided configuration. This is a little tricky
        // because there is no easy way to tell if the app is actually trying to null out the
        // existing keys or not.
        if (externalConfig.wepKeys != null) {
            boolean hasWepKey = false;
            for (int i = 0; i < internalConfig.wepKeys.length; i++) {
                if (externalConfig.wepKeys[i] != null
                        && !externalConfig.wepKeys[i].equals(PASSWORD_MASK)) {
                    internalConfig.wepKeys[i] = externalConfig.wepKeys[i];
                    hasWepKey = true;
                }
            }
            if (hasWepKey) {
                internalConfig.wepTxKeyIndex = externalConfig.wepTxKeyIndex;
            }
        }
        if (externalConfig.FQDN != null) {
            internalConfig.FQDN = externalConfig.FQDN;
        }
        if (externalConfig.providerFriendlyName != null) {
            internalConfig.providerFriendlyName = externalConfig.providerFriendlyName;
        }
        if (externalConfig.roamingConsortiumIds != null) {
            internalConfig.roamingConsortiumIds = externalConfig.roamingConsortiumIds.clone();
        }

        // Copy over all the auth/protocol/key mgmt parameters if set.
        if (externalConfig.allowedAuthAlgorithms != null
                && !externalConfig.allowedAuthAlgorithms.isEmpty()) {
            internalConfig.allowedAuthAlgorithms =
                    (BitSet) externalConfig.allowedAuthAlgorithms.clone();
        }
        if (externalConfig.allowedProtocols != null
                && !externalConfig.allowedProtocols.isEmpty()) {
            internalConfig.allowedProtocols = (BitSet) externalConfig.allowedProtocols.clone();
        }
        if (externalConfig.allowedKeyManagement != null
                && !externalConfig.allowedKeyManagement.isEmpty()) {
            internalConfig.allowedKeyManagement =
                    (BitSet) externalConfig.allowedKeyManagement.clone();
        }
        if (externalConfig.allowedPairwiseCiphers != null
                && !externalConfig.allowedPairwiseCiphers.isEmpty()) {
            internalConfig.allowedPairwiseCiphers =
                    (BitSet) externalConfig.allowedPairwiseCiphers.clone();
        }
        if (externalConfig.allowedGroupCiphers != null
                && !externalConfig.allowedGroupCiphers.isEmpty()) {
            internalConfig.allowedGroupCiphers =
                    (BitSet) externalConfig.allowedGroupCiphers.clone();
        }
        if (externalConfig.allowedGroupManagementCiphers != null
                && !externalConfig.allowedGroupManagementCiphers.isEmpty()) {
            internalConfig.allowedGroupManagementCiphers =
                    (BitSet) externalConfig.allowedGroupManagementCiphers.clone();
        }
        // allowedSuiteBCiphers is set internally according to the certificate type

        // Copy over the |IpConfiguration| parameters if set.
        if (externalConfig.getIpConfiguration() != null) {
            IpConfiguration.IpAssignment ipAssignment = externalConfig.getIpAssignment();
            if (ipAssignment != IpConfiguration.IpAssignment.UNASSIGNED) {
                internalConfig.setIpAssignment(ipAssignment);
                if (ipAssignment == IpConfiguration.IpAssignment.STATIC) {
                    internalConfig.setStaticIpConfiguration(
                            new StaticIpConfiguration(externalConfig.getStaticIpConfiguration()));
                }
            }
            IpConfiguration.ProxySettings proxySettings = externalConfig.getProxySettings();
            if (proxySettings != IpConfiguration.ProxySettings.UNASSIGNED) {
                internalConfig.setProxySettings(proxySettings);
                if (proxySettings == IpConfiguration.ProxySettings.PAC
                        || proxySettings == IpConfiguration.ProxySettings.STATIC) {
                    internalConfig.setHttpProxy(new ProxyInfo(externalConfig.getHttpProxy()));
                }
            }
        }

        internalConfig.shareThisAp = externalConfig.shareThisAp;

        // Copy over the |WifiEnterpriseConfig| parameters if set.
        if (externalConfig.enterpriseConfig != null) {
            internalConfig.enterpriseConfig.copyFromExternal(
                    externalConfig.enterpriseConfig, PASSWORD_MASK);
        }

        // Copy over any metered information.
        internalConfig.meteredHint = externalConfig.meteredHint;
        internalConfig.meteredOverride = externalConfig.meteredOverride;

        // Copy over macRandomizationSetting
        internalConfig.macRandomizationSetting = externalConfig.macRandomizationSetting;
<<<<<<< HEAD

        // Copy over the DPP configuration parameters if set.
        if (externalConfig.dppConnector != null) {
            internalConfig.dppConnector = externalConfig.dppConnector;
        }
        if (externalConfig.dppNetAccessKey != null) {
            internalConfig.dppNetAccessKey = externalConfig.dppNetAccessKey;
        }
        if (externalConfig.dppNetAccessKeyExpiry >= 0) {
            internalConfig.dppNetAccessKeyExpiry = externalConfig.dppNetAccessKeyExpiry;
        }
        if (externalConfig.dppCsign != null) {
            internalConfig.dppCsign = externalConfig.dppCsign;
        }
=======
>>>>>>> af10c29a
    }

    /**
     * Set all the exposed defaults in the newly created WifiConfiguration object.
     * These fields have a default value advertised in our public documentation. The only exception
     * is the hidden |IpConfiguration| parameters, these have a default value even though they're
     * hidden.
     *
     * @param configuration provided WifiConfiguration object.
     */
    private void setDefaultsInWifiConfiguration(WifiConfiguration configuration) {
        configuration.allowedAuthAlgorithms.set(WifiConfiguration.AuthAlgorithm.OPEN);

        configuration.allowedProtocols.set(WifiConfiguration.Protocol.RSN);
        configuration.allowedProtocols.set(WifiConfiguration.Protocol.WPA);

        configuration.allowedKeyManagement.set(WifiConfiguration.KeyMgmt.WPA_PSK);
        configuration.allowedKeyManagement.set(WifiConfiguration.KeyMgmt.WPA_EAP);

        configuration.allowedPairwiseCiphers.set(WifiConfiguration.PairwiseCipher.CCMP);
        configuration.allowedPairwiseCiphers.set(WifiConfiguration.PairwiseCipher.GCMP_256);
        configuration.allowedPairwiseCiphers.set(WifiConfiguration.PairwiseCipher.TKIP);

        configuration.allowedGroupCiphers.set(WifiConfiguration.GroupCipher.CCMP);
        configuration.allowedGroupCiphers.set(WifiConfiguration.GroupCipher.GCMP_256);
        configuration.allowedGroupCiphers.set(WifiConfiguration.GroupCipher.TKIP);
        configuration.allowedGroupCiphers.set(WifiConfiguration.GroupCipher.WEP40);
        configuration.allowedGroupCiphers.set(WifiConfiguration.GroupCipher.WEP104);

        configuration.allowedGroupCiphers.set(WifiConfiguration.GroupMgmtCipher.BIP_CMAC_256);

        configuration.allowedSuiteBCiphers.set(WifiConfiguration.SuiteBCipher.ECDHE_ECDSA);

        configuration.setIpAssignment(IpConfiguration.IpAssignment.DHCP);
        configuration.setProxySettings(IpConfiguration.ProxySettings.NONE);

        configuration.status = WifiConfiguration.Status.DISABLED;
        configuration.getNetworkSelectionStatus().setNetworkSelectionStatus(
                NetworkSelectionStatus.NETWORK_SELECTION_PERMANENTLY_DISABLED);
        configuration.getNetworkSelectionStatus().setNetworkSelectionDisableReason(
                NetworkSelectionStatus.DISABLED_BY_WIFI_MANAGER);
    }

    /**
     * Create a new internal WifiConfiguration object by copying over parameters from the provided
     * external configuration and set defaults for the appropriate parameters.
     *
     * @param externalConfig WifiConfiguration object provided from the external API.
     * @return New WifiConfiguration object with parameters merged from the provided external
     * configuration.
     */
    private WifiConfiguration createNewInternalWifiConfigurationFromExternal(
            WifiConfiguration externalConfig, int uid, @Nullable String packageName) {
        WifiConfiguration newInternalConfig = new WifiConfiguration();

        // First allocate a new network ID for the configuration.
        newInternalConfig.networkId = mNextNetworkId++;

        // First set defaults in the new configuration created.
        setDefaultsInWifiConfiguration(newInternalConfig);

        // Copy over all the public elements from the provided configuration.
        mergeWithInternalWifiConfiguration(newInternalConfig, externalConfig);

        // Copy over the hidden configuration parameters. These are the only parameters used by
        // system apps to indicate some property about the network being added.
        // These are only copied over for network additions and ignored for network updates.
        newInternalConfig.requirePMF = externalConfig.requirePMF;
        newInternalConfig.noInternetAccessExpected = externalConfig.noInternetAccessExpected;
        newInternalConfig.ephemeral = externalConfig.ephemeral;
        newInternalConfig.osu = externalConfig.osu;
        newInternalConfig.trusted = externalConfig.trusted;
        newInternalConfig.fromWifiNetworkSuggestion = externalConfig.fromWifiNetworkSuggestion;
        newInternalConfig.fromWifiNetworkSpecifier = externalConfig.fromWifiNetworkSpecifier;
        newInternalConfig.useExternalScores = externalConfig.useExternalScores;
        newInternalConfig.shared = externalConfig.shared;
        newInternalConfig.updateIdentifier = externalConfig.updateIdentifier;

        // Add debug information for network addition.
        newInternalConfig.creatorUid = newInternalConfig.lastUpdateUid = uid;
        newInternalConfig.creatorName = newInternalConfig.lastUpdateName =
                packageName != null ? packageName : mContext.getPackageManager().getNameForUid(uid);
        newInternalConfig.creationTime = newInternalConfig.updateTime =
                createDebugTimeStampString(mClock.getWallClockMillis());
        updateRandomizedMacAddress(newInternalConfig);

        return newInternalConfig;
    }

    /**
     * Sets the randomized address for the given configuration from stored map if it exist.
     * Otherwise generates a new randomized address and save to the stored map.
     * @param config
     */
    private void updateRandomizedMacAddress(WifiConfiguration config) {
        // Update randomized MAC address according to stored map
        final String key = config.getSsidAndSecurityTypeString();
        // If the key is not found in the current store, then it means this network has never been
        // seen before. So add it to store.
        if (!mRandomizedMacAddressMapping.containsKey(key)) {
            mRandomizedMacAddressMapping.put(key,
                    config.getOrCreateRandomizedMacAddress().toString());
        } else { // Otherwise read from the store and set the WifiConfiguration
            try {
                config.setRandomizedMacAddress(
                        MacAddress.fromString(mRandomizedMacAddressMapping.get(key)));
            } catch (IllegalArgumentException e) {
                Log.e(TAG, "Error creating randomized MAC address from stored value.");
                mRandomizedMacAddressMapping.put(key,
                        config.getOrCreateRandomizedMacAddress().toString());
            }
        }
    }

    /**
     * Create a new internal WifiConfiguration object by copying over parameters from the provided
     * external configuration to a copy of the existing internal WifiConfiguration object.
     *
     * @param internalConfig WifiConfiguration object in our internal map.
     * @param externalConfig WifiConfiguration object provided from the external API.
     * @return Copy of existing WifiConfiguration object with parameters merged from the provided
     * configuration.
     */
    private WifiConfiguration updateExistingInternalWifiConfigurationFromExternal(
            WifiConfiguration internalConfig, WifiConfiguration externalConfig, int uid,
            @Nullable String packageName) {
        WifiConfiguration newInternalConfig = new WifiConfiguration(internalConfig);

        // Copy over all the public elements from the provided configuration.
        mergeWithInternalWifiConfiguration(newInternalConfig, externalConfig);

        // Add debug information for network update.
        newInternalConfig.lastUpdateUid = uid;
        newInternalConfig.lastUpdateName =
                packageName != null ? packageName : mContext.getPackageManager().getNameForUid(uid);
        newInternalConfig.updateTime = createDebugTimeStampString(mClock.getWallClockMillis());

        return newInternalConfig;
    }

    /**
     * Add a network or update a network configuration to our database.
     * If the supplied networkId is INVALID_NETWORK_ID, we create a new empty
     * network configuration. Otherwise, the networkId should refer to an existing configuration.
     *
     * @param config provided WifiConfiguration object.
     * @param uid UID of the app requesting the network addition/modification.
     * @param packageName Package name of the app requesting the network addition/modification.
     * @return NetworkUpdateResult object representing status of the update.
     */
    private NetworkUpdateResult addOrUpdateNetworkInternal(WifiConfiguration config, int uid,
                                                           @Nullable String packageName) {
        if (mVerboseLoggingEnabled) {
            Log.v(TAG, "Adding/Updating network " + config.getPrintableSsid());
        }
        WifiConfiguration newInternalConfig = null;

        // First check if we already have a network with the provided network id or configKey.
        WifiConfiguration existingInternalConfig = getInternalConfiguredNetwork(config);
        // No existing network found. So, potentially a network add.
        if (existingInternalConfig == null) {
            if (!WifiConfigurationUtil.validate(config, WifiConfigurationUtil.VALIDATE_FOR_ADD)) {
                Log.e(TAG, "Cannot add network with invalid config");
                return new NetworkUpdateResult(WifiConfiguration.INVALID_NETWORK_ID);
            }
            newInternalConfig =
                    createNewInternalWifiConfigurationFromExternal(config, uid, packageName);
            // Since the original config provided may have had an empty
            // {@link WifiConfiguration#allowedKeyMgmt} field, check again if we already have a
            // network with the the same configkey.
            existingInternalConfig = getInternalConfiguredNetwork(newInternalConfig.configKey());
        }
        // Existing network found. So, a network update.
        if (existingInternalConfig != null) {
            if (!WifiConfigurationUtil.validate(
                    config, WifiConfigurationUtil.VALIDATE_FOR_UPDATE)) {
                Log.e(TAG, "Cannot update network with invalid config");
                return new NetworkUpdateResult(WifiConfiguration.INVALID_NETWORK_ID);
            }
            // Check for the app's permission before we let it update this network.
            if (!canModifyNetwork(existingInternalConfig, uid)) {
                Log.e(TAG, "UID " + uid + " does not have permission to update configuration "
                        + config.configKey());
                return new NetworkUpdateResult(WifiConfiguration.INVALID_NETWORK_ID);
            }
            newInternalConfig =
                    updateExistingInternalWifiConfigurationFromExternal(
                            existingInternalConfig, config, uid, packageName);
        }

        // Only add networks with proxy settings if the user has permission to
        if (WifiConfigurationUtil.hasProxyChanged(existingInternalConfig, newInternalConfig)
                && !canModifyProxySettings(uid)) {
            Log.e(TAG, "UID " + uid + " does not have permission to modify proxy Settings "
                    + config.configKey() + ". Must have NETWORK_SETTINGS,"
                    + " or be device or profile owner.");
            return new NetworkUpdateResult(WifiConfiguration.INVALID_NETWORK_ID);
        }

        if (WifiConfigurationUtil.hasMacRandomizationSettingsChanged(existingInternalConfig,
                newInternalConfig) && !mWifiPermissionsUtil.checkNetworkSettingsPermission(uid)
                && !mWifiPermissionsUtil.checkNetworkSetupWizardPermission(uid)) {
            Log.e(TAG, "UID " + uid + " does not have permission to modify MAC randomization "
                    + "Settings " + config.getSsidAndSecurityTypeString() + ". Must have "
                    + "NETWORK_SETTINGS or NETWORK_SETUP_WIZARD.");
            return new NetworkUpdateResult(WifiConfiguration.INVALID_NETWORK_ID);
        }

        // Update the keys for non-Passpoint enterprise networks.  For Passpoint, the certificates
        // and keys are installed at the time the provider is installed.
        if (config.enterpriseConfig != null
                && config.enterpriseConfig.getEapMethod() != WifiEnterpriseConfig.Eap.NONE
                && !config.isPasspoint()) {
            if (!(mWifiKeyStore.updateNetworkKeys(newInternalConfig, existingInternalConfig))) {
                return new NetworkUpdateResult(WifiConfiguration.INVALID_NETWORK_ID);
            }
        }

        boolean newNetwork = (existingInternalConfig == null);
        // This is needed to inform IpClient about any IP configuration changes.
        boolean hasIpChanged =
                newNetwork || WifiConfigurationUtil.hasIpChanged(
                        existingInternalConfig, newInternalConfig);
        boolean hasProxyChanged =
                newNetwork || WifiConfigurationUtil.hasProxyChanged(
                        existingInternalConfig, newInternalConfig);
        // Reset the |hasEverConnected| flag if the credential parameters changed in this update.
        boolean hasCredentialChanged =
                newNetwork || WifiConfigurationUtil.hasCredentialChanged(
                        existingInternalConfig, newInternalConfig);
        if (hasCredentialChanged) {
            newInternalConfig.getNetworkSelectionStatus().setHasEverConnected(false);
        }

        // Add it to our internal map. This will replace any existing network configuration for
        // updates.
        try {
            mConfiguredNetworks.put(newInternalConfig);
        } catch (IllegalArgumentException e) {
            Log.e(TAG, "Failed to add network to config map", e);
            return new NetworkUpdateResult(WifiConfiguration.INVALID_NETWORK_ID);
        }

        if (mDeletedEphemeralSsidsToTimeMap.remove(config.SSID) != null) {
            if (mVerboseLoggingEnabled) {
                Log.v(TAG, "Removed from ephemeral blacklist: " + config.SSID);
            }
        }

        // Stage the backup of the SettingsProvider package which backs this up.
        mBackupManagerProxy.notifyDataChanged();

        NetworkUpdateResult result =
                new NetworkUpdateResult(hasIpChanged, hasProxyChanged, hasCredentialChanged);
        result.setIsNewNetwork(newNetwork);
        result.setNetworkId(newInternalConfig.networkId);

        localLog("addOrUpdateNetworkInternal: added/updated config."
                + " netId=" + newInternalConfig.networkId
                + " configKey=" + newInternalConfig.configKey()
                + " uid=" + Integer.toString(newInternalConfig.creatorUid)
                + " name=" + newInternalConfig.creatorName);
        return result;
    }

    /**
     * Add a network or update a network configuration to our database.
     * If the supplied networkId is INVALID_NETWORK_ID, we create a new empty
     * network configuration. Otherwise, the networkId should refer to an existing configuration.
     *
     * @param config provided WifiConfiguration object.
     * @param uid UID of the app requesting the network addition/modification.
     * @param packageName Package name of the app requesting the network addition/modification.
     * @return NetworkUpdateResult object representing status of the update.
     */
    public NetworkUpdateResult addOrUpdateNetwork(WifiConfiguration config, int uid,
                                                  @Nullable String packageName) {
        if (!doesUidBelongToCurrentUser(uid)) {
            Log.e(TAG, "UID " + uid + " not visible to the current user");
            return new NetworkUpdateResult(WifiConfiguration.INVALID_NETWORK_ID);
        }
        if (config == null) {
            Log.e(TAG, "Cannot add/update network with null config");
            return new NetworkUpdateResult(WifiConfiguration.INVALID_NETWORK_ID);
        }
        if (mPendingStoreRead) {
            Log.e(TAG, "Cannot add/update network before store is read!");
            return new NetworkUpdateResult(WifiConfiguration.INVALID_NETWORK_ID);
        }
        if (!config.isEphemeral()) {
            // Removes the existing ephemeral network if it exists to add this configuration.
            WifiConfiguration existingConfig = getConfiguredNetwork(config.configKey());
            if (existingConfig != null && existingConfig.isEphemeral()) {
                // In this case, new connection for this config won't happen because same
                // network is already registered as an ephemeral network.
                // Clear the Ephemeral Network to address the situation.
                removeNetwork(existingConfig.networkId, mSystemUiUid);
            }
        }

        NetworkUpdateResult result = addOrUpdateNetworkInternal(config, uid, packageName);
        if (!result.isSuccess()) {
            Log.e(TAG, "Failed to add/update network " + config.getPrintableSsid());
            return result;
        }
        WifiConfiguration newConfig = getInternalConfiguredNetwork(result.getNetworkId());
        sendConfiguredNetworkChangedBroadcast(
                newConfig,
                result.isNewNetwork()
                        ? WifiManager.CHANGE_REASON_ADDED
                        : WifiManager.CHANGE_REASON_CONFIG_CHANGE);
        // Unless the added network is ephemeral or Passpoint, persist the network update/addition.
        if (!config.ephemeral && !config.isPasspoint()) {
            saveToStore(true);
            if (mListener != null) {
                if (result.isNewNetwork()) {
                    mListener.onSavedNetworkAdded(newConfig.networkId);
                } else {
                    mListener.onSavedNetworkUpdated(newConfig.networkId);
                }
            }
        }
        return result;

    }

    /**
     * Add a network or update a network configuration to our database.
     * If the supplied networkId is INVALID_NETWORK_ID, we create a new empty
     * network configuration. Otherwise, the networkId should refer to an existing configuration.
     *
     * @param config provided WifiConfiguration object.
     * @param uid    UID of the app requesting the network addition/modification.
     * @return NetworkUpdateResult object representing status of the update.
     */
    public NetworkUpdateResult addOrUpdateNetwork(WifiConfiguration config, int uid) {
        return addOrUpdateNetwork(config, uid, null);
    }

    /**
     * Removes the specified network configuration from our database.
     *
     * @param config provided WifiConfiguration object.
     * @param uid UID of the app requesting the network deletion.
     * @return true if successful, false otherwise.
     */
    private boolean removeNetworkInternal(WifiConfiguration config, int uid) {
        if (mVerboseLoggingEnabled) {
            Log.v(TAG, "Removing network " + config.getPrintableSsid());
        }
        // Remove any associated enterprise keys for non-Passpoint networks.
        if (!config.isPasspoint() && config.enterpriseConfig != null
                && config.enterpriseConfig.getEapMethod() != WifiEnterpriseConfig.Eap.NONE) {
            mWifiKeyStore.removeKeys(config.enterpriseConfig);
        }

        removeConnectChoiceFromAllNetworks(config.configKey());
        mConfiguredNetworks.remove(config.networkId);
        mScanDetailCaches.remove(config.networkId);
        // Stage the backup of the SettingsProvider package which backs this up.
        mBackupManagerProxy.notifyDataChanged();

        localLog("removeNetworkInternal: removed config."
                + " netId=" + config.networkId
                + " configKey=" + config.configKey()
                + " uid=" + Integer.toString(uid)
                + " name=" + mContext.getPackageManager().getNameForUid(uid));
        return true;
    }

    /**
     * Removes the specified network configuration from our database.
     *
     * @param networkId network ID of the provided network.
     * @param uid       UID of the app requesting the network deletion.
     * @return true if successful, false otherwise.
     */
    public boolean removeNetwork(int networkId, int uid) {
        if (!doesUidBelongToCurrentUser(uid)) {
            Log.e(TAG, "UID " + uid + " not visible to the current user");
            return false;
        }
        WifiConfiguration config = getInternalConfiguredNetwork(networkId);
        if (config == null) {
            return false;
        }
        if (!canModifyNetwork(config, uid)) {
            Log.e(TAG, "UID " + uid + " does not have permission to delete configuration "
                    + config.configKey());
            return false;
        }
        if (!removeNetworkInternal(config, uid)) {
            Log.e(TAG, "Failed to remove network " + config.getPrintableSsid());
            return false;
        }
        if (networkId == mLastSelectedNetworkId) {
            clearLastSelectedNetwork();
        }
        sendConfiguredNetworkChangedBroadcast(config, WifiManager.CHANGE_REASON_REMOVED);
        // Unless the removed network is ephemeral or Passpoint, persist the network removal.
        if (!config.ephemeral && !config.isPasspoint()) {
            saveToStore(true);
            if (mListener != null) mListener.onSavedNetworkRemoved(networkId);
        }
        return true;
    }

    private String getCreatorPackageName(WifiConfiguration config) {
        String creatorName = config.creatorName;
        // getNameForUid (Stored in WifiConfiguration.creatorName) returns a concatenation of name
        // and uid for shared UIDs ("name:uid").
        if (!creatorName.contains(":")) {
            return creatorName; // regular app not using shared UID.
        }
        // Separate the package name from the string for app using shared UID.
        return creatorName.substring(0, creatorName.indexOf(":"));
    }

    /**
     * Remove all networks associated with an application.
     *
     * @param app Application info of the package of networks to remove.
     * @return the {@link Set} of networks that were removed by this call. Networks which matched
     *         but failed to remove are omitted from this set.
     */
    public Set<Integer> removeNetworksForApp(ApplicationInfo app) {
        if (app == null || app.packageName == null) {
            return Collections.<Integer>emptySet();
        }
        Log.d(TAG, "Remove all networks for app " + app);
        Set<Integer> removedNetworks = new ArraySet<>();
        WifiConfiguration[] copiedConfigs =
                mConfiguredNetworks.valuesForAllUsers().toArray(new WifiConfiguration[0]);
        for (WifiConfiguration config : copiedConfigs) {
            if (app.uid != config.creatorUid
                    || !app.packageName.equals(getCreatorPackageName(config))) {
                continue;
            }
            localLog("Removing network " + config.SSID
                    + ", application \"" + app.packageName + "\" uninstalled"
                    + " from user " + UserHandle.getUserId(app.uid));
            if (removeNetwork(config.networkId, mSystemUiUid)) {
                removedNetworks.add(config.networkId);
            }
        }
        return removedNetworks;
    }

    /**
     * Remove all networks associated with a user.
     *
     * @param userId The identifier of the user which is being removed.
     * @return the {@link Set} of networks that were removed by this call. Networks which matched
     *         but failed to remove are omitted from this set.
     */
    Set<Integer> removeNetworksForUser(int userId) {
        Log.d(TAG, "Remove all networks for user " + userId);
        Set<Integer> removedNetworks = new ArraySet<>();
        WifiConfiguration[] copiedConfigs =
                mConfiguredNetworks.valuesForAllUsers().toArray(new WifiConfiguration[0]);
        for (WifiConfiguration config : copiedConfigs) {
            if (userId != UserHandle.getUserId(config.creatorUid)) {
                continue;
            }
            localLog("Removing network " + config.SSID + ", user " + userId + " removed");
            if (removeNetwork(config.networkId, mSystemUiUid)) {
                removedNetworks.add(config.networkId);
            }
        }
        return removedNetworks;
    }

    /**
     * Iterates through the internal list of configured networks and removes any ephemeral or
     * passpoint network configurations which are transient in nature.
     *
     * @return true if a network was removed, false otherwise.
     */
    public boolean removeAllEphemeralOrPasspointConfiguredNetworks() {
        if (mVerboseLoggingEnabled) {
            Log.v(TAG, "Removing all passpoint or ephemeral configured networks");
        }
        boolean didRemove = false;
        WifiConfiguration[] copiedConfigs =
                mConfiguredNetworks.valuesForAllUsers().toArray(new WifiConfiguration[0]);
        for (WifiConfiguration config : copiedConfigs) {
            if (config.isPasspoint()) {
                Log.d(TAG, "Removing passpoint network config " + config.configKey());
                removeNetwork(config.networkId, mSystemUiUid);
                didRemove = true;
            } else if (config.ephemeral) {
                Log.d(TAG, "Removing ephemeral network config " + config.configKey());
                removeNetwork(config.networkId, mSystemUiUid);
                didRemove = true;
            }
        }
        return didRemove;
    }

    /**
     * Removes the passpoint network configuration matched with {@code fqdn} provided.
     *
     * @param fqdn Fully Qualified Domain Name to remove.
     * @return true if a network was removed, false otherwise.
     */
    public boolean removePasspointConfiguredNetwork(String fqdn) {
        WifiConfiguration[] copiedConfigs =
                mConfiguredNetworks.valuesForAllUsers().toArray(new WifiConfiguration[0]);
        for (WifiConfiguration config : copiedConfigs) {
            if (config.isPasspoint() && TextUtils.equals(fqdn, config.FQDN)) {
                Log.d(TAG, "Removing passpoint network config " + config.configKey());
                removeNetwork(config.networkId, mSystemUiUid);
                return true;
            }
        }
        return false;
    }

    /**
     * Helper method to mark a network enabled for network selection.
     */
    private void setNetworkSelectionEnabled(WifiConfiguration config) {
        NetworkSelectionStatus status = config.getNetworkSelectionStatus();
        status.setNetworkSelectionStatus(
                NetworkSelectionStatus.NETWORK_SELECTION_ENABLED);
        status.setDisableTime(
                NetworkSelectionStatus.INVALID_NETWORK_SELECTION_DISABLE_TIMESTAMP);
        status.setNetworkSelectionDisableReason(NetworkSelectionStatus.NETWORK_SELECTION_ENABLE);

        // Clear out all the disable reason counters.
        status.clearDisableReasonCounter();
        if (mListener != null) mListener.onSavedNetworkEnabled(config.networkId);
    }

    /**
     * Helper method to mark a network temporarily disabled for network selection.
     */
    private void setNetworkSelectionTemporarilyDisabled(
            WifiConfiguration config, int disableReason) {
        NetworkSelectionStatus status = config.getNetworkSelectionStatus();
        status.setNetworkSelectionStatus(
                NetworkSelectionStatus.NETWORK_SELECTION_TEMPORARY_DISABLED);
        // Only need a valid time filled in for temporarily disabled networks.
        status.setDisableTime(mClock.getElapsedSinceBootMillis());
        status.setNetworkSelectionDisableReason(disableReason);
        if (mListener != null) {
            mListener.onSavedNetworkTemporarilyDisabled(config.networkId, disableReason);
        }
    }

    /**
     * Helper method to mark a network permanently disabled for network selection.
     */
    private void setNetworkSelectionPermanentlyDisabled(
            WifiConfiguration config, int disableReason) {
        NetworkSelectionStatus status = config.getNetworkSelectionStatus();
        status.setNetworkSelectionStatus(
                NetworkSelectionStatus.NETWORK_SELECTION_PERMANENTLY_DISABLED);
        status.setDisableTime(
                NetworkSelectionStatus.INVALID_NETWORK_SELECTION_DISABLE_TIMESTAMP);
        status.setNetworkSelectionDisableReason(disableReason);
        if (mListener != null) {
            mListener.onSavedNetworkPermanentlyDisabled(config.networkId, disableReason);
        }
    }

    /**
     * Helper method to set the publicly exposed status for the network and send out the network
     * status change broadcast.
     */
    private void setNetworkStatus(WifiConfiguration config, int status) {
        config.status = status;
        sendConfiguredNetworkChangedBroadcast(config, WifiManager.CHANGE_REASON_CONFIG_CHANGE);
    }

    /**
     * Sets a network's status (both internal and public) according to the update reason and
     * its current state.
     *
     * This updates the network's {@link WifiConfiguration#mNetworkSelectionStatus} field and the
     * public {@link WifiConfiguration#status} field if the network is either enabled or
     * permanently disabled.
     *
     * @param config network to be updated.
     * @param reason reason code for update.
     * @return true if the input configuration has been updated, false otherwise.
     */
    private boolean setNetworkSelectionStatus(WifiConfiguration config, int reason) {
        NetworkSelectionStatus networkStatus = config.getNetworkSelectionStatus();
        if (reason < 0 || reason >= NetworkSelectionStatus.NETWORK_SELECTION_DISABLED_MAX) {
            Log.e(TAG, "Invalid Network disable reason " + reason);
            return false;
        }
        if (reason == NetworkSelectionStatus.NETWORK_SELECTION_ENABLE) {
            setNetworkSelectionEnabled(config);
            setNetworkStatus(config, WifiConfiguration.Status.ENABLED);
        } else if (reason < NetworkSelectionStatus.DISABLED_TLS_VERSION_MISMATCH) {
            setNetworkSelectionTemporarilyDisabled(config, reason);
        } else {
            setNetworkSelectionPermanentlyDisabled(config, reason);
            setNetworkStatus(config, WifiConfiguration.Status.DISABLED);
        }
        localLog("setNetworkSelectionStatus: configKey=" + config.configKey()
                + " networkStatus=" + networkStatus.getNetworkStatusString() + " disableReason="
                + networkStatus.getNetworkDisableReasonString() + " at="
                + createDebugTimeStampString(mClock.getWallClockMillis()));
        saveToStore(false);
        return true;
    }

    /**
     * Update a network's status (both internal and public) according to the update reason and
     * its current state.
     *
     * @param config network to be updated.
     * @param reason reason code for update.
     * @return true if the input configuration has been updated, false otherwise.
     */
    private boolean updateNetworkSelectionStatus(WifiConfiguration config, int reason) {
        NetworkSelectionStatus networkStatus = config.getNetworkSelectionStatus();
        if (reason != NetworkSelectionStatus.NETWORK_SELECTION_ENABLE) {

            // Do not update SSID blacklist with information if this is the only
            // SSID be observed. By ignoring it we will cause additional failures
            // which will trigger Watchdog.
            if (reason == NetworkSelectionStatus.DISABLED_ASSOCIATION_REJECTION
                    || reason == NetworkSelectionStatus.DISABLED_AUTHENTICATION_FAILURE
                    || reason == NetworkSelectionStatus.DISABLED_DHCP_FAILURE) {
                if (mWifiInjector.getWifiLastResortWatchdog().shouldIgnoreSsidUpdate()) {
                    if (mVerboseLoggingEnabled) {
                        Log.v(TAG, "Ignore update network selection status "
                                    + "since Watchdog trigger is activated");
                    }
                    return false;
                }
            }

            networkStatus.incrementDisableReasonCounter(reason);
            // For network disable reasons, we should only update the status if we cross the
            // threshold.
            int disableReasonCounter = networkStatus.getDisableReasonCounter(reason);
            int disableReasonThreshold = NETWORK_SELECTION_DISABLE_THRESHOLD[reason];
            if (disableReasonCounter < disableReasonThreshold) {
                if (mVerboseLoggingEnabled) {
                    Log.v(TAG, "Disable counter for network " + config.getPrintableSsid()
                            + " for reason "
                            + NetworkSelectionStatus.getNetworkDisableReasonString(reason) + " is "
                            + networkStatus.getDisableReasonCounter(reason) + " and threshold is "
                            + disableReasonThreshold);
                }
                return true;
            }
        }
        return setNetworkSelectionStatus(config, reason);
    }

    /**
     * Update a network's status (both internal and public) according to the update reason and
     * its current state.
     *
     * Each network has 2 status:
     * 1. NetworkSelectionStatus: This is internal selection status of the network. This is used
     * for temporarily disabling a network for Network Selector.
     * 2. Status: This is the exposed status for a network. This is mostly set by
     * the public API's {@link WifiManager#enableNetwork(int, boolean)} &
     * {@link WifiManager#disableNetwork(int)}.
     *
     * @param networkId network ID of the network that needs the update.
     * @param reason    reason to update the network.
     * @return true if the input configuration has been updated, false otherwise.
     */
    public boolean updateNetworkSelectionStatus(int networkId, int reason) {
        WifiConfiguration config = getInternalConfiguredNetwork(networkId);
        if (config == null) {
            return false;
        }
        return updateNetworkSelectionStatus(config, reason);
    }

    /**
     * Update whether a network is currently not recommended by {@link RecommendedNetworkEvaluator}.
     *
     * @param networkId network ID of the network to be updated
     * @param notRecommended whether this network is not recommended
     * @return true if the network is updated, false otherwise
     */
    public boolean updateNetworkNotRecommended(int networkId, boolean notRecommended) {
        WifiConfiguration config = getInternalConfiguredNetwork(networkId);
        if (config == null) {
            return false;
        }

        config.getNetworkSelectionStatus().setNotRecommended(notRecommended);
        if (mVerboseLoggingEnabled) {
            localLog("updateNetworkRecommendation: configKey=" + config.configKey()
                    + " notRecommended=" + notRecommended);
        }
        saveToStore(false);
        return true;
    }

    /**
     * Attempt to re-enable a network for network selection, if this network was either:
     * a) Previously temporarily disabled, but its disable timeout has expired, or
     * b) Previously disabled because of a user switch, but is now visible to the current
     * user.
     *
     * @param config configuration for the network to be re-enabled for network selection. The
     *               network corresponding to the config must be visible to the current user.
     * @return true if the network identified by {@param config} was re-enabled for qualified
     * network selection, false otherwise.
     */
    private boolean tryEnableNetwork(WifiConfiguration config) {
        NetworkSelectionStatus networkStatus = config.getNetworkSelectionStatus();
        if (networkStatus.isNetworkTemporaryDisabled()) {
            long timeDifferenceMs =
                    mClock.getElapsedSinceBootMillis() - networkStatus.getDisableTime();
            int disableReason = networkStatus.getNetworkSelectionDisableReason();
            long disableTimeoutMs = NETWORK_SELECTION_DISABLE_TIMEOUT_MS[disableReason];
            if (timeDifferenceMs >= disableTimeoutMs) {
                return updateNetworkSelectionStatus(
                        config, NetworkSelectionStatus.NETWORK_SELECTION_ENABLE);
            }
        } else if (networkStatus.isDisabledByReason(
                NetworkSelectionStatus.DISABLED_DUE_TO_USER_SWITCH)) {
            return updateNetworkSelectionStatus(
                    config, NetworkSelectionStatus.NETWORK_SELECTION_ENABLE);
        }
        return false;
    }

    /**
     * Attempt to re-enable a network for network selection, if this network was either:
     * a) Previously temporarily disabled, but its disable timeout has expired, or
     * b) Previously disabled because of a user switch, but is now visible to the current
     * user.
     *
     * @param networkId the id of the network to be checked for possible unblock (due to timeout)
     * @return true if the network identified by {@param networkId} was re-enabled for qualified
     * network selection, false otherwise.
     */
    public boolean tryEnableNetwork(int networkId) {
        WifiConfiguration config = getInternalConfiguredNetwork(networkId);
        if (config == null) {
            return false;
        }
        return tryEnableNetwork(config);
    }

    /**
     * Enable a network using the public {@link WifiManager#enableNetwork(int, boolean)} API.
     *
     * @param networkId     network ID of the network that needs the update.
     * @param disableOthers Whether to disable all other networks or not. This is used to indicate
     *                      that the app requested connection to a specific network.
     * @param uid           uid of the app requesting the update.
     * @return true if it succeeds, false otherwise
     */
    public boolean enableNetwork(int networkId, boolean disableOthers, int uid) {
        if (mVerboseLoggingEnabled) {
            Log.v(TAG, "Enabling network " + networkId + " (disableOthers " + disableOthers + ")");
        }
        if (!doesUidBelongToCurrentUser(uid)) {
            Log.e(TAG, "UID " + uid + " not visible to the current user");
            return false;
        }
        WifiConfiguration config = getInternalConfiguredNetwork(networkId);
        if (config == null) {
            return false;
        }
        // Set the "last selected" flag even if the app does not have permissions to modify this
        // network config. Apps are allowed to connect to networks even if they don't have
        // permission to modify it.
        if (disableOthers) {
            setLastSelectedNetwork(networkId);
        }
        if (!canModifyNetwork(config, uid)) {
            Log.e(TAG, "UID " + uid + " does not have permission to update configuration "
                    + config.configKey());
            return false;
        }
        if (!updateNetworkSelectionStatus(
                networkId, WifiConfiguration.NetworkSelectionStatus.NETWORK_SELECTION_ENABLE)) {
            return false;
        }
        saveToStore(true);
        return true;
    }

    /**
     * Disable a network using the public {@link WifiManager#disableNetwork(int)} API.
     *
     * @param networkId network ID of the network that needs the update.
     * @param uid       uid of the app requesting the update.
     * @return true if it succeeds, false otherwise
     */
    public boolean disableNetwork(int networkId, int uid) {
        if (mVerboseLoggingEnabled) {
            Log.v(TAG, "Disabling network " + networkId);
        }
        if (!doesUidBelongToCurrentUser(uid)) {
            Log.e(TAG, "UID " + uid + " not visible to the current user");
            return false;
        }
        WifiConfiguration config = getInternalConfiguredNetwork(networkId);
        if (config == null) {
            return false;
        }
        // Reset the "last selected" flag even if the app does not have permissions to modify this
        // network config.
        if (networkId == mLastSelectedNetworkId) {
            clearLastSelectedNetwork();
        }
        if (!canModifyNetwork(config, uid)) {
            Log.e(TAG, "UID " + uid + " does not have permission to update configuration "
                    + config.configKey());
            return false;
        }
        if (!updateNetworkSelectionStatus(
                networkId, NetworkSelectionStatus.DISABLED_BY_WIFI_MANAGER)) {
            return false;
        }
        saveToStore(true);
        return true;
    }

    /**
     * Updates the last connected UID for the provided configuration.
     *
     * @param networkId network ID corresponding to the network.
     * @param uid       uid of the app requesting the connection.
     * @return true if the network was found, false otherwise.
     */
    public boolean updateLastConnectUid(int networkId, int uid) {
        if (mVerboseLoggingEnabled) {
            Log.v(TAG, "Update network last connect UID for " + networkId);
        }
        if (!doesUidBelongToCurrentUser(uid)) {
            Log.e(TAG, "UID " + uid + " not visible to the current user");
            return false;
        }
        WifiConfiguration config = getInternalConfiguredNetwork(networkId);
        if (config == null) {
            return false;
        }
        config.lastConnectUid = uid;
        return true;
    }

    /**
     * Updates a network configuration after a successful connection to it.
     *
     * This method updates the following WifiConfiguration elements:
     * 1. Set the |lastConnected| timestamp.
     * 2. Increment |numAssociation| counter.
     * 3. Clear the disable reason counters in the associated |NetworkSelectionStatus|.
     * 4. Set the hasEverConnected| flag in the associated |NetworkSelectionStatus|.
     * 5. Sets the status of network as |CURRENT|.
     *
     * @param networkId network ID corresponding to the network.
     * @return true if the network was found, false otherwise.
     */
    public boolean updateNetworkAfterConnect(int networkId) {
        if (mVerboseLoggingEnabled) {
            Log.v(TAG, "Update network after connect for " + networkId);
        }
        WifiConfiguration config = getInternalConfiguredNetwork(networkId);
        if (config == null) {
            return false;
        }
        config.lastConnected = mClock.getWallClockMillis();
        config.numAssociation++;
        config.getNetworkSelectionStatus().clearDisableReasonCounter();
        config.getNetworkSelectionStatus().setHasEverConnected(true);
        setNetworkStatus(config, WifiConfiguration.Status.CURRENT);
        saveToStore(false);
        return true;
    }

    /**
     * Updates a network configuration after disconnection from it.
     *
     * This method updates the following WifiConfiguration elements:
     * 1. Set the |lastDisConnected| timestamp.
     * 2. Sets the status of network back to |ENABLED|.
     *
     * @param networkId network ID corresponding to the network.
     * @return true if the network was found, false otherwise.
     */
    public boolean updateNetworkAfterDisconnect(int networkId) {
        if (mVerboseLoggingEnabled) {
            Log.v(TAG, "Update network after disconnect for " + networkId);
        }
        WifiConfiguration config = getInternalConfiguredNetwork(networkId);
        if (config == null) {
            return false;
        }
        config.lastDisconnected = mClock.getWallClockMillis();
        // If the network hasn't been disabled, mark it back as
        // enabled after disconnection.
        if (config.status == WifiConfiguration.Status.CURRENT) {
            setNetworkStatus(config, WifiConfiguration.Status.ENABLED);
        }
        saveToStore(false);
        return true;
    }

    /**
     * Set default GW MAC address for the provided network.
     *
     * @param networkId network ID corresponding to the network.
     * @param macAddress MAC address of the gateway to be set.
     * @return true if the network was found, false otherwise.
     */
    public boolean setNetworkDefaultGwMacAddress(int networkId, String macAddress) {
        WifiConfiguration config = getInternalConfiguredNetwork(networkId);
        if (config == null) {
            return false;
        }
        config.defaultGwMacAddress = macAddress;
        return true;
    }

    /**
     * Clear the {@link NetworkSelectionStatus#mCandidate},
     * {@link NetworkSelectionStatus#mCandidateScore} &
     * {@link NetworkSelectionStatus#mSeenInLastQualifiedNetworkSelection} for the provided network.
     *
     * This is invoked by Network Selector at the start of every selection procedure to clear all
     * configured networks' scan-result-candidates.
     *
     * @param networkId network ID corresponding to the network.
     * @return true if the network was found, false otherwise.
     */
    public boolean clearNetworkCandidateScanResult(int networkId) {
        if (mVerboseLoggingEnabled) {
            Log.v(TAG, "Clear network candidate scan result for " + networkId);
        }
        WifiConfiguration config = getInternalConfiguredNetwork(networkId);
        if (config == null) {
            return false;
        }
        config.getNetworkSelectionStatus().setCandidate(null);
        config.getNetworkSelectionStatus().setCandidateScore(Integer.MIN_VALUE);
        config.getNetworkSelectionStatus().setSeenInLastQualifiedNetworkSelection(false);
        return true;
    }

    /**
     * Set the {@link NetworkSelectionStatus#mCandidate},
     * {@link NetworkSelectionStatus#mCandidateScore} &
     * {@link NetworkSelectionStatus#mSeenInLastQualifiedNetworkSelection} for the provided network.
     *
     * This is invoked by Network Selector when it sees a network during network selection procedure
     * to set the scan result candidate.
     *
     * @param networkId  network ID corresponding to the network.
     * @param scanResult Candidate ScanResult associated with this network.
     * @param score      Score assigned to the candidate.
     * @return true if the network was found, false otherwise.
     */
    public boolean setNetworkCandidateScanResult(int networkId, ScanResult scanResult, int score) {
        if (mVerboseLoggingEnabled) {
            Log.v(TAG, "Set network candidate scan result " + scanResult + " for " + networkId);
        }
        WifiConfiguration config = getInternalConfiguredNetwork(networkId);
        if (config == null) {
            Log.e(TAG, "Cannot find network for " + networkId);
            return false;
        }
        config.getNetworkSelectionStatus().setCandidate(scanResult);
        config.getNetworkSelectionStatus().setCandidateScore(score);
        config.getNetworkSelectionStatus().setSeenInLastQualifiedNetworkSelection(true);
        return true;
    }

    /**
     * Iterate through all the saved networks and remove the provided configuration from the
     * {@link NetworkSelectionStatus#mConnectChoice} from them.
     *
     * This is invoked when a network is removed from our records.
     *
     * @param connectChoiceConfigKey ConfigKey corresponding to the network that is being removed.
     */
    private void removeConnectChoiceFromAllNetworks(String connectChoiceConfigKey) {
        if (mVerboseLoggingEnabled) {
            Log.v(TAG, "Removing connect choice from all networks " + connectChoiceConfigKey);
        }
        if (connectChoiceConfigKey == null) {
            return;
        }
        for (WifiConfiguration config : mConfiguredNetworks.valuesForCurrentUser()) {
            WifiConfiguration.NetworkSelectionStatus status = config.getNetworkSelectionStatus();
            String connectChoice = status.getConnectChoice();
            if (TextUtils.equals(connectChoice, connectChoiceConfigKey)) {
                Log.d(TAG, "remove connect choice:" + connectChoice + " from " + config.SSID
                        + " : " + config.networkId);
                clearNetworkConnectChoice(config.networkId);
            }
        }
    }

    /**
     * Clear the {@link NetworkSelectionStatus#mConnectChoice} &
     * {@link NetworkSelectionStatus#mConnectChoiceTimestamp} for the provided network.
     *
     * @param networkId network ID corresponding to the network.
     * @return true if the network was found, false otherwise.
     */
    public boolean clearNetworkConnectChoice(int networkId) {
        if (mVerboseLoggingEnabled) {
            Log.v(TAG, "Clear network connect choice for " + networkId);
        }
        WifiConfiguration config = getInternalConfiguredNetwork(networkId);
        if (config == null) {
            return false;
        }
        config.getNetworkSelectionStatus().setConnectChoice(null);
        config.getNetworkSelectionStatus().setConnectChoiceTimestamp(
                NetworkSelectionStatus.INVALID_NETWORK_SELECTION_DISABLE_TIMESTAMP);
        saveToStore(false);
        return true;
    }

    /**
     * Set the {@link NetworkSelectionStatus#mConnectChoice} &
     * {@link NetworkSelectionStatus#mConnectChoiceTimestamp} for the provided network.
     *
     * This is invoked by Network Selector when the user overrides the currently connected network
     * choice.
     *
     * @param networkId              network ID corresponding to the network.
     * @param connectChoiceConfigKey ConfigKey corresponding to the network which was chosen over
     *                               this network.
     * @param timestamp              timestamp at which the choice was made.
     * @return true if the network was found, false otherwise.
     */
    public boolean setNetworkConnectChoice(
            int networkId, String connectChoiceConfigKey, long timestamp) {
        if (mVerboseLoggingEnabled) {
            Log.v(TAG, "Set network connect choice " + connectChoiceConfigKey + " for " + networkId);
        }
        WifiConfiguration config = getInternalConfiguredNetwork(networkId);
        if (config == null) {
            return false;
        }
        config.getNetworkSelectionStatus().setConnectChoice(connectChoiceConfigKey);
        config.getNetworkSelectionStatus().setConnectChoiceTimestamp(timestamp);
        saveToStore(false);
        return true;
    }

    /**
     * Increments the number of no internet access reports in the provided network.
     *
     * @param networkId network ID corresponding to the network.
     * @return true if the network was found, false otherwise.
     */
    public boolean incrementNetworkNoInternetAccessReports(int networkId) {
        WifiConfiguration config = getInternalConfiguredNetwork(networkId);
        if (config == null) {
            return false;
        }
        config.numNoInternetAccessReports++;
        return true;
    }

    /**
     * Sets the internet access is validated or not in the provided network.
     *
     * @param networkId network ID corresponding to the network.
     * @param validated Whether access is validated or not.
     * @return true if the network was found, false otherwise.
     */
    public boolean setNetworkValidatedInternetAccess(int networkId, boolean validated) {
        WifiConfiguration config = getInternalConfiguredNetwork(networkId);
        if (config == null) {
            return false;
        }
        config.validatedInternetAccess = validated;
        config.numNoInternetAccessReports = 0;
        saveToStore(false);
        return true;
    }

    /**
     * Sets whether the internet access is expected or not in the provided network.
     *
     * @param networkId network ID corresponding to the network.
     * @param expected  Whether access is expected or not.
     * @return true if the network was found, false otherwise.
     */
    public boolean setNetworkNoInternetAccessExpected(int networkId, boolean expected) {
        WifiConfiguration config = getInternalConfiguredNetwork(networkId);
        if (config == null) {
            return false;
        }
        config.noInternetAccessExpected = expected;
        return true;
    }

    /**
     * Helper method to clear out the {@link #mNextNetworkId} user/app network selection. This
     * is done when either the corresponding network is either removed or disabled.
     */
    private void clearLastSelectedNetwork() {
        if (mVerboseLoggingEnabled) {
            Log.v(TAG, "Clearing last selected network");
        }
        mLastSelectedNetworkId = WifiConfiguration.INVALID_NETWORK_ID;
        mLastSelectedTimeStamp = NetworkSelectionStatus.INVALID_NETWORK_SELECTION_DISABLE_TIMESTAMP;
    }

    /**
     * Helper method to mark a network as the last selected one by an app/user. This is set
     * when an app invokes {@link #enableNetwork(int, boolean, int)} with |disableOthers| flag set.
     * This is used by network selector to assign a special bonus during network selection.
     */
    private void setLastSelectedNetwork(int networkId) {
        if (mVerboseLoggingEnabled) {
            Log.v(TAG, "Setting last selected network to " + networkId);
        }
        mLastSelectedNetworkId = networkId;
        mLastSelectedTimeStamp = mClock.getElapsedSinceBootMillis();
    }

    /**
     * Retrieve the network Id corresponding to the last network that was explicitly selected by
     * an app/user.
     *
     * @return network Id corresponding to the last selected network.
     */
    public int getLastSelectedNetwork() {
        return mLastSelectedNetworkId;
    }

    /**
     * Retrieve the configKey corresponding to the last network that was explicitly selected by
     * an app/user.
     *
     * @return network Id corresponding to the last selected network.
     */
    public String getLastSelectedNetworkConfigKey() {
        if (mLastSelectedNetworkId == WifiConfiguration.INVALID_NETWORK_ID) {
            return "";
        }
        WifiConfiguration config = getInternalConfiguredNetwork(mLastSelectedNetworkId);
        if (config == null) {
            return "";
        }
        return config.configKey();
    }

    /**
     * Retrieve the time stamp at which a network was explicitly selected by an app/user.
     *
     * @return timestamp in milliseconds from boot when this was set.
     */
    public long getLastSelectedTimeStamp() {
        return mLastSelectedTimeStamp;
    }

    /**
     * Helper method to get the scan detail cache entry {@link #mScanDetailCaches} for the provided
     * network.
     *
     * @param networkId network ID corresponding to the network.
     * @return existing {@link ScanDetailCache} entry if one exists or null.
     */
    public ScanDetailCache getScanDetailCacheForNetwork(int networkId) {
        return mScanDetailCaches.get(networkId);
    }

    /**
     * Helper method to get or create a scan detail cache entry {@link #mScanDetailCaches} for
     * the provided network.
     *
     * @param config configuration corresponding to the the network.
     * @return existing {@link ScanDetailCache} entry if one exists or a new instance created for
     * this network.
     */
    private ScanDetailCache getOrCreateScanDetailCacheForNetwork(WifiConfiguration config) {
        if (config == null) return null;
        ScanDetailCache cache = getScanDetailCacheForNetwork(config.networkId);
        if (cache == null && config.networkId != WifiConfiguration.INVALID_NETWORK_ID) {
            cache = new ScanDetailCache(
                    config, SCAN_CACHE_ENTRIES_MAX_SIZE, SCAN_CACHE_ENTRIES_TRIM_SIZE);
            mScanDetailCaches.put(config.networkId, cache);
        }
        return cache;
    }

    /**
     * Saves the provided ScanDetail into the corresponding scan detail cache entry
     * {@link #mScanDetailCaches} for the provided network.
     *
     * @param config     configuration corresponding to the the network.
     * @param scanDetail new scan detail instance to be saved into the cache.
     */
    private void saveToScanDetailCacheForNetwork(
            WifiConfiguration config, ScanDetail scanDetail) {
        ScanResult scanResult = scanDetail.getScanResult();

        ScanDetailCache scanDetailCache = getOrCreateScanDetailCacheForNetwork(config);
        if (scanDetailCache == null) {
            Log.e(TAG, "Could not allocate scan cache for " + config.getPrintableSsid());
            return;
        }

        // Adding a new BSSID
        if (config.ephemeral) {
            // For an ephemeral Wi-Fi config, the ScanResult should be considered
            // untrusted.
            scanResult.untrusted = true;
        }

        // Add the scan detail to this network's scan detail cache.
        scanDetailCache.put(scanDetail);

        // Since we added a scan result to this configuration, re-attempt linking.
        // TODO: Do we really need to do this after every scan result?
        attemptNetworkLinking(config);
    }

    /**
     * Retrieves a configured network corresponding to the provided scan detail if one exists.
     *
     * @param scanDetail ScanDetail instance  to use for looking up the network.
     * @return WifiConfiguration object representing the network corresponding to the scanDetail,
     * null if none exists.
     */
    public WifiConfiguration getConfiguredNetworkForScanDetail(ScanDetail scanDetail) {
        ScanResult scanResult = scanDetail.getScanResult();
        if (scanResult == null) {
            Log.e(TAG, "No scan result found in scan detail");
            return null;
        }
        WifiConfiguration config = null;
        try {
            config = mConfiguredNetworks.getByScanResultForCurrentUser(scanResult);
        } catch (IllegalArgumentException e) {
            Log.e(TAG, "Failed to lookup network from config map", e);
        }
        if (config != null) {
            if (mVerboseLoggingEnabled) {
                Log.v(TAG, "getSavedNetworkFromScanDetail Found " + config.configKey()
                        + " for " + scanResult.SSID + "[" + scanResult.capabilities + "]");
            }
            if (config.allowedKeyManagement.get(WifiConfiguration.KeyMgmt.IEEE8021X)) {
                if (scanResult.capabilities.contains("FILS-SHA256"))
                   config.allowedKeyManagement.set(WifiConfiguration.KeyMgmt.FILS_SHA256);
                else
                   config.allowedKeyManagement.clear(WifiConfiguration.KeyMgmt.FILS_SHA256);
                if (scanResult.capabilities.contains("FILS-SHA384"))
                   config.allowedKeyManagement.set(WifiConfiguration.KeyMgmt.FILS_SHA384);
                else
                   config.allowedKeyManagement.clear(WifiConfiguration.KeyMgmt.FILS_SHA384);
            }
        }
        return config;
    }

    /**
     * Retrieves a configured network corresponding to the provided scan detail if one exists and
     * caches the provided |scanDetail| into the corresponding scan detail cache entry
     * {@link #mScanDetailCaches} for the retrieved network.
     *
     * @param scanDetail input a scanDetail from the scan result
     * @return WifiConfiguration object representing the network corresponding to the scanDetail,
     * null if none exists.
     */
    public WifiConfiguration getConfiguredNetworkForScanDetailAndCache(ScanDetail scanDetail) {
        WifiConfiguration network = getConfiguredNetworkForScanDetail(scanDetail);
        if (network == null) {
            return null;
        }
        saveToScanDetailCacheForNetwork(network, scanDetail);
        // Cache DTIM values parsed from the beacon frame Traffic Indication Map (TIM)
        // Information Element (IE), into the associated WifiConfigurations. Most of the
        // time there is no TIM IE in the scan result (Probe Response instead of Beacon
        // Frame), these scanResult DTIM's are negative and ignored.
        // Used for metrics collection.
        if (scanDetail.getNetworkDetail() != null
                && scanDetail.getNetworkDetail().getDtimInterval() > 0) {
            network.dtimInterval = scanDetail.getNetworkDetail().getDtimInterval();
        }
        return createExternalWifiConfiguration(network, true, Process.WIFI_UID);
    }

    /**
     * Update the scan detail cache associated with current connected network with latest
     * RSSI value in the provided WifiInfo.
     * This is invoked when we get an RSSI poll update after connection.
     *
     * @param info WifiInfo instance pointing to the current connected network.
     */
    public void updateScanDetailCacheFromWifiInfo(WifiInfo info) {
        WifiConfiguration config = getInternalConfiguredNetwork(info.getNetworkId());
        ScanDetailCache scanDetailCache = getScanDetailCacheForNetwork(info.getNetworkId());
        if (config != null && scanDetailCache != null) {
            ScanDetail scanDetail = scanDetailCache.getScanDetail(info.getBSSID());
            if (scanDetail != null) {
                ScanResult result = scanDetail.getScanResult();
                long previousSeen = result.seen;
                int previousRssi = result.level;
                // Update the scan result
                scanDetail.setSeen();
                result.level = info.getRssi();
                // Average the RSSI value
                long maxAge = SCAN_RESULT_MAXIMUM_AGE_MS;
                long age = result.seen - previousSeen;
                if (previousSeen > 0 && age > 0 && age < maxAge / 2) {
                    // Average the RSSI with previously seen instances of this scan result
                    double alpha = 0.5 - (double) age / (double) maxAge;
                    result.level = (int) ((double) result.level * (1 - alpha)
                                        + (double) previousRssi * alpha);
                }
                if (mVerboseLoggingEnabled) {
                    Log.v(TAG, "Updating scan detail cache freq=" + result.frequency
                            + " BSSID=" + result.BSSID
                            + " RSSI=" + result.level
                            + " for " + config.configKey());
                }
            }
        }
    }

    /**
     * Save the ScanDetail to the ScanDetailCache of the given network.  This is used
     * by {@link com.android.server.wifi.hotspot2.PasspointNetworkEvaluator} for caching
     * ScanDetail for newly created {@link WifiConfiguration} for Passpoint network.
     *
     * @param networkId The ID of the network to save ScanDetail to
     * @param scanDetail The ScanDetail to cache
     */
    public void updateScanDetailForNetwork(int networkId, ScanDetail scanDetail) {
        WifiConfiguration network = getInternalConfiguredNetwork(networkId);
        if (network == null) {
            return;
        }
        saveToScanDetailCacheForNetwork(network, scanDetail);
    }

    /**
     * Helper method to check if the 2 provided networks can be linked or not.
     * Networks are considered for linking if:
     * 1. Share the same GW MAC address.
     * 2. Scan results for the networks have AP's with MAC address which differ only in the last
     * nibble.
     *
     * @param network1         WifiConfiguration corresponding to network 1.
     * @param network2         WifiConfiguration corresponding to network 2.
     * @param scanDetailCache1 ScanDetailCache entry for network 1.
     * @param scanDetailCache1 ScanDetailCache entry for network 2.
     * @return true if the networks should be linked, false if the networks should be unlinked.
     */
    private boolean shouldNetworksBeLinked(
            WifiConfiguration network1, WifiConfiguration network2,
            ScanDetailCache scanDetailCache1, ScanDetailCache scanDetailCache2) {
        // TODO (b/30706406): Link networks only with same passwords if the
        // |mOnlyLinkSameCredentialConfigurations| flag is set.
        if (mOnlyLinkSameCredentialConfigurations) {
            if (!TextUtils.equals(network1.preSharedKey, network2.preSharedKey)) {
                if (mVerboseLoggingEnabled) {
                    Log.v(TAG, "shouldNetworksBeLinked unlink due to password mismatch");
                }
                return false;
            }
        }
        if (network1.defaultGwMacAddress != null && network2.defaultGwMacAddress != null) {
            // If both default GW are known, link only if they are equal
            if (network1.defaultGwMacAddress.equals(network2.defaultGwMacAddress)) {
                if (mVerboseLoggingEnabled) {
                    Log.v(TAG, "shouldNetworksBeLinked link due to same gw " + network2.SSID
                            + " and " + network1.SSID + " GW " + network1.defaultGwMacAddress);
                }
                return true;
            }
        } else {
            // We do not know BOTH default gateways hence we will try to link
            // hoping that WifiConfigurations are indeed behind the same gateway.
            // once both WifiConfiguration have been tried and thus once both default gateways
            // are known we will revisit the choice of linking them.
            if (scanDetailCache1 != null && scanDetailCache2 != null) {
                for (String abssid : scanDetailCache1.keySet()) {
                    for (String bbssid : scanDetailCache2.keySet()) {
                        if (abssid.regionMatches(
                                true, 0, bbssid, 0, LINK_CONFIGURATION_BSSID_MATCH_LENGTH)) {
                            // If first 16 ASCII characters of BSSID matches,
                            // we assume this is a DBDC.
                            if (mVerboseLoggingEnabled) {
                                Log.v(TAG, "shouldNetworksBeLinked link due to DBDC BSSID match "
                                        + network2.SSID + " and " + network1.SSID
                                        + " bssida " + abssid + " bssidb " + bbssid);
                            }
                            return true;
                        }
                    }
                }
            }
        }
        return false;
    }

    /**
     * Helper methods to link 2 networks together.
     *
     * @param network1 WifiConfiguration corresponding to network 1.
     * @param network2 WifiConfiguration corresponding to network 2.
     */
    private void linkNetworks(WifiConfiguration network1, WifiConfiguration network2) {
        if (mVerboseLoggingEnabled) {
            Log.v(TAG, "linkNetworks will link " + network2.configKey()
                    + " and " + network1.configKey());
        }
        if (network2.linkedConfigurations == null) {
            network2.linkedConfigurations = new HashMap<>();
        }
        if (network1.linkedConfigurations == null) {
            network1.linkedConfigurations = new HashMap<>();
        }
        // TODO (b/30638473): This needs to become a set instead of map, but it will need
        // public interface changes and need some migration of existing store data.
        network2.linkedConfigurations.put(network1.configKey(), 1);
        network1.linkedConfigurations.put(network2.configKey(), 1);
    }

    /**
     * Helper methods to unlink 2 networks from each other.
     *
     * @param network1 WifiConfiguration corresponding to network 1.
     * @param network2 WifiConfiguration corresponding to network 2.
     */
    private void unlinkNetworks(WifiConfiguration network1, WifiConfiguration network2) {
        if (network2.linkedConfigurations != null
                && (network2.linkedConfigurations.get(network1.configKey()) != null)) {
            if (mVerboseLoggingEnabled) {
                Log.v(TAG, "unlinkNetworks un-link " + network1.configKey()
                        + " from " + network2.configKey());
            }
            network2.linkedConfigurations.remove(network1.configKey());
        }
        if (network1.linkedConfigurations != null
                && (network1.linkedConfigurations.get(network2.configKey()) != null)) {
            if (mVerboseLoggingEnabled) {
                Log.v(TAG, "unlinkNetworks un-link " + network2.configKey()
                        + " from " + network1.configKey());
            }
            network1.linkedConfigurations.remove(network2.configKey());
        }
    }

    /**
     * This method runs through all the saved networks and checks if the provided network can be
     * linked with any of them.
     *
     * @param config WifiConfiguration object corresponding to the network that needs to be
     *               checked for potential links.
     */
    private void attemptNetworkLinking(WifiConfiguration config) {
        // Only link WPA_PSK config.
        if (!config.allowedKeyManagement.get(WifiConfiguration.KeyMgmt.WPA_PSK)) {
            return;
        }
        ScanDetailCache scanDetailCache = getScanDetailCacheForNetwork(config.networkId);
        // Ignore configurations with large number of BSSIDs.
        if (scanDetailCache != null
                && scanDetailCache.size() > LINK_CONFIGURATION_MAX_SCAN_CACHE_ENTRIES) {
            return;
        }
        for (WifiConfiguration linkConfig : getInternalConfiguredNetworks()) {
            if (linkConfig.configKey().equals(config.configKey())) {
                continue;
            }
            if (linkConfig.ephemeral) {
                continue;
            }
            // Network Selector will be allowed to dynamically jump from a linked configuration
            // to another, hence only link configurations that have WPA_PSK security type.
            if (!linkConfig.allowedKeyManagement.get(WifiConfiguration.KeyMgmt.WPA_PSK)) {
                continue;
            }
            ScanDetailCache linkScanDetailCache =
                    getScanDetailCacheForNetwork(linkConfig.networkId);
            // Ignore configurations with large number of BSSIDs.
            if (linkScanDetailCache != null
                    && linkScanDetailCache.size() > LINK_CONFIGURATION_MAX_SCAN_CACHE_ENTRIES) {
                continue;
            }
            // Check if the networks should be linked/unlinked.
            if (shouldNetworksBeLinked(
                    config, linkConfig, scanDetailCache, linkScanDetailCache)) {
                linkNetworks(config, linkConfig);
            } else {
                unlinkNetworks(config, linkConfig);
            }
        }
    }

    /**
     * Helper method to fetch list of channels for a network from the associated ScanResult's cache
     * and add it to the provided channel as long as the size of the set is less than
     * |maxChannelSetSize|.
     *
     * @param channelSet        Channel set holding all the channels for the network.
     * @param scanDetailCache   ScanDetailCache entry associated with the network.
     * @param nowInMillis       current timestamp to be used for age comparison.
     * @param ageInMillis       only consider scan details whose timestamps are earlier than this
     *                          value.
     * @param maxChannelSetSize Maximum number of channels to be added to the set.
     * @return false if the list is full, true otherwise.
     */
    private boolean addToChannelSetForNetworkFromScanDetailCache(
            Set<Integer> channelSet, ScanDetailCache scanDetailCache,
            long nowInMillis, long ageInMillis, int maxChannelSetSize) {
        if (scanDetailCache != null && scanDetailCache.size() > 0) {
            for (ScanDetail scanDetail : scanDetailCache.values()) {
                ScanResult result = scanDetail.getScanResult();
                boolean valid = (nowInMillis - result.seen) < ageInMillis;
                if (mVerboseLoggingEnabled) {
                    Log.v(TAG, "fetchChannelSetForNetwork has " + result.BSSID + " freq "
                            + result.frequency + " age " + (nowInMillis - result.seen)
                            + " ?=" + valid);
                }
                if (valid) {
                    channelSet.add(result.frequency);
                }
                if (channelSet.size() >= maxChannelSetSize) {
                    return false;
                }
            }
        }
        return true;
    }

    /**
     * Retrieve a set of channels on which AP's for the provided network was seen using the
     * internal ScanResult's cache {@link #mScanDetailCaches}. This is used for initiating partial
     * scans for the currently connected network.
     *
     * @param networkId       network ID corresponding to the network.
     * @param ageInMillis     only consider scan details whose timestamps are earlier than this value.
     * @param homeChannelFreq frequency of the currently connected network.
     * @return Set containing the frequencies on which this network was found, null if the network
     * was not found or there are no associated scan details in the cache.
     */
    public Set<Integer> fetchChannelSetForNetworkForPartialScan(int networkId, long ageInMillis,
                                                                int homeChannelFreq) {
        WifiConfiguration config = getInternalConfiguredNetwork(networkId);
        if (config == null) {
            return null;
        }
        ScanDetailCache scanDetailCache = getScanDetailCacheForNetwork(networkId);
        if (scanDetailCache == null && config.linkedConfigurations == null) {
            Log.i(TAG, "No scan detail and linked configs associated with networkId " + networkId);
            return null;
        }
        if (mVerboseLoggingEnabled) {
            StringBuilder dbg = new StringBuilder();
            dbg.append("fetchChannelSetForNetworkForPartialScan ageInMillis ")
                    .append(ageInMillis)
                    .append(" for ")
                    .append(config.configKey())
                    .append(" max ")
                    .append(mMaxNumActiveChannelsForPartialScans);
            if (scanDetailCache != null) {
                dbg.append(" bssids " + scanDetailCache.size());
            }
            if (config.linkedConfigurations != null) {
                dbg.append(" linked " + config.linkedConfigurations.size());
            }
            Log.v(TAG, dbg.toString());
        }
        Set<Integer> channelSet = new HashSet<>();

        // First add the currently connected network channel.
        if (homeChannelFreq > 0) {
            channelSet.add(homeChannelFreq);
            if (channelSet.size() >= mMaxNumActiveChannelsForPartialScans) {
                return channelSet;
            }
        }

        long nowInMillis = mClock.getWallClockMillis();

        // Then get channels for the network.
        if (!addToChannelSetForNetworkFromScanDetailCache(
                channelSet, scanDetailCache, nowInMillis, ageInMillis,
                mMaxNumActiveChannelsForPartialScans)) {
            return channelSet;
        }

        // Lastly get channels for linked networks.
        if (config.linkedConfigurations != null) {
            for (String configKey : config.linkedConfigurations.keySet()) {
                WifiConfiguration linkedConfig = getInternalConfiguredNetwork(configKey);
                if (linkedConfig == null) {
                    continue;
                }
                ScanDetailCache linkedScanDetailCache =
                        getScanDetailCacheForNetwork(linkedConfig.networkId);
                if (!addToChannelSetForNetworkFromScanDetailCache(
                        channelSet, linkedScanDetailCache, nowInMillis, ageInMillis,
                        mMaxNumActiveChannelsForPartialScans)) {
                    break;
                }
            }
        }
        return channelSet;
    }

    /**
     * Retrieve a set of channels on which AP's for the provided network was seen using the
     * internal ScanResult's cache {@link #mScanDetailCaches}. This is used to reduced the list
     * of frequencies for pno scans.
     *
     * @param networkId       network ID corresponding to the network.
     * @param ageInMillis     only consider scan details whose timestamps are earlier than this.
     * @return Set containing the frequencies on which this network was found, null if the network
     * was not found or there are no associated scan details in the cache.
     */
    private Set<Integer> fetchChannelSetForNetworkForPnoScan(int networkId, long ageInMillis) {
        WifiConfiguration config = getInternalConfiguredNetwork(networkId);
        if (config == null) {
            return null;
        }
        ScanDetailCache scanDetailCache = getScanDetailCacheForNetwork(networkId);
        if (scanDetailCache == null) {
            return null;
        }
        if (mVerboseLoggingEnabled) {
            Log.v(TAG, new StringBuilder("fetchChannelSetForNetworkForPnoScan ageInMillis ")
                    .append(ageInMillis)
                    .append(" for ")
                    .append(config.configKey())
                    .append(" bssids " + scanDetailCache.size())
                    .toString());
        }
        Set<Integer> channelSet = new HashSet<>();
        long nowInMillis = mClock.getWallClockMillis();

        // Add channels for the network to the output.
        addToChannelSetForNetworkFromScanDetailCache(channelSet, scanDetailCache, nowInMillis,
                ageInMillis, Integer.MAX_VALUE);
        return channelSet;
    }

    /**
     * Retrieves a list of all the saved networks before enabling disconnected/connected PNO.
     *
     * PNO network list sent to the firmware has limited size. If there are a lot of saved
     * networks, this list will be truncated and we might end up not sending the networks
     * with the highest chance of connecting to the firmware.
     * So, re-sort the network list based on the frequency of connection to those networks
     * and whether it was last seen in the scan results.
     *
     * @return list of networks in the order of priority.
     */
    public List<WifiScanner.PnoSettings.PnoNetwork> retrievePnoNetworkList() {
        List<WifiScanner.PnoSettings.PnoNetwork> pnoList = new ArrayList<>();
        List<WifiConfiguration> networks = new ArrayList<>(getInternalConfiguredNetworks());
        // Remove any permanently or temporarily disabled networks.
        Iterator<WifiConfiguration> iter = networks.iterator();
        while (iter.hasNext()) {
            WifiConfiguration config = iter.next();
            if (config.ephemeral || config.isPasspoint()
                    || config.getNetworkSelectionStatus().isNetworkPermanentlyDisabled()
                    || config.getNetworkSelectionStatus().isNetworkTemporaryDisabled()) {
                iter.remove();
            }
        }
        if (networks.isEmpty()) {
            return pnoList;
        }

        // Sort the networks with the most frequent ones at the front of the network list.
        Collections.sort(networks, sScanListComparator);
        if (mPnoRecencySortingEnabled) {
            // Find the most recently connected network and add it to the front of the network list.
            WifiConfiguration lastConnectedNetwork =
                    networks.stream()
                            .max(Comparator.comparing(
                                    (WifiConfiguration config) -> config.lastConnected))
                            .get();
            if (lastConnectedNetwork.lastConnected != 0) {
                int lastConnectedNetworkIdx = networks.indexOf(lastConnectedNetwork);
                networks.remove(lastConnectedNetworkIdx);
                networks.add(0, lastConnectedNetwork);
            }
        }
        for (WifiConfiguration config : networks) {
            WifiScanner.PnoSettings.PnoNetwork pnoNetwork =
                    WifiConfigurationUtil.createPnoNetwork(config);
            pnoList.add(pnoNetwork);
            if (!mPnoFrequencyCullingEnabled) {
                continue;
            }
            Set<Integer> channelSet = fetchChannelSetForNetworkForPnoScan(config.networkId,
                    MAX_PNO_SCAN_FREQUENCY_AGE_MS);
            if (channelSet != null) {
                pnoNetwork.frequencies = channelSet.stream()
                        .mapToInt(Integer::intValue)
                        .toArray();
            }
            if (mVerboseLoggingEnabled) {
                Log.v(TAG, "retrievePnoNetworkList " + pnoNetwork.ssid + ":"
                        + Arrays.toString(pnoNetwork.frequencies));
            }
        }
        return pnoList;
    }

    /**
     * Retrieves a list of all the saved hidden networks for scans
     *
     * Hidden network list sent to the firmware has limited size. If there are a lot of saved
     * networks, this list will be truncated and we might end up not sending the networks
     * with the highest chance of connecting to the firmware.
     * So, re-sort the network list based on the frequency of connection to those networks
     * and whether it was last seen in the scan results.
     *
     * @return list of networks in the order of priority.
     */
    public List<WifiScanner.ScanSettings.HiddenNetwork> retrieveHiddenNetworkList() {
        List<WifiScanner.ScanSettings.HiddenNetwork> hiddenList = new ArrayList<>();
        List<WifiConfiguration> networks = new ArrayList<>(getInternalConfiguredNetworks());
        // Remove any non hidden networks.
        networks.removeIf(config -> !config.hiddenSSID);
        networks.sort(sScanListComparator);
        // The most frequently connected network has the highest priority now.
        for (WifiConfiguration config : networks) {
            hiddenList.add(new WifiScanner.ScanSettings.HiddenNetwork(config.SSID));
        }
        return hiddenList;
    }

    /**
     * Check if the provided ephemeral network was deleted by the user or not. This call also clears
     * the SSID from the deleted ephemeral network map, if the duration has expired the
     * timeout specified by {@link #DELETED_EPHEMERAL_SSID_EXPIRY_MS}.
     *
     * @param ssid caller must ensure that the SSID passed thru this API match
     *             the WifiConfiguration.SSID rules, and thus be surrounded by quotes.
     * @return true if network was deleted, false otherwise.
     */
    public boolean wasEphemeralNetworkDeleted(String ssid) {
        if (!mDeletedEphemeralSsidsToTimeMap.containsKey(ssid)) {
            return false;
        }
        long deletedTimeInMs = mDeletedEphemeralSsidsToTimeMap.get(ssid);
        long nowInMs = mClock.getWallClockMillis();
        // Clear the ssid from the map if the age > |DELETED_EPHEMERAL_SSID_EXPIRY_MS|.
        if (nowInMs - deletedTimeInMs > DELETED_EPHEMERAL_SSID_EXPIRY_MS) {
            mDeletedEphemeralSsidsToTimeMap.remove(ssid);
            return false;
        }
        return true;
    }

    /**
     * Disable an ephemeral or Passpoint SSID for the purpose of network selection.
     *
     * The network will be re-enabled when:
     * a) The user creates a network for that SSID and then forgets.
     * b) The time specified by {@link #DELETED_EPHEMERAL_SSID_EXPIRY_MS} expires after the disable.
     *
     * @param ssid caller must ensure that the SSID passed thru this API match
     *             the WifiConfiguration.SSID rules, and thus be surrounded by quotes.
     * @return the {@link WifiConfiguration} corresponding to this SSID, if any, so that we can
     * disconnect if this is the current network.
     */
    public WifiConfiguration disableEphemeralNetwork(String ssid) {
        if (ssid == null) {
            return null;
        }
        WifiConfiguration foundConfig = null;
        for (WifiConfiguration config : getInternalConfiguredNetworks()) {
            if ((config.ephemeral || config.isPasspoint()) && TextUtils.equals(config.SSID, ssid)) {
                foundConfig = config;
                break;
            }
        }
        if (foundConfig == null) return null;
        // Store the ssid & the wall clock time at which the network was disabled.
        mDeletedEphemeralSsidsToTimeMap.put(ssid, mClock.getWallClockMillis());
        Log.d(TAG, "Forget ephemeral SSID " + ssid + " num="
                + mDeletedEphemeralSsidsToTimeMap.size());
        if (foundConfig.ephemeral) {
            Log.d(TAG, "Found ephemeral config in disableEphemeralNetwork: "
                    + foundConfig.networkId);
        } else if (foundConfig.isPasspoint()) {
            Log.d(TAG, "Found Passpoint config in disableEphemeralNetwork: "
                    + foundConfig.networkId + ", FQDN: " + foundConfig.FQDN);
        }
        removeConnectChoiceFromAllNetworks(foundConfig.configKey());
        return foundConfig;
    }

    /**
     * Clear all deleted ephemeral networks.
     */
    @VisibleForTesting
    public void clearDeletedEphemeralNetworks() {
        mDeletedEphemeralSsidsToTimeMap.clear();
    }

    /**
     * Resets all sim networks state.
     */
    public void resetSimNetworks() {
        if (mVerboseLoggingEnabled) localLog("resetSimNetworks");
        for (WifiConfiguration config : getInternalConfiguredNetworks()) {
            if (!TelephonyUtil.isSimConfig(config)) {
                continue;
            }
            if (config.enterpriseConfig.getEapMethod() == WifiEnterpriseConfig.Eap.PEAP) {
                Pair<String, String> currentIdentity = TelephonyUtil.getSimIdentity(
                        mTelephonyManager, new TelephonyUtil(), config,
                        mWifiInjector.getCarrierNetworkConfig());
                if (mVerboseLoggingEnabled) {
                    Log.d(TAG, "New identity for config " + config + ": " + currentIdentity);
                }
                // Update the loaded config
                if (currentIdentity == null) {
                    Log.d(TAG, "Identity is null");
                } else {
                    config.enterpriseConfig.setIdentity(currentIdentity.first);
                }
                // do not reset anonymous identity since it may be dependent on user-entry
                // (i.e. cannot re-request on every reboot/SIM re-entry)
            } else {
                // reset identity as well: supplicant will ask us for it
                config.enterpriseConfig.setIdentity("");
                if (!TelephonyUtil.isAnonymousAtRealmIdentity(
                        config.enterpriseConfig.getAnonymousIdentity())) {
                    config.enterpriseConfig.setAnonymousIdentity("");
                }
            }
        }
    }

    /**
     * Helper method to perform the following operations during user switch/unlock:
     * - Remove private networks of the old user.
     * - Load from the new user store file.
     * - Save the store files again to migrate any user specific networks from the shared store
     *   to user store.
     * This method assumes the user store is visible (i.e CE storage is unlocked). So, the caller
     * should ensure that the stores are accessible before invocation.
     *
     * @param userId The identifier of the new foreground user, after the unlock or switch.
     */
    private void handleUserUnlockOrSwitch(int userId) {
        if (mVerboseLoggingEnabled) {
            Log.v(TAG, "Loading from store after user switch/unlock for " + userId);
        }
        // Switch out the user store file.
        if (loadFromUserStoreAfterUnlockOrSwitch(userId)) {
            saveToStore(true);
            mPendingUnlockStoreRead = false;
        }
    }

    /**
     * Handles the switch to a different foreground user:
     * - Flush the current state to the old user's store file.
     * - Switch the user specific store file.
     * - Reload the networks from the store files (shared & user).
     * - Write the store files to move any user specific private networks from shared store to user
     *   store.
     *
     * Need to be called when {@link com.android.server.SystemService#onSwitchUser(int)} is invoked.
     *
     * @param userId The identifier of the new foreground user, after the switch.
     * @return List of network ID's of all the private networks of the old user which will be
     * removed from memory.
     */
    public Set<Integer> handleUserSwitch(int userId) {
        if (mVerboseLoggingEnabled) {
            Log.v(TAG, "Handling user switch for " + userId);
        }
        if (userId == mCurrentUserId) {
            Log.w(TAG, "User already in foreground " + userId);
            return new HashSet<>();
        }
        if (mPendingStoreRead) {
            Log.w(TAG, "User switch before store is read!");
            mConfiguredNetworks.setNewUser(userId);
            mCurrentUserId = userId;
            // Reset any state from previous user unlock.
            mDeferredUserUnlockRead = false;
            // Cannot read data from new user's CE store file before they log-in.
            mPendingUnlockStoreRead = true;
            return new HashSet<>();
        }
        if (mUserManager.isUserUnlockingOrUnlocked(mCurrentUserId)) {
            saveToStore(true);
        }
        // Remove any private networks of the old user before switching the userId.
        Set<Integer> removedNetworkIds = clearInternalUserData(mCurrentUserId);
        mConfiguredNetworks.setNewUser(userId);
        mCurrentUserId = userId;

        if (mUserManager.isUserUnlockingOrUnlocked(mCurrentUserId)) {
            handleUserUnlockOrSwitch(mCurrentUserId);
        } else {
            // Cannot read data from new user's CE store file before they log-in.
            mPendingUnlockStoreRead = true;
            Log.i(TAG, "Waiting for user unlock to load from store");
        }
        return removedNetworkIds;
    }

    /**
     * Handles the unlock of foreground user. This maybe needed to read the store file if the user's
     * CE storage is not visible when {@link #handleUserSwitch(int)} is invoked.
     *
     * Need to be called when {@link com.android.server.SystemService#onUnlockUser(int)} is invoked.
     *
     * @param userId The identifier of the user that unlocked.
     */
    public void handleUserUnlock(int userId) {
        if (mVerboseLoggingEnabled) {
            Log.v(TAG, "Handling user unlock for " + userId);
        }
        if (userId != mCurrentUserId) {
            Log.e(TAG, "Ignore user unlock for non current user " + userId);
            return;
        }
        if (mPendingStoreRead) {
            Log.w(TAG, "Ignore user unlock until store is read!");
            mDeferredUserUnlockRead = true;
            return;
        }
        if (mPendingUnlockStoreRead) {
            handleUserUnlockOrSwitch(mCurrentUserId);
        }
    }

    /**
     * Handles the stop of foreground user. This is needed to write the store file to flush
     * out any pending data before the user's CE store storage is unavailable.
     *
     * Need to be called when {@link com.android.server.SystemService#onStopUser(int)} is invoked.
     *
     * @param userId The identifier of the user that stopped.
     */
    public void handleUserStop(int userId) {
        if (mVerboseLoggingEnabled) {
            Log.v(TAG, "Handling user stop for " + userId);
        }
        if (userId == mCurrentUserId && mUserManager.isUserUnlockingOrUnlocked(mCurrentUserId)) {
            saveToStore(true);
            clearInternalUserData(mCurrentUserId);
        }
    }

    /**
     * Helper method to clear internal databases.
     * This method clears the:
     *  - List of configured networks.
     *  - Map of scan detail caches.
     *  - List of deleted ephemeral networks.
     */
    private void clearInternalData() {
        localLog("clearInternalData: Clearing all internal data");
        mConfiguredNetworks.clear();
        mDeletedEphemeralSsidsToTimeMap.clear();
        mRandomizedMacAddressMapping.clear();
        mScanDetailCaches.clear();
        clearLastSelectedNetwork();
    }

    /**
     * Helper method to clear internal databases of the specified user.
     * This method clears the:
     *  - Private configured configured networks of the specified user.
     *  - Map of scan detail caches.
     *  - List of deleted ephemeral networks.
     *
     * @param userId The identifier of the current foreground user, before the switch.
     * @return List of network ID's of all the private networks of the old user which will be
     * removed from memory.
     */
    private Set<Integer> clearInternalUserData(int userId) {
        localLog("clearInternalUserData: Clearing user internal data for " + userId);
        Set<Integer> removedNetworkIds = new HashSet<>();
        // Remove any private networks of the old user before switching the userId.
        for (WifiConfiguration config : getInternalConfiguredNetworks()) {
            if (!config.shared && WifiConfigurationUtil.doesUidBelongToAnyProfile(
                    config.creatorUid, mUserManager.getProfiles(userId))) {
                removedNetworkIds.add(config.networkId);
                localLog("clearInternalUserData: removed config."
                        + " netId=" + config.networkId
                        + " configKey=" + config.configKey());
                mConfiguredNetworks.remove(config.networkId);
            }
        }
        mDeletedEphemeralSsidsToTimeMap.clear();
        mScanDetailCaches.clear();
        clearLastSelectedNetwork();
        return removedNetworkIds;
    }

    /**
     * Helper function to populate the internal (in-memory) data from the retrieved shared store
     * (file) data.
     *
     * @param configurations list of configurations retrieved from store.
     */
    private void loadInternalDataFromSharedStore(
            List<WifiConfiguration> configurations,
            Map<String, String> macAddressMapping) {
        for (WifiConfiguration configuration : configurations) {
            configuration.networkId = mNextNetworkId++;
            if (mVerboseLoggingEnabled) {
                Log.v(TAG, "Adding network from shared store " + configuration.configKey());
            }
            try {
                mConfiguredNetworks.put(configuration);
            } catch (IllegalArgumentException e) {
                Log.e(TAG, "Failed to add network to config map", e);
            }
        }
        mRandomizedMacAddressMapping.putAll(macAddressMapping);
    }

    /**
     * Helper function to populate the internal (in-memory) data from the retrieved user store
     * (file) data.
     *
     * @param configurations list of configurations retrieved from store.
     * @param deletedEphemeralSsidsToTimeMap map of ssid's representing the ephemeral networks
     *                                       deleted by the user to the wall clock time at which
     *                                       it was deleted.
     */
    private void loadInternalDataFromUserStore(
            List<WifiConfiguration> configurations,
            Map<String, Long> deletedEphemeralSsidsToTimeMap) {
        for (WifiConfiguration configuration : configurations) {
            configuration.networkId = mNextNetworkId++;
            if (mVerboseLoggingEnabled) {
                Log.v(TAG, "Adding network from user store " + configuration.configKey());
            }
            try {
                mConfiguredNetworks.put(configuration);
            } catch (IllegalArgumentException e) {
                Log.e(TAG, "Failed to add network to config map", e);
            }
        }
        mDeletedEphemeralSsidsToTimeMap.putAll(deletedEphemeralSsidsToTimeMap);
    }

    /**
     * Generate randomized MAC addresses for configured networks and persist mapping to storage.
     */
    private void generateRandomizedMacAddresses() {
        for (WifiConfiguration config : getInternalConfiguredNetworks()) {
            mRandomizedMacAddressMapping.put(config.getSsidAndSecurityTypeString(),
                    config.getOrCreateRandomizedMacAddress().toString());
        }
    }

    /**
     * Helper function to populate the internal (in-memory) data from the retrieved stores (file)
     * data.
     * This method:
     * 1. Clears all existing internal data.
     * 2. Sends out the networks changed broadcast after loading all the data.
     *
     * @param sharedConfigurations list of network configurations retrieved from shared store.
     * @param userConfigurations list of network configurations retrieved from user store.
     * @param deletedEphemeralSsidsToTimeMap map of ssid's representing the ephemeral networks
     *                                       deleted by the user to the wall clock time at which
     *                                       it was deleted.
     */
    private void loadInternalData(
            List<WifiConfiguration> sharedConfigurations,
            List<WifiConfiguration> userConfigurations,
            Map<String, Long> deletedEphemeralSsidsToTimeMap,
            Map<String, String> macAddressMapping) {
        // Clear out all the existing in-memory lists and load the lists from what was retrieved
        // from the config store.
        clearInternalData();
        loadInternalDataFromSharedStore(sharedConfigurations, macAddressMapping);
        loadInternalDataFromUserStore(userConfigurations, deletedEphemeralSsidsToTimeMap);
        generateRandomizedMacAddresses();
        if (mConfiguredNetworks.sizeForAllUsers() == 0) {
            Log.w(TAG, "No stored networks found.");
        }
        // reset identity & anonymous identity for networks using SIM-based authentication
        // on load (i.e. boot) so that if the user changed SIMs while the device was powered off,
        // we do not reuse stale credentials that would lead to authentication failure.
        resetSimNetworks();
        sendConfiguredNetworksChangedBroadcast();
        mPendingStoreRead = false;
    }

    /**
     * Read the config store and load the in-memory lists from the store data retrieved and sends
     * out the networks changed broadcast.
     *
     * This reads all the network configurations from:
     * 1. Shared WifiConfigStore.xml
     * 2. User WifiConfigStore.xml
     *
     * @return true on success or not needed (fresh install), false otherwise.
     */
    public boolean loadFromStore() {
        // If the user unlock comes in before we load from store, which means the user store have
        // not been setup yet for the current user. Setup the user store before the read so that
        // configurations for the current user will also being loaded.
        if (mDeferredUserUnlockRead) {
            Log.i(TAG, "Handling user unlock before loading from store.");
            List<WifiConfigStore.StoreFile> userStoreFiles =
                    WifiConfigStore.createUserFiles(mCurrentUserId);
            if (userStoreFiles == null) {
                Log.wtf(TAG, "Failed to create user store files");
                return false;
            }
            mWifiConfigStore.setUserStores(userStoreFiles);
            mDeferredUserUnlockRead = false;
        }
        try {
            mWifiConfigStore.read();
        } catch (IOException | IllegalStateException e) {
            Log.wtf(TAG, "Reading from new store failed. All saved networks are lost!", e);
            return false;
        } catch (XmlPullParserException e) {
            Log.wtf(TAG, "XML deserialization of store failed. All saved networks are lost!", e);
            return false;
        }
        loadInternalData(mNetworkListSharedStoreData.getConfigurations(),
                mNetworkListUserStoreData.getConfigurations(),
                mDeletedEphemeralSsidsStoreData.getSsidToTimeMap(),
                mRandomizedMacStoreData.getMacMapping());
        return true;
    }

    /**
     * Read the user config store and load the in-memory lists from the store data retrieved and
     * sends out the networks changed broadcast.
     * This should be used for all user switches/unlocks to only load networks from the user
     * specific store and avoid reloading the shared networks.
     *
     * This reads all the network configurations from:
     * 1. User WifiConfigStore.xml
     *
     * @param userId The identifier of the foreground user.
     * @return true on success, false otherwise.
     */
    private boolean loadFromUserStoreAfterUnlockOrSwitch(int userId) {
        try {
            List<WifiConfigStore.StoreFile> userStoreFiles =
                    WifiConfigStore.createUserFiles(userId);
            if (userStoreFiles == null) {
                Log.e(TAG, "Failed to create user store files");
                return false;
            }
            mWifiConfigStore.switchUserStoresAndRead(userStoreFiles);
<<<<<<< HEAD
        } catch (IOException e) {
=======
        } catch (IOException | IllegalStateException e) {
>>>>>>> af10c29a
            Log.wtf(TAG, "Reading from new store failed. All saved private networks are lost!", e);
            return false;
        } catch (XmlPullParserException e) {
            Log.wtf(TAG, "XML deserialization of store failed. All saved private networks are" +
                    "lost!", e);
            return false;
        }
        loadInternalDataFromUserStore(mNetworkListUserStoreData.getConfigurations(),
                mDeletedEphemeralSsidsStoreData.getSsidToTimeMap());
        return true;
    }

    /**
     * Save the current snapshot of the in-memory lists to the config store.
     *
     * @param forceWrite Whether the write needs to be forced or not.
     * @return Whether the write was successful or not, this is applicable only for force writes.
     */
    public boolean saveToStore(boolean forceWrite) {
        if (mPendingStoreRead) {
            Log.e(TAG, "Cannot save to store before store is read!");
            return false;
        }
        ArrayList<WifiConfiguration> sharedConfigurations = new ArrayList<>();
        ArrayList<WifiConfiguration> userConfigurations = new ArrayList<>();
        // List of network IDs for legacy Passpoint configuration to be removed.
        List<Integer> legacyPasspointNetId = new ArrayList<>();
        for (WifiConfiguration config : mConfiguredNetworks.valuesForAllUsers()) {
            // Ignore ephemeral networks and non-legacy Passpoint configurations.
            if (config.ephemeral || (config.isPasspoint() && !config.isLegacyPasspointConfig)) {
                continue;
            }

            // Migrate the legacy Passpoint configurations owned by the current user to
            // {@link PasspointManager}.
            if (config.isLegacyPasspointConfig && WifiConfigurationUtil.doesUidBelongToAnyProfile(
                        config.creatorUid, mUserManager.getProfiles(mCurrentUserId))) {
                legacyPasspointNetId.add(config.networkId);
                // Migrate the legacy Passpoint configuration and add it to PasspointManager.
                if (!PasspointManager.addLegacyPasspointConfig(config)) {
                    Log.e(TAG, "Failed to migrate legacy Passpoint config: " + config.FQDN);
                }
                // This will prevent adding |config| to the |sharedConfigurations|.
                continue;
            }

            // We push all shared networks & private networks not belonging to the current
            // user to the shared store. Ideally, private networks for other users should
            // not even be in memory,
            // But, this logic is in place to deal with store migration from N to O
            // because all networks were previously stored in a central file. We cannot
            // write these private networks to the user specific store until the corresponding
            // user logs in.
            if (config.shared || !WifiConfigurationUtil.doesUidBelongToAnyProfile(
                    config.creatorUid, mUserManager.getProfiles(mCurrentUserId))) {
                sharedConfigurations.add(config);
            } else {
                userConfigurations.add(config);
            }
        }

        // Remove the configurations for migrated Passpoint configurations.
        for (int networkId : legacyPasspointNetId) {
            mConfiguredNetworks.remove(networkId);
        }

        // Setup store data for write.
        mNetworkListSharedStoreData.setConfigurations(sharedConfigurations);
        mNetworkListUserStoreData.setConfigurations(userConfigurations);
        mDeletedEphemeralSsidsStoreData.setSsidToTimeMap(mDeletedEphemeralSsidsToTimeMap);
        mRandomizedMacStoreData.setMacMapping(mRandomizedMacAddressMapping);

        try {
            mWifiConfigStore.write(forceWrite);
        } catch (IOException | IllegalStateException e) {
            Log.wtf(TAG, "Writing to store failed. Saved networks maybe lost!", e);
            return false;
        } catch (XmlPullParserException e) {
            Log.wtf(TAG, "XML serialization for store failed. Saved networks maybe lost!", e);
            return false;
        }
        return true;
    }

    /**
     * Helper method for logging into local log buffer.
     */
    private void localLog(String s) {
        if (mLocalLog != null) {
            mLocalLog.log(s);
        }
    }

    /**
     * Dump the local log buffer and other internal state of WifiConfigManager.
     */
    public void dump(FileDescriptor fd, PrintWriter pw, String[] args) {
        pw.println("Dump of WifiConfigManager");
        pw.println("WifiConfigManager - Log Begin ----");
        mLocalLog.dump(fd, pw, args);
        pw.println("WifiConfigManager - Log End ----");
        pw.println("WifiConfigManager - Configured networks Begin ----");
        for (WifiConfiguration network : getInternalConfiguredNetworks()) {
            pw.println(network);
        }
        pw.println("WifiConfigManager - Configured networks End ----");
        pw.println("WifiConfigManager - Next network ID to be allocated " + mNextNetworkId);
        pw.println("WifiConfigManager - Last selected network ID " + mLastSelectedNetworkId);
        pw.println("WifiConfigManager - PNO scan frequency culling enabled = "
                + mPnoFrequencyCullingEnabled);
        pw.println("WifiConfigManager - PNO scan recency sorting enabled = "
                + mPnoRecencySortingEnabled);
        mWifiConfigStore.dump(fd, pw, args);
    }

    /**
     * Returns true if the given uid has permission to add, update or remove proxy settings
     */
    private boolean canModifyProxySettings(int uid) {
        final DevicePolicyManagerInternal dpmi =
                mWifiPermissionsWrapper.getDevicePolicyManagerInternal();
        final boolean isUidProfileOwner = dpmi != null && dpmi.isActiveAdminWithPolicy(uid,
                DeviceAdminInfo.USES_POLICY_PROFILE_OWNER);
        final boolean isUidDeviceOwner = dpmi != null && dpmi.isActiveAdminWithPolicy(uid,
                DeviceAdminInfo.USES_POLICY_DEVICE_OWNER);
        final boolean hasNetworkSettingsPermission =
                mWifiPermissionsUtil.checkNetworkSettingsPermission(uid);
        final boolean hasNetworkSetupWizardPermission =
                mWifiPermissionsUtil.checkNetworkSetupWizardPermission(uid);
        // If |uid| corresponds to the device owner, allow all modifications.
        if (isUidDeviceOwner || isUidProfileOwner || hasNetworkSettingsPermission
                || hasNetworkSetupWizardPermission) {
            return true;
        }
        if (mVerboseLoggingEnabled) {
            Log.v(TAG, "UID: " + uid + " cannot modify WifiConfiguration proxy settings."
                    + " hasNetworkSettings=" + hasNetworkSettingsPermission
                    + " hasNetworkSetupWizard=" + hasNetworkSetupWizardPermission
                    + " DeviceOwner=" + isUidDeviceOwner
                    + " ProfileOwner=" + isUidProfileOwner);
        }
        return false;
    }

    /**
     * Set the saved network update event listener
     */
    public void setOnSavedNetworkUpdateListener(OnSavedNetworkUpdateListener listener) {
        mListener = listener;
    }

    /**
     * Set extra failure reason for given config. Used to surface extra failure details to the UI
     * @param netId The network ID of the config to set the extra failure reason for
     * @param reason the WifiConfiguration.ExtraFailureReason failure code representing the most
     *               recent failure reason
     */
    public void setRecentFailureAssociationStatus(int netId, int reason) {
        WifiConfiguration config = getInternalConfiguredNetwork(netId);
        if (config == null) {
            return;
        }
        config.recentFailure.setAssociationStatus(reason);
    }

    /**
     * @param netId The network ID of the config to clear the extra failure reason from
     */
    public void clearRecentFailureReason(int netId) {
        WifiConfiguration config = getInternalConfiguredNetwork(netId);
        if (config == null) {
            return;
        }
        config.recentFailure.clear();
    }
}<|MERGE_RESOLUTION|>--- conflicted
+++ resolved
@@ -38,10 +38,6 @@
 import android.net.wifi.WifiManager;
 import android.net.wifi.WifiScanner;
 import android.os.Handler;
-<<<<<<< HEAD
-import android.os.Looper;
-=======
->>>>>>> af10c29a
 import android.os.Process;
 import android.os.UserHandle;
 import android.os.UserManager;
@@ -274,10 +270,7 @@
     private final WifiPermissionsUtil mWifiPermissionsUtil;
     private final WifiPermissionsWrapper mWifiPermissionsWrapper;
     private final WifiInjector mWifiInjector;
-<<<<<<< HEAD
-=======
     private boolean mConnectedMacRandomzationSupported;
->>>>>>> af10c29a
 
     /**
      * Local log used for debugging any WifiConfigManager issues.
@@ -394,11 +387,7 @@
             NetworkListUserStoreData networkListUserStoreData,
             DeletedEphemeralSsidsStoreData deletedEphemeralSsidsStoreData,
             RandomizedMacStoreData randomizedMacStoreData,
-<<<<<<< HEAD
-            FrameworkFacade frameworkFacade, Looper looper) {
-=======
             FrameworkFacade frameworkFacade, Handler handler) {
->>>>>>> af10c29a
         mContext = context;
         mClock = clock;
         mUserManager = userManager;
@@ -432,11 +421,7 @@
         mFrameworkFacade = frameworkFacade;
         mFrameworkFacade.registerContentObserver(mContext, Settings.Global.getUriFor(
                 Settings.Global.WIFI_PNO_FREQUENCY_CULLING_ENABLED), false,
-<<<<<<< HEAD
-                new ContentObserver(new Handler(looper)) {
-=======
                 new ContentObserver(handler) {
->>>>>>> af10c29a
                     @Override
                     public void onChange(boolean selfChange) {
                         updatePnoFrequencyCullingSetting();
@@ -445,22 +430,15 @@
         updatePnoFrequencyCullingSetting();
         mFrameworkFacade.registerContentObserver(mContext, Settings.Global.getUriFor(
                 Settings.Global.WIFI_PNO_RECENCY_SORTING_ENABLED), false,
-<<<<<<< HEAD
-                new ContentObserver(new Handler(looper)) {
-=======
                 new ContentObserver(handler) {
->>>>>>> af10c29a
                     @Override
                     public void onChange(boolean selfChange) {
                         updatePnoRecencySortingSetting();
                     }
                 });
         updatePnoRecencySortingSetting();
-<<<<<<< HEAD
-=======
         mConnectedMacRandomzationSupported = mContext.getResources()
                 .getBoolean(R.bool.config_wifi_connected_mac_randomization_supported);
->>>>>>> af10c29a
         try {
             mSystemUiUid = mContext.getPackageManager().getPackageUidAsUser(SYSUI_PACKAGE_NAME,
                     PackageManager.MATCH_SYSTEM_ONLY, UserHandle.USER_SYSTEM);
@@ -576,12 +554,9 @@
                 && targetUid != configuration.creatorUid) {
             maskRandomizedMacAddressInWifiConfiguration(network);
         }
-<<<<<<< HEAD
-=======
         if (!mConnectedMacRandomzationSupported) {
             network.macRandomizationSetting = WifiConfiguration.RANDOMIZATION_NONE;
         }
->>>>>>> af10c29a
         return network;
     }
 
@@ -1009,7 +984,6 @@
 
         // Copy over macRandomizationSetting
         internalConfig.macRandomizationSetting = externalConfig.macRandomizationSetting;
-<<<<<<< HEAD
 
         // Copy over the DPP configuration parameters if set.
         if (externalConfig.dppConnector != null) {
@@ -1024,8 +998,6 @@
         if (externalConfig.dppCsign != null) {
             internalConfig.dppCsign = externalConfig.dppCsign;
         }
-=======
->>>>>>> af10c29a
     }
 
     /**
@@ -3186,11 +3158,7 @@
                 return false;
             }
             mWifiConfigStore.switchUserStoresAndRead(userStoreFiles);
-<<<<<<< HEAD
-        } catch (IOException e) {
-=======
         } catch (IOException | IllegalStateException e) {
->>>>>>> af10c29a
             Log.wtf(TAG, "Reading from new store failed. All saved private networks are lost!", e);
             return false;
         } catch (XmlPullParserException e) {
