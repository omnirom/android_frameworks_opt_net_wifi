/*
 * Copyright (C) 2008 The Android Open Source Project
 *
 * Licensed under the Apache License, Version 2.0 (the "License");
 * you may not use this file except in compliance with the License.
 * You may obtain a copy of the License at
 *
 *      http://www.apache.org/licenses/LICENSE-2.0
 *
 * Unless required by applicable law or agreed to in writing, software
 * distributed under the License is distributed on an "AS IS" BASIS,
 * WITHOUT WARRANTIES OR CONDITIONS OF ANY KIND, either express or implied.
 * See the License for the specific language governing permissions and
 * limitations under the License.
 */

package com.android.server.wifi;

import android.net.wifi.BatchedScanSettings;
import android.net.wifi.RttManager;
import android.net.wifi.ScanResult;
import android.net.wifi.WifiConfiguration;
import android.net.wifi.WifiLinkLayerStats;
import android.net.wifi.WifiManager;
import android.net.wifi.WifiScanner;
import android.net.wifi.RttManager;
import android.net.wifi.WifiSsid;
import android.net.wifi.WpsInfo;
import android.net.wifi.p2p.WifiP2pConfig;
import android.net.wifi.p2p.WifiP2pGroup;
import android.net.wifi.p2p.nsd.WifiP2pServiceInfo;
import android.net.wifi.WifiEnterpriseConfig;
import android.os.SystemClock;
import android.text.TextUtils;
import android.util.Base64;
import android.util.LocalLog;
import android.util.Log;
import android.content.Context;
import android.content.Intent;
import android.app.PendingIntent;
import android.content.IntentFilter;
import android.content.BroadcastReceiver;
import com.android.server.connectivity.KeepalivePacketData;

import java.io.ByteArrayOutputStream;
import java.io.IOException;
import java.nio.ByteBuffer;
import java.nio.CharBuffer;
import java.nio.charset.CharacterCodingException;
import java.nio.charset.CharsetDecoder;
import java.nio.charset.StandardCharsets;
import java.util.ArrayList;
import java.util.List;
import java.util.Locale;
import java.util.zip.Deflater;
import libcore.util.HexEncoding;
import android.app.AlarmManager;
/**
 * Native calls for bring up/shut down of the supplicant daemon and for
 * sending requests to the supplicant daemon
 *
 * waitForEvent() is called on the monitor thread for events. All other methods
 * must be serialized from the framework.
 *
 * {@hide}
 */
public class WifiNative {

    private static boolean DBG = false;
    private final String mTAG;
    private static final int DEFAULT_GROUP_OWNER_INTENT     = 6;

    static final int BLUETOOTH_COEXISTENCE_MODE_ENABLED     = 0;
    static final int BLUETOOTH_COEXISTENCE_MODE_DISABLED    = 1;
    static final int BLUETOOTH_COEXISTENCE_MODE_SENSE       = 2;

    static final int SCAN_WITHOUT_CONNECTION_SETUP          = 1;
    static final int SCAN_WITH_CONNECTION_SETUP             = 2;

    // Hold this lock before calling supplicant - it is required to
    // mutually exclude access from Wifi and P2p state machines
    static final Object mLock = new Object();

    public final String mInterfaceName;
    public final String mInterfacePrefix;

    private boolean mSuspendOptEnabled = false;

    private static final int EID_HT_OPERATION = 61;
    private static final int EID_VHT_OPERATION = 192;
    private static final int EID_EXTENDED_CAPS = 127;
    private static final int RTT_RESP_ENABLE_BIT = 70;
    /* Register native functions */

    static {
        /* Native functions are defined in libwifi-service.so */
        System.loadLibrary("wifi-service");
        registerNatives();
    }

    private static native int registerNatives();

    public native static boolean loadDriver();

    public native static boolean isDriverLoaded();

    public native static boolean unloadDriver();

    public native static boolean startSupplicant(boolean p2pSupported);

    /* Sends a kill signal to supplicant. To be used when we have lost connection
       or when the supplicant is hung */
    public native static boolean killSupplicant(boolean p2pSupported);

    private native boolean connectToSupplicantNative();

    private native void closeSupplicantConnectionNative();

    /**
     * Wait for the supplicant to send an event, returning the event string.
     * @return the event string sent by the supplicant.
     */
    private native String waitForEventNative();

    private native boolean doBooleanCommandNative(String command);

    private native int doIntCommandNative(String command);

    private native String doStringCommandNative(String command);

    private final Context mContext;
    private final PnoMonitor mPnoMonitor;
    public WifiNative(String interfaceName, Context context) {
        mInterfaceName = interfaceName;
        mContext = context;
        mTAG = "WifiNative-" + interfaceName;
        if (mContext != null) {
            mPnoMonitor = new PnoMonitor();
        } else {
            mPnoMonitor = null;
        }

        if (!interfaceName.equals("p2p0")) {
            mInterfacePrefix = "IFNAME=" + interfaceName + " ";
        } else {
            // commands for p2p0 interface don't need prefix
            mInterfacePrefix = "";
        }
    }

    public WifiNative(String interfaceName) {
        this(interfaceName, null);
    }

    void enableVerboseLogging(int verbose) {
        if (verbose > 0) {
            DBG = true;
        } else {
            DBG = false;
        }
    }

    private static final LocalLog mLocalLog = new LocalLog(16384);

    // hold mLock before accessing mCmdIdLock
    private static int sCmdId;

    public static LocalLog getLocalLog() {
        return mLocalLog;
    }

    private static int getNewCmdIdLocked() {
        return sCmdId++;
    }

    private void localLog(String s) {
        if (mLocalLog != null)
            mLocalLog.log(mInterfaceName + ": " + s);
    }

    public boolean connectToSupplicant() {
        synchronized(mLock) {
            localLog(mInterfacePrefix + "connectToSupplicant");
            return connectToSupplicantNative();
        }
    }

    public void closeSupplicantConnection() {
        synchronized(mLock) {
            localLog(mInterfacePrefix + "closeSupplicantConnection");
            closeSupplicantConnectionNative();
        }
    }

    public String waitForEvent() {
        // No synchronization necessary .. it is implemented in WifiMonitor
        return waitForEventNative();
    }

    private boolean doBooleanCommand(String command) {
        if (DBG) Log.d(mTAG, "doBoolean: " + command);
        synchronized (mLock) {
            int cmdId = getNewCmdIdLocked();
            String toLog = Integer.toString(cmdId) + ":" + mInterfacePrefix + command;
            boolean result = doBooleanCommandNative(mInterfacePrefix + command);
            localLog(toLog + " -> " + result);
            if (DBG) Log.d(mTAG, command + ": returned " + result);
            return result;
        }
    }

    private boolean doBooleanCommandWithoutLogging(String command) {
        if (DBG) Log.d(mTAG, "doBooleanCommandWithoutLogging: " + command);
        synchronized (mLock) {
            int cmdId = getNewCmdIdLocked();
            boolean result = doBooleanCommandNative(mInterfacePrefix + command);
            if (DBG) Log.d(mTAG, command + ": returned " + result);
            return result;
        }
    }

    private int doIntCommand(String command) {
        if (DBG) Log.d(mTAG, "doInt: " + command);
        synchronized (mLock) {
            int cmdId = getNewCmdIdLocked();
            String toLog = Integer.toString(cmdId) + ":" + mInterfacePrefix + command;
            int result = doIntCommandNative(mInterfacePrefix + command);
            localLog(toLog + " -> " + result);
            if (DBG) Log.d(mTAG, "   returned " + result);
            return result;
        }
    }

    private String doStringCommand(String command) {
        if (DBG) {
            //GET_NETWORK commands flood the logs
            if (!command.startsWith("GET_NETWORK")) {
                Log.d(mTAG, "doString: [" + command + "]");
            }
        }
        synchronized (mLock) {
            int cmdId = getNewCmdIdLocked();
            String toLog = Integer.toString(cmdId) + ":" + mInterfacePrefix + command;
            String result = doStringCommandNative(mInterfacePrefix + command);
            if (result == null) {
                if (DBG) Log.d(mTAG, "doStringCommandNative no result");
            } else {
                if (!command.startsWith("STATUS-")) {
                    localLog(toLog + " -> " + result);
                }
                if (DBG) Log.d(mTAG, "   returned " + result.replace("\n", " "));
            }
            return result;
        }
    }

    private String doStringCommandWithoutLogging(String command) {
        if (DBG) {
            //GET_NETWORK commands flood the logs
            if (!command.startsWith("GET_NETWORK")) {
                Log.d(mTAG, "doString: [" + command + "]");
            }
        }
        synchronized (mLock) {
            return doStringCommandNative(mInterfacePrefix + command);
        }
    }

    public boolean ping() {
        String pong = doStringCommand("PING");
        return (pong != null && pong.equals("PONG"));
    }

    public void setSupplicantLogLevel(String level) {
        doStringCommand("LOG_LEVEL " + level);
    }

    public String getFreqCapability() {
        return doStringCommand("GET_CAPABILITY freq");
    }

    public boolean scan(int type, String freqList) {
        if (type == SCAN_WITHOUT_CONNECTION_SETUP) {
            if (freqList == null) return doBooleanCommand("SCAN TYPE=ONLY");
            else return doBooleanCommand("SCAN TYPE=ONLY freq=" + freqList);
        } else if (type == SCAN_WITH_CONNECTION_SETUP) {
            if (freqList == null) return doBooleanCommand("SCAN");
            else return doBooleanCommand("SCAN freq=" + freqList);
        } else {
            throw new IllegalArgumentException("Invalid scan type");
        }
    }

    /* Does a graceful shutdown of supplicant. Is a common stop function for both p2p and sta.
     *
     * Note that underneath we use a harsh-sounding "terminate" supplicant command
     * for a graceful stop and a mild-sounding "stop" interface
     * to kill the process
     */
    public boolean stopSupplicant() {
        return doBooleanCommand("TERMINATE");
    }

    public String listNetworks() {
        return doStringCommand("LIST_NETWORKS");
    }

    public String listNetworks(int last_id) {
        return doStringCommand("LIST_NETWORKS LAST_ID=" + last_id);
    }

    public int addNetwork() {
        return doIntCommand("ADD_NETWORK");
    }

    public boolean setNetworkVariable(int netId, String name, String value) {
        if (TextUtils.isEmpty(name) || TextUtils.isEmpty(value)) return false;
        if (name.equals(WifiConfiguration.pskVarName)
                || name.equals(WifiEnterpriseConfig.PASSWORD_KEY)) {
            return doBooleanCommandWithoutLogging("SET_NETWORK " + netId + " " + name + " " + value);
        } else {
            return doBooleanCommand("SET_NETWORK " + netId + " " + name + " " + value);
        }
    }

    public String getNetworkVariable(int netId, String name) {
        if (TextUtils.isEmpty(name)) return null;

        // GET_NETWORK will likely flood the logs ...
        return doStringCommandWithoutLogging("GET_NETWORK " + netId + " " + name);
    }

    public boolean removeNetwork(int netId) {
        return doBooleanCommand("REMOVE_NETWORK " + netId);
    }


    private void logDbg(String debug) {
        long now = SystemClock.elapsedRealtimeNanos();
        String ts = String.format("[%,d us] ", now/1000);
        Log.e("WifiNative: ", ts+debug+ " stack:"
                + Thread.currentThread().getStackTrace()[2].getMethodName() +" - "
                + Thread.currentThread().getStackTrace()[3].getMethodName() +" - "
                + Thread.currentThread().getStackTrace()[4].getMethodName() +" - "
                + Thread.currentThread().getStackTrace()[5].getMethodName()+" - "
                + Thread.currentThread().getStackTrace()[6].getMethodName());

    }
    public boolean enableNetwork(int netId, boolean disableOthers) {
        if (DBG) logDbg("enableNetwork nid=" + Integer.toString(netId)
                + " disableOthers=" + disableOthers);
        if (disableOthers) {
            return doBooleanCommand("SELECT_NETWORK " + netId);
        } else {
            return doBooleanCommand("ENABLE_NETWORK " + netId);
        }
    }

    public boolean disableNetwork(int netId) {
        if (DBG) logDbg("disableNetwork nid=" + Integer.toString(netId));
        return doBooleanCommand("DISABLE_NETWORK " + netId);
    }

    public boolean selectNetwork(int netId) {
        if (DBG) logDbg("selectNetwork nid=" + Integer.toString(netId));
        return doBooleanCommand("SELECT_NETWORK " + netId);
    }

    public boolean reconnect() {
        if (DBG) logDbg("RECONNECT ");
        return doBooleanCommand("RECONNECT");
    }

    public boolean reassociate() {
        if (DBG) logDbg("REASSOCIATE ");
        return doBooleanCommand("REASSOCIATE");
    }

    public boolean disconnect() {
        if (DBG) logDbg("DISCONNECT ");
        return doBooleanCommand("DISCONNECT");
    }

    public String status() {
        return status(false);
    }

    public String status(boolean noEvents) {
        if (noEvents) {
            return doStringCommand("STATUS-NO_EVENTS");
        } else {
            return doStringCommand("STATUS");
        }
    }

    public String getMacAddress() {
        //Macaddr = XX.XX.XX.XX.XX.XX
        String ret = doStringCommand("DRIVER MACADDR");
        if (!TextUtils.isEmpty(ret)) {
            String[] tokens = ret.split(" = ");
            if (tokens.length == 2) return tokens[1];
        }
        return null;
    }



    /**
     * Format of results:
     * =================
     * id=1
     * bssid=68:7f:74:d7:1b:6e
     * freq=2412
     * level=-43
     * tsf=1344621975160944
     * age=2623
     * flags=[WPA2-PSK-CCMP][WPS][ESS]
     * ssid=zubyb
     * ====
     *
     * RANGE=ALL gets all scan results
     * RANGE=ID- gets results from ID
     * MASK=<N> see wpa_supplicant/src/common/wpa_ctrl.h for details
     * 0                         0                        1                       0     2
     *                           WPA_BSS_MASK_MESH_SCAN | WPA_BSS_MASK_DELIM    | WPA_BSS_MASK_WIFI_DISPLAY
     * 0                         0                        0                       1     1   -> 9
     * WPA_BSS_MASK_INTERNETW  | WPA_BSS_MASK_P2P_SCAN  | WPA_BSS_MASK_WPS_SCAN | WPA_BSS_MASK_SSID
     * 1                         0                        0                       1     9   -> d
     * WPA_BSS_MASK_FLAGS      | WPA_BSS_MASK_IE        | WPA_BSS_MASK_AGE      | WPA_BSS_MASK_TSF
     * 1                         0                        0                       0     8
     * WPA_BSS_MASK_LEVEL      | WPA_BSS_MASK_NOISE     | WPA_BSS_MASK_QUAL     | WPA_BSS_MASK_CAPABILITIES
     * 0                         1                        1                       1     7
     * WPA_BSS_MASK_BEACON_INT | WPA_BSS_MASK_FREQ      | WPA_BSS_MASK_BSSID    | WPA_BSS_MASK_ID
     *
     * WPA_BSS_MASK_INTERNETW adds ANQP info (ctrl_iface:4151-4176)
     *
     * ctrl_iface.c:wpa_supplicant_ctrl_iface_process:7884
     *  wpa_supplicant_ctrl_iface_bss:4315
     *  print_bss_info
     */
    public String scanResults(int sid) {
        return doStringCommandWithoutLogging("BSS RANGE=" + sid + "- MASK=0x29d87");
    }

    public String doCustomCommand(String command) {
        return doStringCommand(command);
    }

    /**
     * Format of result:
     * id=1016
     * bssid=00:03:7f:40:84:10
     * freq=2462
     * beacon_int=200
     * capabilities=0x0431
     * qual=0
     * noise=0
     * level=-46
     * tsf=0000002669008476
     * age=5
     * ie=00105143412d485332302d52322d54455354010882848b960c12182403010b0706555...
     * flags=[WPA2-EAP-CCMP][ESS][P2P][HS20]
     * ssid=QCA-HS20-R2-TEST
     * p2p_device_name=
     * p2p_config_methods=0x0SET_NE
     * anqp_venue_name=02083d656e6757692d466920416c6c69616e63650a3239383920436f...
     * anqp_network_auth_type=010000
     * anqp_roaming_consortium=03506f9a05001bc504bd
     * anqp_ip_addr_type_availability=0c
     * anqp_nai_realm=0200300000246d61696c2e6578616d706c652e636f6d3b636973636f2...
     * anqp_3gpp=000600040132f465
     * anqp_domain_name=0b65786d61706c652e636f6d
     * hs20_operator_friendly_name=11656e6757692d466920416c6c69616e63650e636869...
     * hs20_wan_metrics=01c40900008001000000000a00
     * hs20_connection_capability=0100000006140001061600000650000106bb010106bb0...
     * hs20_osu_providers_list=0b5143412d4f53552d425353010901310015656e6757692d...
     */
    public String scanResult(String bssid) {
        return doStringCommand("BSS " + bssid);
    }

    /**
     * Format of command
     * DRIVER WLS_BATCHING SET SCANFREQ=x MSCAN=r BESTN=y CHANNEL=<z, w, t> RTT=s
     * where x is an ascii representation of an integer number of seconds between scans
     *       r is an ascii representation of an integer number of scans per batch
     *       y is an ascii representation of an integer number of the max AP to remember per scan
     *       z, w, t represent a 1..n size list of channel numbers and/or 'A', 'B' values
     *           indicating entire ranges of channels
     *       s is an ascii representation of an integer number of highest-strength AP
     *           for which we'd like approximate distance reported
     *
     * The return value is an ascii integer representing a guess of the number of scans
     * the firmware can remember before it runs out of buffer space or -1 on error
     */
    public String setBatchedScanSettings(BatchedScanSettings settings) {
        if (settings == null) {
            return doStringCommand("DRIVER WLS_BATCHING STOP");
        }
        String cmd = "DRIVER WLS_BATCHING SET SCANFREQ=" + settings.scanIntervalSec;
        cmd += " MSCAN=" + settings.maxScansPerBatch;
        if (settings.maxApPerScan != BatchedScanSettings.UNSPECIFIED) {
            cmd += " BESTN=" + settings.maxApPerScan;
        }
        if (settings.channelSet != null && !settings.channelSet.isEmpty()) {
            cmd += " CHANNEL=<";
            int i = 0;
            for (String channel : settings.channelSet) {
                cmd += (i > 0 ? "," : "") + channel;
                ++i;
            }
            cmd += ">";
        }
        if (settings.maxApForDistance != BatchedScanSettings.UNSPECIFIED) {
            cmd += " RTT=" + settings.maxApForDistance;
        }
        return doStringCommand(cmd);
    }

    public String getBatchedScanResults() {
        return doStringCommand("DRIVER WLS_BATCHING GET");
    }

    public boolean startDriver() {
        return doBooleanCommand("DRIVER START");
    }

    public boolean stopDriver() {
        return doBooleanCommand("DRIVER STOP");
    }


    /**
     * Start filtering out Multicast V4 packets
     * @return {@code true} if the operation succeeded, {@code false} otherwise
     *
     * Multicast filtering rules work as follows:
     *
     * The driver can filter multicast (v4 and/or v6) and broadcast packets when in
     * a power optimized mode (typically when screen goes off).
     *
     * In order to prevent the driver from filtering the multicast/broadcast packets, we have to
     * add a DRIVER RXFILTER-ADD rule followed by DRIVER RXFILTER-START to make the rule effective
     *
     * DRIVER RXFILTER-ADD Num
     *   where Num = 0 - Unicast, 1 - Broadcast, 2 - Mutil4 or 3 - Multi6
     *
     * and DRIVER RXFILTER-START
     * In order to stop the usage of these rules, we do
     *
     * DRIVER RXFILTER-STOP
     * DRIVER RXFILTER-REMOVE Num
     *   where Num is as described for RXFILTER-ADD
     *
     * The  SETSUSPENDOPT driver command overrides the filtering rules
     */
    public boolean startFilteringMulticastV4Packets() {
        return doBooleanCommand("DRIVER RXFILTER-STOP")
            && doBooleanCommand("DRIVER RXFILTER-REMOVE 2")
            && doBooleanCommand("DRIVER RXFILTER-START");
    }

    /**
     * Stop filtering out Multicast V4 packets.
     * @return {@code true} if the operation succeeded, {@code false} otherwise
     */
    public boolean stopFilteringMulticastV4Packets() {
        return doBooleanCommand("DRIVER RXFILTER-STOP")
            && doBooleanCommand("DRIVER RXFILTER-ADD 2")
            && doBooleanCommand("DRIVER RXFILTER-START");
    }

    /**
     * Start filtering out Multicast V6 packets
     * @return {@code true} if the operation succeeded, {@code false} otherwise
     */
    public boolean startFilteringMulticastV6Packets() {
        return doBooleanCommand("DRIVER RXFILTER-STOP")
            && doBooleanCommand("DRIVER RXFILTER-REMOVE 3")
            && doBooleanCommand("DRIVER RXFILTER-START");
    }

    /**
     * Stop filtering out Multicast V6 packets.
     * @return {@code true} if the operation succeeded, {@code false} otherwise
     */
    public boolean stopFilteringMulticastV6Packets() {
        return doBooleanCommand("DRIVER RXFILTER-STOP")
            && doBooleanCommand("DRIVER RXFILTER-ADD 3")
            && doBooleanCommand("DRIVER RXFILTER-START");
    }

    /**
     * Set the operational frequency band
     * @param band One of
     *     {@link WifiManager#WIFI_FREQUENCY_BAND_AUTO},
     *     {@link WifiManager#WIFI_FREQUENCY_BAND_5GHZ},
     *     {@link WifiManager#WIFI_FREQUENCY_BAND_2GHZ},
     * @return {@code true} if the operation succeeded, {@code false} otherwise
     */
    public boolean setBand(int band) {
        String bandstr;

        if (band == WifiManager.WIFI_FREQUENCY_BAND_5GHZ)
            bandstr = "5G";
        else if (band == WifiManager.WIFI_FREQUENCY_BAND_2GHZ)
            bandstr = "2G";
        else
            bandstr = "AUTO";
        return doBooleanCommand("SET SETBAND " + bandstr);
    }

    /**
      * Sets the bluetooth coexistence mode.
      *
      * @param mode One of {@link #BLUETOOTH_COEXISTENCE_MODE_DISABLED},
      *            {@link #BLUETOOTH_COEXISTENCE_MODE_ENABLED}, or
      *            {@link #BLUETOOTH_COEXISTENCE_MODE_SENSE}.
      * @return Whether the mode was successfully set.
      */
    public boolean setBluetoothCoexistenceMode(int mode) {
        return doBooleanCommand("DRIVER BTCOEXMODE " + mode);
    }

    /**
     * Enable or disable Bluetooth coexistence scan mode. When this mode is on,
     * some of the low-level scan parameters used by the driver are changed to
     * reduce interference with A2DP streaming.
     *
     * @param isSet whether to enable or disable this mode
     * @return {@code true} if the command succeeded, {@code false} otherwise.
     */
    public boolean setBluetoothCoexistenceScanMode(boolean setCoexScanMode) {
        if (setCoexScanMode) {
            return doBooleanCommand("DRIVER BTCOEXSCAN-START");
        } else {
            return doBooleanCommand("DRIVER BTCOEXSCAN-STOP");
        }
    }

    public void enableSaveConfig() {
        doBooleanCommand("SET update_config 1");
    }

    public boolean saveConfig() {
        return doBooleanCommand("SAVE_CONFIG");
    }

    public boolean addToBlacklist(String bssid) {
        if (TextUtils.isEmpty(bssid)) return false;
        return doBooleanCommand("BLACKLIST " + bssid);
    }

    public boolean clearBlacklist() {
        return doBooleanCommand("BLACKLIST clear");
    }

    public boolean setSuspendOptimizations(boolean enabled) {
       // if (mSuspendOptEnabled == enabled) return true;
        mSuspendOptEnabled = enabled;

        Log.e("native", "do suspend " + enabled);
        if (enabled) {
            return doBooleanCommand("DRIVER SETSUSPENDMODE 1");
        } else {
            return doBooleanCommand("DRIVER SETSUSPENDMODE 0");
        }
    }

    public boolean setCountryCode(String countryCode) {
        if (countryCode != null)
            return doBooleanCommand("DRIVER COUNTRY " + countryCode.toUpperCase(Locale.ROOT));
        else
            return doBooleanCommand("DRIVER COUNTRY");
    }

<<<<<<< HEAD
    //PNO Monitor
    private class PnoMonitor {
        private static final int MINIMUM_PNO_GAP = 5 * 1000;
        private static final String ACTION_TOGGLE_PNO =
            "com.android.server.Wifi.action.TOGGLE_PNO";
        long mLastPnoChangeTimeStamp = -1L;
        boolean mExpectedPnoState = false;
        boolean mCurrentPnoState = false;;
        boolean mWaitForTimer = false;
        final Object mPnoLock = new Object();
        private final AlarmManager mAlarmManager =
                (AlarmManager) mContext.getSystemService(Context.ALARM_SERVICE);
        private final PendingIntent mPnoIntent;

        public PnoMonitor() {
            Intent intent = new Intent(ACTION_TOGGLE_PNO, null);
            intent.setPackage("android");
            mPnoIntent = PendingIntent.getBroadcast(mContext, 0, intent, 0);

            mContext.registerReceiver(
                new BroadcastReceiver() {
                    @Override
                    public void onReceive(Context context, Intent intent) {
                        synchronized(mPnoLock) {
                            if (DBG) Log.d(mTAG, "PNO timer expire, PNO should change to " +
                                    mExpectedPnoState);
                            if (mCurrentPnoState != mExpectedPnoState) {
                                if (DBG) Log.d(mTAG, "change PNO from " + mCurrentPnoState + " to "
                                        + mExpectedPnoState);
                                boolean ret = setPno(mExpectedPnoState);
                                if (!ret) {
                                    Log.e(mTAG, "set PNO failure");
                                }
                            } else {
                                if (DBG) Log.d(mTAG, "Do not change PNO since current is expected");
                            }
                            mWaitForTimer = false;
                        }
                    }
                },
                new IntentFilter(ACTION_TOGGLE_PNO));
        }

        private boolean setPno(boolean enable) {
            String cmd = enable ? "SET pno 1" : "SET pno 0";
            boolean ret = doBooleanCommand(cmd);
            mLastPnoChangeTimeStamp = System.currentTimeMillis();
            if (ret) {
                mCurrentPnoState = enable;
            }
            return ret;
        }

        public boolean enableBackgroundScan(boolean enable) {
            synchronized(mPnoLock) {
                if (mWaitForTimer) {
                    //already has a timer
                    mExpectedPnoState = enable;
                    if (DBG) Log.d(mTAG, "update expected PNO to " +  mExpectedPnoState);
                } else {
                    if (mCurrentPnoState == enable) {
                        return true;
                    }
                    long timeDifference = System.currentTimeMillis() - mLastPnoChangeTimeStamp;
                    if (timeDifference >= MINIMUM_PNO_GAP) {
                        return setPno(enable);
                    } else {
                        mExpectedPnoState = enable;
                        mWaitForTimer = true;
                        if (DBG) Log.d(mTAG, "start PNO timer with delay:" + timeDifference);
                        mAlarmManager.set(AlarmManager.RTC_WAKEUP,
                                System.currentTimeMillis() + timeDifference, mPnoIntent);
                    }
                }
                return true;
            }
        }
    }

    public boolean enableBackgroundScan(boolean enable) {
        if (mPnoMonitor != null) {
            return mPnoMonitor.enableBackgroundScan(enable);
=======
    /**
     * Object holding the network ID and the corresponding priority to be set before enabling/
     * disabling PNO.
     */
    public static class PnoNetworkPriority {
        public int networkId;
        public int priority;

        PnoNetworkPriority(int networkId, int priority) {
            this.networkId = networkId;
            this.priority = priority;
        }

        @Override
        public String toString() {
            StringBuilder sbuf = new StringBuilder();
            sbuf.append(" Network ID=").append(this.networkId);
            sbuf.append(" Priority=").append(this.priority);
            return sbuf.toString();
        }
    }

    public boolean enableBackgroundScan(
            boolean enable,
            List<PnoNetworkPriority> pnoNetworkList) {
        boolean ret;
        // TODO: Couple of cases yet to be handled:
        // 1. What if the network priority update fails, should we bail out of PNO setting?
        // 2. If PNO setting fails below, should we go back and revert this priority change?
        if (pnoNetworkList != null) {
            if (DBG) Log.i(mTAG, "Update priorities for PNO. Enable: " + enable);
            for (PnoNetworkPriority pnoNetwork : pnoNetworkList) {
                // What if this fails? Should we bail out?
                boolean isSuccess = setNetworkVariable(pnoNetwork.networkId,
                        WifiConfiguration.priorityVarName,
                        Integer.toString(pnoNetwork.priority));
                if (!isSuccess) {
                    Log.e(mTAG, "Update priority failed for :" + pnoNetwork.networkId);
                }
            }
        }
        if (enable) {
            ret = doBooleanCommand("SET pno 1");
>>>>>>> 7a0e978a
        } else {
            return false;
        }
    }

    public void enableAutoConnect(boolean enable) {
        if (enable) {
            doBooleanCommand("STA_AUTOCONNECT 1");
        } else {
            doBooleanCommand("STA_AUTOCONNECT 0");
        }
    }

    public void setScanInterval(int scanInterval) {
        doBooleanCommand("SCAN_INTERVAL " + scanInterval);
    }

    public void setHs20(boolean hs20) {
        if (hs20) {
            doBooleanCommand("SET HS20 1");
        } else {
            doBooleanCommand("SET HS20 0");
        }
    }

    public void startTdls(String macAddr, boolean enable) {
        if (enable) {
            doBooleanCommand("TDLS_DISCOVER " + macAddr);
            doBooleanCommand("TDLS_SETUP " + macAddr);
        } else {
            doBooleanCommand("TDLS_TEARDOWN " + macAddr);
        }
    }

    /** Example output:
     * RSSI=-65
     * LINKSPEED=48
     * NOISE=9999
     * FREQUENCY=0
     */
    public String signalPoll() {
        return doStringCommandWithoutLogging("SIGNAL_POLL");
    }

    /** Example outout:
     * TXGOOD=396
     * TXBAD=1
     */
    public String pktcntPoll() {
        return doStringCommand("PKTCNT_POLL");
    }

    public void bssFlush() {
        doBooleanCommand("BSS_FLUSH 0");
    }

    public boolean startWpsPbc(String bssid) {
        if (TextUtils.isEmpty(bssid)) {
            return doBooleanCommand("WPS_PBC");
        } else {
            return doBooleanCommand("WPS_PBC " + bssid);
        }
    }

    public boolean startWpsPbc(String iface, String bssid) {
        synchronized (mLock) {
            if (TextUtils.isEmpty(bssid)) {
                return doBooleanCommandNative("IFNAME=" + iface + " WPS_PBC");
            } else {
                return doBooleanCommandNative("IFNAME=" + iface + " WPS_PBC " + bssid);
            }
        }
    }

    public boolean startWpsPinKeypad(String pin) {
        if (TextUtils.isEmpty(pin)) return false;
        return doBooleanCommand("WPS_PIN any " + pin);
    }

    public boolean startWpsPinKeypad(String iface, String pin) {
        if (TextUtils.isEmpty(pin)) return false;
        synchronized (mLock) {
            return doBooleanCommandNative("IFNAME=" + iface + " WPS_PIN any " + pin);
        }
    }


    public String startWpsPinDisplay(String bssid) {
        if (TextUtils.isEmpty(bssid)) {
            return doStringCommand("WPS_PIN any");
        } else {
            return doStringCommand("WPS_PIN " + bssid);
        }
    }

    public String startWpsPinDisplay(String iface, String bssid) {
        synchronized (mLock) {
            if (TextUtils.isEmpty(bssid)) {
                return doStringCommandNative("IFNAME=" + iface + " WPS_PIN any");
            } else {
                return doStringCommandNative("IFNAME=" + iface + " WPS_PIN " + bssid);
            }
        }
    }

    public boolean setExternalSim(boolean external) {
        synchronized (mLock) {
            String value = external ? "1" : "0";
            Log.d(TAG, "Setting external_sim to " + value);
            return doBooleanCommand("SET external_sim " + value);
        }
    }

    public boolean simAuthResponse(int id, String type, String response) {
        // with type = GSM-AUTH, UMTS-AUTH or UMTS-AUTS
        synchronized (mLock) {
            return doBooleanCommand("CTRL-RSP-SIM-" + id + ":" + type + response);
        }
    }

    public boolean simAuthFailedResponse(int id) {
        // should be used with type GSM-AUTH
        return doBooleanCommand("CTRL-RSP-SIM-" + id + ":GSM-FAIL");
    }

    public boolean umtsAuthFailedResponse(int id) {
        // should be used with type UMTS-AUTH
        return doBooleanCommand("CTRL-RSP-SIM-" + id + ":UMTS-FAIL");
    }

    public boolean simIdentityResponse(int id, String response) {
        synchronized (mLock) {
            return doBooleanCommand("CTRL-RSP-IDENTITY-" + id + ":" + response);
        }
    }

    /* Configures an access point connection */
    public boolean startWpsRegistrar(String bssid, String pin) {
        if (TextUtils.isEmpty(bssid) || TextUtils.isEmpty(pin)) return false;
        return doBooleanCommand("WPS_REG " + bssid + " " + pin);
    }

    public boolean cancelWps() {
        return doBooleanCommand("WPS_CANCEL");
    }

    public boolean setPersistentReconnect(boolean enabled) {
        int value = (enabled == true) ? 1 : 0;
        return doBooleanCommand("SET persistent_reconnect " + value);
    }

    public boolean setDeviceName(String name) {
        return doBooleanCommand("SET device_name " + name);
    }

    public boolean setDeviceType(String type) {
        return doBooleanCommand("SET device_type " + type);
    }

    public boolean setConfigMethods(String cfg) {
        return doBooleanCommand("SET config_methods " + cfg);
    }

    public boolean setManufacturer(String value) {
        return doBooleanCommand("SET manufacturer " + value);
    }

    public boolean setModelName(String value) {
        return doBooleanCommand("SET model_name " + value);
    }

    public boolean setModelNumber(String value) {
        return doBooleanCommand("SET model_number " + value);
    }

    public boolean setSerialNumber(String value) {
        return doBooleanCommand("SET serial_number " + value);
    }

    public boolean setP2pSsidPostfix(String postfix) {
        return doBooleanCommand("SET p2p_ssid_postfix " + postfix);
    }

    public boolean setP2pGroupIdle(String iface, int time) {
        synchronized (mLock) {
            return doBooleanCommandNative("IFNAME=" + iface + " SET p2p_group_idle " + time);
        }
    }

    public void setPowerSave(boolean enabled) {
        if (enabled) {
            doBooleanCommand("SET ps 1");
        } else {
            doBooleanCommand("SET ps 0");
        }
    }

    public boolean setP2pPowerSave(String iface, boolean enabled) {
        synchronized (mLock) {
            if (enabled) {
                return doBooleanCommandNative("IFNAME=" + iface + " P2P_SET ps 1");
            } else {
                return doBooleanCommandNative("IFNAME=" + iface + " P2P_SET ps 0");
            }
        }
    }

    public boolean setWfdEnable(boolean enable) {
        return doBooleanCommand("SET wifi_display " + (enable ? "1" : "0"));
    }

    public boolean setWfdDeviceInfo(String hex) {
        return doBooleanCommand("WFD_SUBELEM_SET 0 " + hex);
    }

    /**
     * "sta" prioritizes STA connection over P2P and "p2p" prioritizes
     * P2P connection over STA
     */
    public boolean setConcurrencyPriority(String s) {
        return doBooleanCommand("P2P_SET conc_pref " + s);
    }

    public boolean p2pFind() {
        return doBooleanCommand("P2P_FIND");
    }

    public boolean p2pFind(int timeout) {
        if (timeout <= 0) {
            return p2pFind();
        }
        return doBooleanCommand("P2P_FIND " + timeout);
    }

    public boolean p2pStopFind() {
       return doBooleanCommand("P2P_STOP_FIND");
    }

    public boolean p2pListen() {
        return doBooleanCommand("P2P_LISTEN");
    }

    public boolean p2pListen(int timeout) {
        if (timeout <= 0) {
            return p2pListen();
        }
        return doBooleanCommand("P2P_LISTEN " + timeout);
    }

    public boolean p2pExtListen(boolean enable, int period, int interval) {
        if (enable && interval < period) {
            return false;
        }
        return doBooleanCommand("P2P_EXT_LISTEN"
                    + (enable ? (" " + period + " " + interval) : ""));
    }

    public boolean p2pSetChannel(int lc, int oc) {
        if (DBG) Log.d(mTAG, "p2pSetChannel: lc="+lc+", oc="+oc);

        if (lc >=1 && lc <= 11) {
            if (!doBooleanCommand("P2P_SET listen_channel " + lc)) {
                return false;
            }
        } else if (lc != 0) {
            return false;
        }

        if (oc >= 1 && oc <= 165 ) {
            int freq = (oc <= 14 ? 2407 : 5000) + oc * 5;
            return doBooleanCommand("P2P_SET disallow_freq 1000-"
                    + (freq - 5) + "," + (freq + 5) + "-6000");
        } else if (oc == 0) {
            /* oc==0 disables "P2P_SET disallow_freq" (enables all freqs) */
            return doBooleanCommand("P2P_SET disallow_freq \"\"");
        }

        return false;
    }

    public boolean p2pFlush() {
        return doBooleanCommand("P2P_FLUSH");
    }

    /* p2p_connect <peer device address> <pbc|pin|PIN#> [label|display|keypad]
        [persistent] [join|auth] [go_intent=<0..15>] [freq=<in MHz>] */
    public String p2pConnect(WifiP2pConfig config, boolean joinExistingGroup) {
        if (config == null) return null;
        List<String> args = new ArrayList<String>();
        WpsInfo wps = config.wps;
        args.add(config.deviceAddress);

        switch (wps.setup) {
            case WpsInfo.PBC:
                args.add("pbc");
                break;
            case WpsInfo.DISPLAY:
                if (TextUtils.isEmpty(wps.pin)) {
                    args.add("pin");
                } else {
                    args.add(wps.pin);
                }
                args.add("display");
                break;
            case WpsInfo.KEYPAD:
                args.add(wps.pin);
                args.add("keypad");
                break;
            case WpsInfo.LABEL:
                args.add(wps.pin);
                args.add("label");
            default:
                break;
        }

        if (config.netId == WifiP2pGroup.PERSISTENT_NET_ID) {
            args.add("persistent");
        }

        if (joinExistingGroup) {
            args.add("join");
        } else {
            //TODO: This can be adapted based on device plugged in state and
            //device battery state
            int groupOwnerIntent = config.groupOwnerIntent;
            if (groupOwnerIntent < 0 || groupOwnerIntent > 15) {
                groupOwnerIntent = DEFAULT_GROUP_OWNER_INTENT;
            }
            args.add("go_intent=" + groupOwnerIntent);
        }

        String command = "P2P_CONNECT ";
        for (String s : args) command += s + " ";

        return doStringCommand(command);
    }

    public boolean p2pCancelConnect() {
        return doBooleanCommand("P2P_CANCEL");
    }

    public boolean p2pProvisionDiscovery(WifiP2pConfig config) {
        if (config == null) return false;

        switch (config.wps.setup) {
            case WpsInfo.PBC:
                return doBooleanCommand("P2P_PROV_DISC " + config.deviceAddress + " pbc");
            case WpsInfo.DISPLAY:
                //We are doing display, so provision discovery is keypad
                return doBooleanCommand("P2P_PROV_DISC " + config.deviceAddress + " keypad");
            case WpsInfo.KEYPAD:
                //We are doing keypad, so provision discovery is display
                return doBooleanCommand("P2P_PROV_DISC " + config.deviceAddress + " display");
            default:
                break;
        }
        return false;
    }

    public boolean p2pGroupAdd(boolean persistent) {
        if (persistent) {
            return doBooleanCommand("P2P_GROUP_ADD persistent");
        }
        return doBooleanCommand("P2P_GROUP_ADD");
    }

    public boolean p2pGroupAdd(int netId) {
        return doBooleanCommand("P2P_GROUP_ADD persistent=" + netId);
    }

    public boolean p2pGroupRemove(String iface) {
        if (TextUtils.isEmpty(iface)) return false;
        synchronized (mLock) {
            return doBooleanCommandNative("IFNAME=" + iface + " P2P_GROUP_REMOVE " + iface);
        }
    }

    public boolean p2pReject(String deviceAddress) {
        return doBooleanCommand("P2P_REJECT " + deviceAddress);
    }

    /* Invite a peer to a group */
    public boolean p2pInvite(WifiP2pGroup group, String deviceAddress) {
        if (TextUtils.isEmpty(deviceAddress)) return false;

        if (group == null) {
            return doBooleanCommand("P2P_INVITE peer=" + deviceAddress);
        } else {
            return doBooleanCommand("P2P_INVITE group=" + group.getInterface()
                    + " peer=" + deviceAddress + " go_dev_addr=" + group.getOwner().deviceAddress);
        }
    }

    /* Reinvoke a persistent connection */
    public boolean p2pReinvoke(int netId, String deviceAddress) {
        if (TextUtils.isEmpty(deviceAddress) || netId < 0) return false;

        return doBooleanCommand("P2P_INVITE persistent=" + netId + " peer=" + deviceAddress);
    }

    public String p2pGetSsid(String deviceAddress) {
        return p2pGetParam(deviceAddress, "oper_ssid");
    }

    public String p2pGetDeviceAddress() {

        Log.d(TAG, "p2pGetDeviceAddress");

        String status = null;

        /* Explicitly calling the API without IFNAME= prefix to take care of the devices that
        don't have p2p0 interface. Supplicant seems to be returning the correct address anyway. */

        synchronized (mLock) {
            status = doStringCommandNative("STATUS");
        }

        String result = "";
        if (status != null) {
            String[] tokens = status.split("\n");
            for (String token : tokens) {
                if (token.startsWith("p2p_device_address=")) {
                    String[] nameValue = token.split("=");
                    if (nameValue.length != 2)
                        break;
                    result = nameValue[1];
                }
            }
        }

        Log.d(TAG, "p2pGetDeviceAddress returning " + result);
        return result;
    }

    public int getGroupCapability(String deviceAddress) {
        int gc = 0;
        if (TextUtils.isEmpty(deviceAddress)) return gc;
        String peerInfo = p2pPeer(deviceAddress);
        if (TextUtils.isEmpty(peerInfo)) return gc;

        String[] tokens = peerInfo.split("\n");
        for (String token : tokens) {
            if (token.startsWith("group_capab=")) {
                String[] nameValue = token.split("=");
                if (nameValue.length != 2) break;
                try {
                    return Integer.decode(nameValue[1]);
                } catch(NumberFormatException e) {
                    return gc;
                }
            }
        }
        return gc;
    }

    public String p2pPeer(String deviceAddress) {
        return doStringCommand("P2P_PEER " + deviceAddress);
    }

    private String p2pGetParam(String deviceAddress, String key) {
        if (deviceAddress == null) return null;

        String peerInfo = p2pPeer(deviceAddress);
        if (peerInfo == null) return null;
        String[] tokens= peerInfo.split("\n");

        key += "=";
        for (String token : tokens) {
            if (token.startsWith(key)) {
                String[] nameValue = token.split("=");
                if (nameValue.length != 2) break;
                return nameValue[1];
            }
        }
        return null;
    }

    public boolean p2pServiceAdd(WifiP2pServiceInfo servInfo) {
        /*
         * P2P_SERVICE_ADD bonjour <query hexdump> <RDATA hexdump>
         * P2P_SERVICE_ADD upnp <version hex> <service>
         *
         * e.g)
         * [Bonjour]
         * # IP Printing over TCP (PTR) (RDATA=MyPrinter._ipp._tcp.local.)
         * P2P_SERVICE_ADD bonjour 045f697070c00c000c01 094d795072696e746572c027
         * # IP Printing over TCP (TXT) (RDATA=txtvers=1,pdl=application/postscript)
         * P2P_SERVICE_ADD bonjour 096d797072696e746572045f697070c00c001001
         *  09747874766572733d311a70646c3d6170706c69636174696f6e2f706f7374736372797074
         *
         * [UPnP]
         * P2P_SERVICE_ADD upnp 10 uuid:6859dede-8574-59ab-9332-123456789012
         * P2P_SERVICE_ADD upnp 10 uuid:6859dede-8574-59ab-9332-123456789012::upnp:rootdevice
         * P2P_SERVICE_ADD upnp 10 uuid:6859dede-8574-59ab-9332-123456789012::urn:schemas-upnp
         * -org:device:InternetGatewayDevice:1
         * P2P_SERVICE_ADD upnp 10 uuid:6859dede-8574-59ab-9322-123456789012::urn:schemas-upnp
         * -org:service:ContentDirectory:2
         */
        for (String s : servInfo.getSupplicantQueryList()) {
            String command = "P2P_SERVICE_ADD";
            command += (" " + s);
            if (!doBooleanCommand(command)) {
                return false;
            }
        }
        return true;
    }

    public boolean p2pServiceDel(WifiP2pServiceInfo servInfo) {
        /*
         * P2P_SERVICE_DEL bonjour <query hexdump>
         * P2P_SERVICE_DEL upnp <version hex> <service>
         */
        for (String s : servInfo.getSupplicantQueryList()) {
            String command = "P2P_SERVICE_DEL ";

            String[] data = s.split(" ");
            if (data.length < 2) {
                return false;
            }
            if ("upnp".equals(data[0])) {
                command += s;
            } else if ("bonjour".equals(data[0])) {
                command += data[0];
                command += (" " + data[1]);
            } else {
                return false;
            }
            if (!doBooleanCommand(command)) {
                return false;
            }
        }
        return true;
    }

    public boolean p2pServiceFlush() {
        return doBooleanCommand("P2P_SERVICE_FLUSH");
    }

    public String p2pServDiscReq(String addr, String query) {
        String command = "P2P_SERV_DISC_REQ";
        command += (" " + addr);
        command += (" " + query);

        return doStringCommand(command);
    }

    public boolean p2pServDiscCancelReq(String id) {
        return doBooleanCommand("P2P_SERV_DISC_CANCEL_REQ " + id);
    }

    /* Set the current mode of miracast operation.
     *  0 = disabled
     *  1 = operating as source
     *  2 = operating as sink
     */
    public void setMiracastMode(int mode) {
        // Note: optional feature on the driver. It is ok for this to fail.
        doBooleanCommand("DRIVER MIRACAST " + mode);
    }

    public boolean fetchAnqp(String bssid, String subtypes) {
        return doBooleanCommand("ANQP_GET " + bssid + " " + subtypes);
    }

    /*
     * NFC-related calls
     */
    public String getNfcWpsConfigurationToken(int netId) {
        return doStringCommand("WPS_NFC_CONFIG_TOKEN WPS " + netId);
    }

    public String getNfcHandoverRequest() {
        return doStringCommand("NFC_GET_HANDOVER_REQ NDEF P2P-CR");
    }

    public String getNfcHandoverSelect() {
        return doStringCommand("NFC_GET_HANDOVER_SEL NDEF P2P-CR");
    }

    public boolean initiatorReportNfcHandover(String selectMessage) {
        return doBooleanCommand("NFC_REPORT_HANDOVER INIT P2P 00 " + selectMessage);
    }

    public boolean responderReportNfcHandover(String requestMessage) {
        return doBooleanCommand("NFC_REPORT_HANDOVER RESP P2P " + requestMessage + " 00");
    }

    /* WIFI HAL support */

    private static final String TAG = "WifiNative-HAL";
    private static long sWifiHalHandle = 0;             /* used by JNI to save wifi_handle */
    private static long[] sWifiIfaceHandles = null;     /* used by JNI to save interface handles */
    private static int sWlan0Index = -1;
    private static int sP2p0Index = -1;
    private static MonitorThread sThread;
    private static final int STOP_HAL_TIMEOUT_MS = 1000;

    private static native boolean startHalNative();
    private static native void stopHalNative();
    private static native void waitForHalEventNative();

    private static class MonitorThread extends Thread {
        public void run() {
            Log.i(TAG, "Waiting for HAL events mWifiHalHandle=" + Long.toString(sWifiHalHandle));
            waitForHalEventNative();
        }
    }

    synchronized public static boolean startHal() {

        String debugLog = "startHal stack: ";
        java.lang.StackTraceElement[] elements = Thread.currentThread().getStackTrace();
        for (int i = 2; i < elements.length && i <= 7; i++ ) {
            debugLog = debugLog + " - " + elements[i].getMethodName();
        }

        mLocalLog.log(debugLog);

        synchronized (mLock) {
            if (startHalNative() && (getInterfaces() != 0) && (sWlan0Index != -1)) {
                sThread = new MonitorThread();
                sThread.start();
                return true;
            } else {
                if (DBG) mLocalLog.log("Could not start hal");
                Log.e(TAG, "Could not start hal");
                return false;
            }
        }
    }

    synchronized public static void stopHal() {
        synchronized (mLock) {
            if (isHalStarted()) {
                stopHalNative();
                try {
                    sThread.join(STOP_HAL_TIMEOUT_MS);
                    Log.d(TAG, "HAL event thread stopped successfully");
                } catch (InterruptedException e) {
                    Log.e(TAG, "Could not stop HAL cleanly");
                }
                sThread = null;
                sWifiHalHandle = 0;
                sWifiIfaceHandles = null;
                sWlan0Index = -1;
                sP2p0Index = -1;
            }
        }
    }

    public static boolean isHalStarted() {
        return (sWifiHalHandle != 0);
    }
    private static native int getInterfacesNative();

    synchronized public static int getInterfaces() {
        synchronized (mLock) {
            if (isHalStarted()) {
                if (sWifiIfaceHandles == null) {
                    int num = getInterfacesNative();
                    int wifi_num = 0;
                    for (int i = 0; i < num; i++) {
                        String name = getInterfaceNameNative(i);
                        Log.i(TAG, "interface[" + i + "] = " + name);
                        if (name.equals("wlan0")) {
                            sWlan0Index = i;
                            wifi_num++;
                        } else if (name.equals("p2p0")) {
                            sP2p0Index = i;
                            wifi_num++;
                        }
                    }
                    return wifi_num;
                } else {
                    return sWifiIfaceHandles.length;
                }
            } else {
                return 0;
            }
        }
    }

    private static native String getInterfaceNameNative(int index);
    synchronized public static String getInterfaceName(int index) {
        return getInterfaceNameNative(index);
    }

    public static class ScanCapabilities {
        public int  max_scan_cache_size;                 // in number of scan results??
        public int  max_scan_buckets;
        public int  max_ap_cache_per_scan;
        public int  max_rssi_sample_size;
        public int  max_scan_reporting_threshold;        // in number of scan results??
        public int  max_hotlist_bssids;
        public int  max_significant_wifi_change_aps;
    }

    synchronized public static boolean getScanCapabilities(ScanCapabilities capabilities) {
        synchronized (mLock) {
            return isHalStarted() && getScanCapabilitiesNative(sWlan0Index, capabilities);
        }
    }

    private static native boolean getScanCapabilitiesNative(
            int iface, ScanCapabilities capabilities);

    private static native boolean startScanNative(int iface, int id, ScanSettings settings);
    private static native boolean stopScanNative(int iface, int id);
    private static native WifiScanner.ScanData[] getScanResultsNative(int iface, boolean flush);
    private static native WifiLinkLayerStats getWifiLinkLayerStatsNative(int iface);
    private static native void setWifiLinkLayerStatsNative(int iface, int enable);

    public static class ChannelSettings {
        int frequency;
        int dwell_time_ms;
        boolean passive;
    }

    public static class BucketSettings {
        int bucket;
        int band;
        int period_ms;
        int report_events;
        int num_channels;
        ChannelSettings channels[];
    }

    public static class ScanSettings {
        int base_period_ms;
        int max_ap_per_scan;
        int report_threshold_percent;
        int report_threshold_num_scans;
        int num_buckets;
        BucketSettings buckets[];
    }

    public static interface ScanEventHandler {
        void onScanResultsAvailable();
        void onFullScanResult(ScanResult fullScanResult);
        void onScanStatus();
        void onScanPaused(WifiScanner.ScanData[] data);
        void onScanRestarted();
    }

    synchronized static void onScanResultsAvailable(int id) {
        if (sScanEventHandler  != null) {
            sScanEventHandler.onScanResultsAvailable();
        }
    }

    /* scan status, keep these values in sync with gscan.h */
    private static int WIFI_SCAN_BUFFER_FULL = 0;
    private static int WIFI_SCAN_COMPLETE = 1;

    synchronized static void onScanStatus(int status) {
        if (status == WIFI_SCAN_BUFFER_FULL) {
            /* we have a separate event to take care of this */
        } else if (status == WIFI_SCAN_COMPLETE) {
            if (sScanEventHandler  != null) {
                sScanEventHandler.onScanStatus();
            }
        }
    }

    public static  WifiSsid createWifiSsid (byte[] rawSsid) {
        String ssidHexString = String.valueOf(HexEncoding.encode(rawSsid));

        if (ssidHexString == null) {
            return null;
        }

        WifiSsid wifiSsid = WifiSsid.createFromHex(ssidHexString);

        return wifiSsid;
    }

    public static String ssidConvert(byte[] rawSsid) {
        String ssid;

        CharsetDecoder decoder = StandardCharsets.UTF_8.newDecoder();
        try {
            CharBuffer decoded = decoder.decode(ByteBuffer.wrap(rawSsid));
            ssid = decoded.toString();
        } catch (CharacterCodingException cce) {
            ssid = null;
        }

        if (ssid == null) {
            ssid = new String(rawSsid, StandardCharsets.ISO_8859_1);
        }

        return ssid;
    }

    public static boolean setSsid(byte[] rawSsid, ScanResult result) {
        if (rawSsid == null || rawSsid.length == 0 || result == null) {
            return false;
        }

        result.SSID = ssidConvert(rawSsid);
        result.wifiSsid = createWifiSsid(rawSsid);
        return true;
    }

    static void populateScanResult(ScanResult result, byte bytes[], String dbg) {
        int num = 0;
        if (bytes == null) return;
        if (dbg == null) dbg = "";
        for (int i = 0; i < bytes.length - 1; ) {
            int type  = bytes[i] & 0xFF;
            int len = bytes[i + 1] & 0xFF;
            if (i + len + 2 > bytes.length) {
                Log.w(TAG, dbg + "bad length " + len + " of IE " + type + " from " + result.BSSID);
                Log.w(TAG, dbg + "ignoring the rest of the IEs");
                break;
            }
            num++;
            if (DBG) Log.i(TAG, dbg + "bytes[" + i + "] = [" + type + ", " + len + "]" + ", " +
                    "next = " + (i + len + 2));
            i += len + 2;
        }

        int secondChanelOffset = 0;
        byte channelMode = 0;
        int centerFreqIndex1 = 0;
        int centerFreqIndex2 = 0;

        boolean is80211McRTTResponder = false;

        ScanResult.InformationElement elements[] = new ScanResult.InformationElement[num];
        for (int i = 0, index = 0; i < num; i++) {
            int type  = bytes[index] & 0xFF;
            int len = bytes[index + 1] & 0xFF;
            if (DBG) Log.i(TAG, dbg + "index = " + index + ", type = " + type + ", len = " + len);
            ScanResult.InformationElement elem = new ScanResult.InformationElement();
            elem.id = type;
            elem.bytes = new byte[len];
            for (int j = 0; j < len; j++) {
                elem.bytes[j] = bytes[index + j + 2];
            }
            elements[i] = elem;
            int inforStart = index + 2;
            index += (len + 2);

            if(type == EID_HT_OPERATION) {
                secondChanelOffset = bytes[inforStart + 1] & 0x3;
            } else if(type == EID_VHT_OPERATION) {
                channelMode = bytes[inforStart];
                centerFreqIndex1 = bytes[inforStart + 1] & 0xFF;
                centerFreqIndex2 = bytes[inforStart + 2] & 0xFF;
            } else if (type == EID_EXTENDED_CAPS) {
                int tempIndex = RTT_RESP_ENABLE_BIT / 8;
                byte offset = RTT_RESP_ENABLE_BIT % 8;

                if(len < tempIndex + 1) {
                    is80211McRTTResponder = false;
                } else {
                    if ((bytes[inforStart + tempIndex] & ((byte)0x1 << offset)) != 0) {
                        is80211McRTTResponder = true;
                    } else {
                        is80211McRTTResponder = false;
                    }
                }
            }
        }

        if (is80211McRTTResponder) {
            result.setFlag(ScanResult.FLAG_80211mc_RESPONDER);
        } else {
            result.clearFlag(ScanResult.FLAG_80211mc_RESPONDER);
        }

        //handle RTT related information
        if (channelMode != 0) {
            // 80 or 160 MHz
            result.channelWidth = channelMode + 1;

            //convert channel index to frequency in MHz, channel 36 is 5180MHz
            result.centerFreq0 = (centerFreqIndex1 - 36) * 5 + 5180;

            if(channelMode > 1) { //160MHz
                result.centerFreq1 = (centerFreqIndex2 - 36) * 5 + 5180;
            } else {
                result.centerFreq1 = 0;
            }
        } else {
            //20 or 40 MHz
            if (secondChanelOffset != 0) {//40MHz
                result.channelWidth = 1;
                if (secondChanelOffset == 1) {
                    result.centerFreq0 = result.frequency + 20;
                } else if (secondChanelOffset == 3) {
                    result.centerFreq0 = result.frequency - 20;
                } else {
                    result.centerFreq0 = 0;
                    Log.e(TAG, dbg + ": Error on secondChanelOffset");
                }
            } else {
                result.centerFreq0  = 0;
                result.centerFreq1  = 0;
            }
            result.centerFreq1  = 0;
        }
        if(DBG) {
            Log.d(TAG, dbg + "SSID: " + result.SSID + " ChannelWidth is: " + result.channelWidth +
                    " PrimaryFreq: " + result.frequency +" mCenterfreq0: " + result.centerFreq0 +
                    " mCenterfreq1: " + result.centerFreq1 + (is80211McRTTResponder ?
                    "Support RTT reponder: " : "Do not support RTT responder"));
        }

        result.informationElements = elements;
    }

    synchronized static void onFullScanResult(int id, ScanResult result, byte bytes[]) {
        if (DBG) Log.i(TAG, "Got a full scan results event, ssid = " + result.SSID + ", " +
                "num = " + bytes.length);

        if (sScanEventHandler == null) {
            return;
        }
        populateScanResult(result, bytes, " onFullScanResult ");

        sScanEventHandler.onFullScanResult(result);
    }

    private static int sScanCmdId = 0;
    private static ScanEventHandler sScanEventHandler;
    private static ScanSettings sScanSettings;

    synchronized public static boolean startScan(
            ScanSettings settings, ScanEventHandler eventHandler) {
        synchronized (mLock) {
            if (isHalStarted()) {

                if (sScanCmdId != 0) {
                    stopScan();
                } else if (sScanSettings != null || sScanEventHandler != null) {
                /* current scan is paused; no need to stop it */
                }

                sScanCmdId = getNewCmdIdLocked();

                sScanSettings = settings;
                sScanEventHandler = eventHandler;

                if (startScanNative(sWlan0Index, sScanCmdId, settings) == false) {
                    sScanEventHandler = null;
                    sScanSettings = null;
                    sScanCmdId = 0;
                    return false;
                }

                return true;
            } else {
                return false;
            }
        }
    }

    synchronized public static void stopScan() {
        synchronized (mLock) {
            if (isHalStarted()) {
                if (sScanCmdId != 0) {
                    stopScanNative(sWlan0Index, sScanCmdId);
                }
                sScanSettings = null;
                sScanEventHandler = null;
                sScanCmdId = 0;
            }
        }
    }

    synchronized public static void pauseScan() {
        synchronized (mLock) {
            if (isHalStarted()) {
                if (sScanCmdId != 0 && sScanSettings != null && sScanEventHandler != null) {
                    Log.d(TAG, "Pausing scan");
                    WifiScanner.ScanData scanData[] = getScanResultsNative(sWlan0Index, true);
                    stopScanNative(sWlan0Index, sScanCmdId);
                    sScanCmdId = 0;
                    sScanEventHandler.onScanPaused(scanData);
                }
            }
        }
    }

    synchronized public static void restartScan() {
        synchronized (mLock) {
            if (isHalStarted()) {
                if (sScanCmdId == 0 && sScanSettings != null && sScanEventHandler != null) {
                    Log.d(TAG, "Restarting scan");
                    ScanEventHandler handler = sScanEventHandler;
                    ScanSettings settings = sScanSettings;
                    if (startScan(sScanSettings, sScanEventHandler)) {
                        sScanEventHandler.onScanRestarted();
                    } else {
                    /* we are still paused; don't change state */
                        sScanEventHandler = handler;
                        sScanSettings = settings;
                    }
                }
            }
        }
    }

    synchronized public static WifiScanner.ScanData[] getScanResults(boolean flush) {
        synchronized (mLock) {
            WifiScanner.ScanData[] sd = null;
            if (isHalStarted()) {
                sd = getScanResultsNative(sWlan0Index, flush);
            }

            if (sd != null) {
                return sd;
            } else {
                return new WifiScanner.ScanData[0];
            }
        }
    }

    public static interface HotlistEventHandler {
        void onHotlistApFound (ScanResult[] result);
        void onHotlistApLost  (ScanResult[] result);
    }

    private static int sHotlistCmdId = 0;
    private static HotlistEventHandler sHotlistEventHandler;

    private native static boolean setHotlistNative(int iface, int id,
            WifiScanner.HotlistSettings settings);
    private native static boolean resetHotlistNative(int iface, int id);

    synchronized public static boolean setHotlist(WifiScanner.HotlistSettings settings,
                                    HotlistEventHandler eventHandler) {
        synchronized (mLock) {
            if (isHalStarted()) {
                if (sHotlistCmdId != 0) {
                    return false;
                } else {
                    sHotlistCmdId = getNewCmdIdLocked();
                }

                sHotlistEventHandler = eventHandler;
                if (setHotlistNative(sWlan0Index, sHotlistCmdId, settings) == false) {
                    sHotlistEventHandler = null;
                    return false;
                }

                return true;
            } else {
                return false;
            }
        }
    }

    synchronized public static void resetHotlist() {
        synchronized (mLock) {
            if (isHalStarted()) {
                if (sHotlistCmdId != 0) {
                    resetHotlistNative(sWlan0Index, sHotlistCmdId);
                    sHotlistCmdId = 0;
                    sHotlistEventHandler = null;
                }
            }
        }
    }

    synchronized public static void onHotlistApFound(int id, ScanResult[] results) {
        synchronized (mLock) {
            if (isHalStarted()) {
                if (sHotlistCmdId != 0) {
                    sHotlistEventHandler.onHotlistApFound(results);
                } else {
                /* this can happen because of race conditions */
                    Log.d(TAG, "Ignoring hotlist AP found event");
                }
            }
        }
    }

    synchronized public static void onHotlistApLost(int id, ScanResult[] results) {
        synchronized (mLock) {
            if (isHalStarted()) {
                if (sHotlistCmdId != 0) {
                    sHotlistEventHandler.onHotlistApLost(results);
                } else {
                /* this can happen because of race conditions */
                    Log.d(TAG, "Ignoring hotlist AP lost event");
                }
            }
        }
    }

    public static interface SignificantWifiChangeEventHandler {
        void onChangesFound(ScanResult[] result);
    }

    private static SignificantWifiChangeEventHandler sSignificantWifiChangeHandler;
    private static int sSignificantWifiChangeCmdId;

    private static native boolean trackSignificantWifiChangeNative(
            int iface, int id, WifiScanner.WifiChangeSettings settings);
    private static native boolean untrackSignificantWifiChangeNative(int iface, int id);

    synchronized public static boolean trackSignificantWifiChange(
            WifiScanner.WifiChangeSettings settings, SignificantWifiChangeEventHandler handler) {
        synchronized (mLock) {
            if (isHalStarted()) {
                if (sSignificantWifiChangeCmdId != 0) {
                    return false;
                } else {
                    sSignificantWifiChangeCmdId = getNewCmdIdLocked();
                }

                sSignificantWifiChangeHandler = handler;
                if (trackSignificantWifiChangeNative(sWlan0Index, sScanCmdId, settings) == false) {
                    sSignificantWifiChangeHandler = null;
                    return false;
                }

                return true;
            } else {
                return false;
            }

        }
    }

    synchronized static void untrackSignificantWifiChange() {
        synchronized (mLock) {
            if (isHalStarted()) {
                if (sSignificantWifiChangeCmdId != 0) {
                    untrackSignificantWifiChangeNative(sWlan0Index, sSignificantWifiChangeCmdId);
                    sSignificantWifiChangeCmdId = 0;
                    sSignificantWifiChangeHandler = null;
                }
            }
        }
    }

    synchronized static void onSignificantWifiChange(int id, ScanResult[] results) {
        synchronized (mLock) {
            if (sSignificantWifiChangeCmdId != 0) {
                sSignificantWifiChangeHandler.onChangesFound(results);
            } else {
            /* this can happen because of race conditions */
                Log.d(TAG, "Ignoring significant wifi change");
            }
        }
    }

    synchronized public static WifiLinkLayerStats getWifiLinkLayerStats(String iface) {
        // TODO: use correct iface name to Index translation
        if (iface == null) return null;
        synchronized (mLock) {
            if (isHalStarted()) {
                return getWifiLinkLayerStatsNative(sWlan0Index);
            } else {
                return null;
            }
        }
    }

    synchronized public static void setWifiLinkLayerStats(String iface, int enable) {
        if (iface == null) return;
        synchronized (mLock) {
            if (isHalStarted()) {
                setWifiLinkLayerStatsNative(sWlan0Index, enable);
            }
        }
    }

    public static native int getSupportedFeatureSetNative(int iface);
    synchronized public static int getSupportedFeatureSet() {
        synchronized (mLock) {
            if (isHalStarted()) {
                return getSupportedFeatureSetNative(sWlan0Index);
            } else {
                Log.d(TAG, "Failing getSupportedFeatureset because HAL isn't started");
                return 0;
            }
        }
    }

    /* Rtt related commands/events */
    public static interface RttEventHandler {
        void onRttResults(RttManager.RttResult[] result);
    }

    private static RttEventHandler sRttEventHandler;
    private static int sRttCmdId;

    synchronized private static void onRttResults(int id, RttManager.RttResult[] results) {
        if (id == sRttCmdId) {
            Log.d(TAG, "Received " + results.length + " rtt results");
            sRttEventHandler.onRttResults(results);
            sRttCmdId = 0;
        } else {
            Log.d(TAG, "RTT Received event for unknown cmd = " + id + ", current id = " + sRttCmdId);
        }
    }

    private static native boolean requestRangeNative(
            int iface, int id, RttManager.RttParams[] params);
    private static native boolean cancelRangeRequestNative(
            int iface, int id, RttManager.RttParams[] params);

    synchronized public static boolean requestRtt(
            RttManager.RttParams[] params, RttEventHandler handler) {
        synchronized (mLock) {
            if (isHalStarted()) {
                if (sRttCmdId != 0) {
                    Log.v("TAG", "Last one is still under measurement!");
                    return false;
                } else {
                    sRttCmdId = getNewCmdIdLocked();
                }
                sRttEventHandler = handler;
                Log.v(TAG, "native issue RTT request");
                return requestRangeNative(sWlan0Index, sRttCmdId, params);
            } else {
                return false;
            }
        }
    }

    synchronized public static boolean cancelRtt(RttManager.RttParams[] params) {
        synchronized(mLock) {
            if (isHalStarted()) {
                if (sRttCmdId == 0) {
                    return false;
                }

                sRttCmdId = 0;

                if (cancelRangeRequestNative(sWlan0Index, sRttCmdId, params)) {
                    sRttEventHandler = null;
                    Log.v(TAG, "RTT cancel Request Successfully");
                    return true;
                } else {
                    Log.e(TAG, "RTT cancel Request failed");
                    return false;
                }
            } else {
                return false;
            }
        }
    }

    private static native boolean setScanningMacOuiNative(int iface, byte[] oui);

    synchronized public static boolean setScanningMacOui(byte[] oui) {
        synchronized (mLock) {
            if (isHalStarted()) {
                return setScanningMacOuiNative(sWlan0Index, oui);
            } else {
                return false;
            }
        }
    }

    private static native int[] getChannelsForBandNative(
            int iface, int band);

    synchronized public static int [] getChannelsForBand(int band) {
        synchronized (mLock) {
            if (isHalStarted()) {
                return getChannelsForBandNative(sWlan0Index, band);
	    } else {
                return null;
            }
        }
    }

    private static native boolean isGetChannelsForBandSupportedNative();
    synchronized public static boolean isGetChannelsForBandSupported(){
        synchronized (mLock) {
            if (isHalStarted()) {
                return isGetChannelsForBandSupportedNative();
	    } else {
                return false;
            }
        }
    }

    private static native boolean setDfsFlagNative(int iface, boolean dfsOn);
    synchronized public static boolean setDfsFlag(boolean dfsOn) {
        synchronized (mLock) {
            if (isHalStarted()) {
                return setDfsFlagNative(sWlan0Index, dfsOn);
            } else {
                return false;
            }
        }
    }

    private static native boolean toggleInterfaceNative(int on);
    synchronized public static boolean toggleInterface(int on) {
        synchronized (mLock) {
            if (isHalStarted()) {
                return toggleInterfaceNative(0);
            } else {
                return false;
            }
        }
    }

    private static native RttManager.RttCapabilities getRttCapabilitiesNative(int iface);
    synchronized public static RttManager.RttCapabilities getRttCapabilities() {
        synchronized (mLock) {
            if (isHalStarted()) {
                return getRttCapabilitiesNative(sWlan0Index);
            }else {
                return null;
            }
        }
    }

    private static native boolean setCountryCodeHalNative(int iface, String CountryCode);
    synchronized public static boolean setCountryCodeHal( String CountryCode) {
        synchronized (mLock) {
            if (isHalStarted()) {
                return setCountryCodeHalNative(sWlan0Index, CountryCode);
            } else {
                return false;
            }
        }
    }

    /* Rtt related commands/events */
    public abstract class TdlsEventHandler {
        abstract public void onTdlsStatus(String macAddr, int status, int reason);
    }

    private static TdlsEventHandler sTdlsEventHandler;

    private static native boolean enableDisableTdlsNative(int iface, boolean enable,
            String macAddr);
    synchronized public static boolean enableDisableTdls(boolean enable, String macAdd,
            TdlsEventHandler tdlsCallBack) {
        synchronized (mLock) {
            sTdlsEventHandler = tdlsCallBack;
            return enableDisableTdlsNative(sWlan0Index, enable, macAdd);
        }
    }

    // Once TDLS per mac and event feature is implemented, this class definition should be
    // moved to the right place, like WifiManager etc
    public static class TdlsStatus {
        int channel;
        int global_operating_class;
        int state;
        int reason;
    }
    private static native TdlsStatus getTdlsStatusNative(int iface, String macAddr);
    synchronized public static TdlsStatus getTdlsStatus (String macAdd) {
        synchronized (mLock) {
            if (isHalStarted()) {
                return getTdlsStatusNative(sWlan0Index, macAdd);
            } else {
                return null;
            }
        }
    }

    //ToFix: Once TDLS per mac and event feature is implemented, this class definition should be
    // moved to the right place, like WifiStateMachine etc
    public static class TdlsCapabilities {
        /* Maximum TDLS session number can be supported by the Firmware and hardware */
        int maxConcurrentTdlsSessionNumber;
        boolean isGlobalTdlsSupported;
        boolean isPerMacTdlsSupported;
        boolean isOffChannelTdlsSupported;
    }



    private static native TdlsCapabilities getTdlsCapabilitiesNative(int iface);
    synchronized public static TdlsCapabilities getTdlsCapabilities () {
        synchronized (mLock) {
            if (isHalStarted()) {
                return getTdlsCapabilitiesNative(sWlan0Index);
            } else {
                return null;
            }
        }
    }

    synchronized private static boolean onTdlsStatus(String macAddr, int status, int reason) {
         if (sTdlsEventHandler == null) {
             return false;
         } else {
             sTdlsEventHandler.onTdlsStatus(macAddr, status, reason);
             return true;
         }
    }

    //---------------------------------------------------------------------------------

    /* Wifi Logger commands/events */

    public static native boolean startLogging(int iface);

    public static interface WifiLoggerEventHandler {
        void onRingBufferData(RingBufferStatus status, byte[] buffer);
        void onWifiAlert(int errorCode, byte[] buffer);
    }

    private static WifiLoggerEventHandler sWifiLoggerEventHandler = null;

    private static void onRingBufferData(RingBufferStatus status, byte[] buffer) {
        if (sWifiLoggerEventHandler != null)
            sWifiLoggerEventHandler.onRingBufferData(status, buffer);
    }

    private static void onWifiAlert(byte[] buffer, int errorCode) {
        if (sWifiLoggerEventHandler != null)
            sWifiLoggerEventHandler.onWifiAlert(errorCode, buffer);
    }

    private static int sLogCmdId = -1;
    private static native boolean setLoggingEventHandlerNative(int iface, int id);
    synchronized public static boolean setLoggingEventHandler(WifiLoggerEventHandler handler) {
        synchronized (mLock) {
            if (isHalStarted()) {
                int oldId =  sLogCmdId;
                sLogCmdId = getNewCmdIdLocked();
                if (!setLoggingEventHandlerNative(sWlan0Index, sLogCmdId)) {
                    sLogCmdId = oldId;
                    return false;
                }
                sWifiLoggerEventHandler = handler;
                return true;
            } else {
                return false;
            }
        }
    }

    private static native boolean startLoggingRingBufferNative(int iface, int verboseLevel,
            int flags, int minIntervalSec ,int minDataSize, String ringName);
    synchronized public static boolean startLoggingRingBuffer(int verboseLevel, int flags, int maxInterval,
            int minDataSize, String ringName){
        synchronized (mLock) {
            if (isHalStarted()) {
                return startLoggingRingBufferNative(sWlan0Index, verboseLevel, flags, maxInterval,
                        minDataSize, ringName);
            } else {
                return false;
            }
        }
    }

    private static native int getSupportedLoggerFeatureSetNative(int iface);
    synchronized public static int getSupportedLoggerFeatureSet() {
        synchronized (mLock) {
            if (isHalStarted()) {
                return getSupportedLoggerFeatureSetNative(sWlan0Index);
            } else {
                return 0;
            }
        }
    }

    private static native boolean resetLogHandlerNative(int iface, int id);
    synchronized public static boolean resetLogHandler() {
        synchronized (mLock) {
            if (isHalStarted()) {
                if (sLogCmdId == -1) {
                    Log.e(TAG,"Can not reset handler Before set any handler");
                    return false;
                }
                sWifiLoggerEventHandler = null;
                if (resetLogHandlerNative(sWlan0Index, sLogCmdId)) {
                    sLogCmdId = -1;
                    return true;
                } else {
                    return false;
                }
            } else {
                return false;
            }
        }
    }

    private static native String getDriverVersionNative(int iface);
    synchronized public static String getDriverVersion() {
        synchronized (mLock) {
            if (isHalStarted()) {
                return getDriverVersionNative(sWlan0Index);
            } else {
                return "";
            }
        }
    }


    private static native String getFirmwareVersionNative(int iface);
    synchronized public static String getFirmwareVersion() {
        synchronized (mLock) {
            if (isHalStarted()) {
                return getFirmwareVersionNative(sWlan0Index);
            } else {
                return "";
            }
        }
    }

    public static class RingBufferStatus{
        String name;
        int flag;
        int ringBufferId;
        int ringBufferByteSize;
        int verboseLevel;
        int writtenBytes;
        int readBytes;
        int writtenRecords;

        @Override
        public String toString() {
            return "name: " + name + " flag: " + flag + " ringBufferId: " + ringBufferId +
                    " ringBufferByteSize: " +ringBufferByteSize + " verboseLevel: " +verboseLevel +
                    " writtenBytes: " + writtenBytes + " readBytes: " + readBytes +
                    " writtenRecords: " + writtenRecords;
        }
    }

    private static native RingBufferStatus[] getRingBufferStatusNative(int iface);
    synchronized public static RingBufferStatus[] getRingBufferStatus() {
        synchronized (mLock) {
            if (isHalStarted()) {
                return getRingBufferStatusNative(sWlan0Index);
            } else {
                return null;
            }
        }
    }

    private static native boolean getRingBufferDataNative(int iface, String ringName);
    synchronized public static boolean getRingBufferData(String ringName) {
        synchronized (mLock) {
            if (isHalStarted()) {
                return getRingBufferDataNative(sWlan0Index, ringName);
            } else {
                return false;
            }
        }
    }

    static private byte[] mFwMemoryDump;
    private static void onWifiFwMemoryAvailable(byte[] buffer) {
        mFwMemoryDump = buffer;
        if (DBG) {
            Log.d(TAG, "onWifiFwMemoryAvailable is called and buffer length is: " +
                    (buffer == null ? 0 :  buffer.length));
        }
    }

    private static native boolean getFwMemoryDumpNative(int iface);
    synchronized public static byte[] getFwMemoryDump() {
        synchronized (mLock) {
            if (isHalStarted()) {
                if(getFwMemoryDumpNative(sWlan0Index)) {
                    byte[] fwMemoryDump = mFwMemoryDump;
                    mFwMemoryDump = null;
                    return fwMemoryDump;
                } else {
                    return null;
                }
            }

            return null;
        }
    }

    //---------------------------------------------------------------------------------
    /* Configure ePNO */

    public class WifiPnoNetwork {
        String SSID;
        int rssi_threshold;
        int flags;
        int auth;
        String configKey; // kept for reference

        WifiPnoNetwork(WifiConfiguration config, int threshold) {
            if (config.SSID == null) {
                this.SSID = "";
                this.flags = 1;
            } else {
                this.SSID = config.SSID;
            }
            this.rssi_threshold = threshold;
            if (config.allowedKeyManagement.get(WifiConfiguration.KeyMgmt.WPA_PSK)) {
                auth |= 2;
            } else if (config.allowedKeyManagement.get(WifiConfiguration.KeyMgmt.WPA_EAP) ||
                    config.allowedKeyManagement.get(WifiConfiguration.KeyMgmt.IEEE8021X)) {
                auth |= 4;
            } else if (config.wepKeys[0] != null) {
                auth |= 1;
            } else {
                auth |= 1;
            }
//            auth = 0;
            flags |= 6; //A and G
            configKey = config.configKey();
        }

        @Override
        public String toString() {
            StringBuilder sbuf = new StringBuilder();
            sbuf.append(this.SSID);
            sbuf.append(" flags=").append(this.flags);
            sbuf.append(" rssi=").append(this.rssi_threshold);
            sbuf.append(" auth=").append(this.auth);
            return sbuf.toString();
        }
    }

    public static interface WifiPnoEventHandler {
        void onPnoNetworkFound(ScanResult results[]);
    }

    private static WifiPnoEventHandler sWifiPnoEventHandler;

    private static int sPnoCmdId = 0;

    private native static boolean setPnoListNative(int iface, int id, WifiPnoNetwork list[]);

    synchronized public static boolean setPnoList(WifiPnoNetwork list[],
                                                  WifiPnoEventHandler eventHandler) {
        Log.e(TAG, "setPnoList cmd " + sPnoCmdId);

        synchronized (mLock) {
            if (isHalStarted()) {

                sPnoCmdId = getNewCmdIdLocked();

                sWifiPnoEventHandler = eventHandler;
                if (setPnoListNative(sWlan0Index, sPnoCmdId, list)) {
                    return true;
                }
            }

            sWifiPnoEventHandler = null;
            return false;
        }
    }

    synchronized public static void onPnoNetworkFound(int id, ScanResult[] results) {

        if (results == null) {
            Log.e(TAG, "onPnoNetworkFound null results");
            return;

        }
        Log.d(TAG, "WifiNative.onPnoNetworkFound result " + results.length);

        //Log.e(TAG, "onPnoNetworkFound length " + results.length);
        //return;
        for (int i=0; i<results.length; i++) {
            Log.e(TAG, "onPnoNetworkFound SSID " + results[i].SSID
                    + " " + results[i].level + " " + results[i].frequency);

            populateScanResult(results[i], results[i].bytes, "onPnoNetworkFound ");
            results[i].wifiSsid = WifiSsid.createFromAsciiEncoded(results[i].SSID);
        }
        synchronized (mLock) {
            if (sPnoCmdId != 0 && sWifiPnoEventHandler != null) {
                sWifiPnoEventHandler.onPnoNetworkFound(results);
            } else {
                /* this can happen because of race conditions */
                Log.d(TAG, "Ignoring Pno Network found event");
            }
        }
    }

    public class WifiLazyRoamParams {
        int A_band_boost_threshold;
        int A_band_penalty_threshold;
        int A_band_boost_factor;
        int A_band_penalty_factor;
        int A_band_max_boost;
        int lazy_roam_hysteresis;
        int alert_roam_rssi_trigger;

        WifiLazyRoamParams() {
        }

        @Override
        public String toString() {
            StringBuilder sbuf = new StringBuilder();
            sbuf.append(" A_band_boost_threshold=").append(this.A_band_boost_threshold);
            sbuf.append(" A_band_penalty_threshold=").append(this.A_band_penalty_threshold);
            sbuf.append(" A_band_boost_factor=").append(this.A_band_boost_factor);
            sbuf.append(" A_band_penalty_factor=").append(this.A_band_penalty_factor);
            sbuf.append(" A_band_max_boost=").append(this.A_band_max_boost);
            sbuf.append(" lazy_roam_hysteresis=").append(this.lazy_roam_hysteresis);
            sbuf.append(" alert_roam_rssi_trigger=").append(this.alert_roam_rssi_trigger);
            return sbuf.toString();
        }
    }

    private native static boolean setLazyRoamNative(int iface, int id,
                                              boolean enabled, WifiLazyRoamParams param);

    synchronized public static boolean setLazyRoam(boolean enabled, WifiLazyRoamParams params) {
        synchronized (mLock) {
            if (isHalStarted()) {
                sPnoCmdId = getNewCmdIdLocked();
                return setLazyRoamNative(sWlan0Index, sPnoCmdId, enabled, params);
            } else {
                return false;
            }
        }
    }

    private native static boolean setBssidBlacklistNative(int iface, int id,
                                              String list[]);

    synchronized public static boolean setBssidBlacklist(String list[]) {
        int size = 0;
        if (list != null) {
            size = list.length;
        }
        Log.e(TAG, "setBssidBlacklist cmd " + sPnoCmdId + " size " + size);

        synchronized (mLock) {
            if (isHalStarted()) {
                sPnoCmdId = getNewCmdIdLocked();
                return setBssidBlacklistNative(sWlan0Index, sPnoCmdId, list);
            } else {
                return false;
            }
        }
    }

    private native static boolean setSsidWhitelistNative(int iface, int id, String list[]);

    synchronized public static boolean setSsidWhitelist(String list[]) {
        int size = 0;
        if (list != null) {
            size = list.length;
        }
        Log.e(TAG, "setSsidWhitelist cmd " + sPnoCmdId + " size " + size);

        synchronized (mLock) {
            if (isHalStarted()) {
                sPnoCmdId = getNewCmdIdLocked();

                return setSsidWhitelistNative(sWlan0Index, sPnoCmdId, list);
            } else {
                return false;
            }
        }
    }

    private native static int startSendingOffloadedPacketNative(int iface, int idx,
                                    byte[] srcMac, byte[] dstMac, byte[] pktData, int period);

    synchronized public int
    startSendingOffloadedPacket(int slot, KeepalivePacketData keepAlivePacket, int period) {
        Log.d(TAG, "startSendingOffloadedPacket slot=" + slot + " period=" + period);

        String[] macAddrStr = getMacAddress().split(":");
        byte[] srcMac = new byte[6];
        for(int i = 0; i < 6; i++) {
            Integer hexVal = Integer.parseInt(macAddrStr[i], 16);
            srcMac[i] = hexVal.byteValue();
        }
        synchronized (mLock) {
            if (isHalStarted()) {
                return startSendingOffloadedPacketNative(sWlan0Index, slot, srcMac,
                                keepAlivePacket.dstMac, keepAlivePacket.data, period);
            } else {
                return -1;
            }
        }
    }

    private native static int stopSendingOffloadedPacketNative(int iface, int idx);

    synchronized public int
    stopSendingOffloadedPacket(int slot) {
        Log.d(TAG, "stopSendingOffloadedPacket " + slot);
        synchronized (mLock) {
            if (isHalStarted()) {
                return stopSendingOffloadedPacketNative(sWlan0Index, slot);
            } else {
                return -1;
            }
        }
    }

    public static interface WifiRssiEventHandler {
        void onRssiThresholdBreached(byte curRssi);
    }

    private static WifiRssiEventHandler sWifiRssiEventHandler;

    synchronized static void onRssiThresholdBreached(int id, byte curRssi) {
        sWifiRssiEventHandler.onRssiThresholdBreached(curRssi);
    }

    private native static int startRssiMonitoringNative(int iface, int id,
                                        byte maxRssi, byte minRssi);

    private static int sRssiMonitorCmdId = 0;

    synchronized public int startRssiMonitoring(byte maxRssi, byte minRssi,
                                                WifiRssiEventHandler rssiEventHandler) {
        Log.d(TAG, "startRssiMonitoring: maxRssi=" + maxRssi + " minRssi=" + minRssi);
        sWifiRssiEventHandler = rssiEventHandler;
        synchronized (mLock) {
            if (isHalStarted()) {
                if (sRssiMonitorCmdId != 0) {
                    stopRssiMonitoring();
                }

                sRssiMonitorCmdId = getNewCmdIdLocked();
                Log.d(TAG, "sRssiMonitorCmdId = " + sRssiMonitorCmdId);
                int ret = startRssiMonitoringNative(sWlan0Index, sRssiMonitorCmdId,
                        maxRssi, minRssi);
                if (ret != 0) { // if not success
                    sRssiMonitorCmdId = 0;
                }
                return ret;
            } else {
                return -1;
            }
        }
    }

    private native static int stopRssiMonitoringNative(int iface, int idx);

    synchronized public int stopRssiMonitoring() {
        Log.d(TAG, "stopRssiMonitoring, cmdId " + sRssiMonitorCmdId);
        synchronized (mLock) {
            if (isHalStarted()) {
                int ret = 0;
                if (sRssiMonitorCmdId != 0) {
                    ret = stopRssiMonitoringNative(sWlan0Index, sRssiMonitorCmdId);
                }
                sRssiMonitorCmdId = 0;
                return ret;
            } else {
                return -1;
            }
        }
    }
}<|MERGE_RESOLUTION|>--- conflicted
+++ resolved
@@ -674,7 +674,6 @@
             return doBooleanCommand("DRIVER COUNTRY");
     }
 
-<<<<<<< HEAD
     //PNO Monitor
     private class PnoMonitor {
         private static final int MINIMUM_PNO_GAP = 5 * 1000;
@@ -757,7 +756,11 @@
     public boolean enableBackgroundScan(boolean enable) {
         if (mPnoMonitor != null) {
             return mPnoMonitor.enableBackgroundScan(enable);
-=======
+        } else {
+            return false;
+        }
+    }
+
     /**
      * Object holding the network ID and the corresponding priority to be set before enabling/
      * disabling PNO.
@@ -801,7 +804,6 @@
         }
         if (enable) {
             ret = doBooleanCommand("SET pno 1");
->>>>>>> 7a0e978a
         } else {
             return false;
         }
