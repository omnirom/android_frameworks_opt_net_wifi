/*
 * Copyright (C) 2017 The Android Open Source Project
 *
 * Licensed under the Apache License, Version 2.0 (the "License");
 * you may not use this file except in compliance with the License.
 * You may obtain a copy of the License at
 *
 *      http://www.apache.org/licenses/LICENSE-2.0
 *
 * Unless required by applicable law or agreed to in writing, software
 * distributed under the License is distributed on an "AS IS" BASIS,
 * WITHOUT WARRANTIES OR CONDITIONS OF ANY KIND, either express or implied.
 * See the License for the specific language governing permissions and
 * limitations under the License.
 */
package com.android.server.wifi;

import static android.net.wifi.WifiManager.WIFI_FEATURE_DPP;
import static android.net.wifi.WifiManager.WIFI_FEATURE_MBO;
import static android.net.wifi.WifiManager.WIFI_FEATURE_OCE;
import static android.net.wifi.WifiManager.WIFI_FEATURE_OWE;
import static android.net.wifi.WifiManager.WIFI_FEATURE_WAPI;
import static android.net.wifi.WifiManager.WIFI_FEATURE_WPA3_SAE;
import static android.net.wifi.WifiManager.WIFI_FEATURE_WPA3_SUITE_B;

import static android.net.wifi.WifiDppConfig.DppResult.DPP_EVENT_AUTH_SUCCESS;
import static android.net.wifi.WifiDppConfig.DppResult.DPP_EVENT_CONF;

import android.annotation.NonNull;
import android.content.Context;
import android.hardware.wifi.V1_0.WifiChannelWidthInMhz;
import android.hardware.wifi.supplicant.V1_0.ISupplicant;
import vendor.qti.hardware.wifi.supplicant.V2_0.ISupplicantVendor;
import vendor.qti.hardware.wifi.supplicant.V2_0.ISupplicantVendorIface;
import vendor.qti.hardware.wifi.supplicant.V2_0.ISupplicantVendorStaIface;
import vendor.qti.hardware.wifi.supplicant.V2_0.ISupplicantVendorNetwork;
import vendor.qti.hardware.wifi.supplicant.V2_0.ISupplicantVendorStaNetwork;
import vendor.qti.hardware.wifi.supplicant.V2_0.ISupplicantVendorStaIfaceCallback;
import vendor.qti.hardware.wifi.supplicant.V2_1.WifiGenerationStatus;
import android.hardware.wifi.supplicant.V1_0.ISupplicantIface;
import android.hardware.wifi.supplicant.V1_0.ISupplicantNetwork;
import android.hardware.wifi.supplicant.V1_0.ISupplicantStaIface;
import android.hardware.wifi.supplicant.V1_0.ISupplicantStaIfaceCallback;
import android.hardware.wifi.supplicant.V1_0.ISupplicantStaNetwork;
import android.hardware.wifi.supplicant.V1_0.IfaceType;
import android.hardware.wifi.supplicant.V1_0.SupplicantStatus;
import android.hardware.wifi.supplicant.V1_0.SupplicantStatusCode;
import android.hardware.wifi.supplicant.V1_0.WpsConfigMethods;
import android.hardware.wifi.supplicant.V1_3.ConnectionCapabilities;
import android.hardware.wifi.supplicant.V1_3.WifiTechnology;
import android.hardware.wifi.supplicant.V1_3.WpaDriverCapabilitiesMask;
import android.hidl.manager.V1_0.IServiceManager;
import android.hidl.manager.V1_0.IServiceNotification;
import android.net.wifi.ScanResult;
import android.net.wifi.SupplicantState;
import android.net.wifi.WifiConfiguration;
import android.net.wifi.WifiSsid;
import android.os.Handler;
<<<<<<< HEAD
import android.net.wifi.WifiDppConfig;
import android.net.wifi.WifiDppConfig.DppResult;
import android.os.HwRemoteBinder;
=======
import android.os.IHwBinder.DeathRecipient;
>>>>>>> 21e9c9bb
import android.os.RemoteException;
import android.text.TextUtils;
import android.util.Log;
import android.util.MutableBoolean;
import android.util.MutableInt;
import android.util.Pair;
import android.util.MutableInt;

import com.android.internal.annotations.VisibleForTesting;
import com.android.server.wifi.WifiNative.DppEventCallback;
import com.android.server.wifi.WifiNative.SupplicantDeathEventHandler;
import com.android.server.wifi.util.GeneralUtil.Mutable;
import com.android.server.wifi.util.NativeUtil;

import java.nio.ByteBuffer;
import java.nio.ByteOrder;
import java.util.ArrayList;
import java.util.HashMap;
import java.util.Iterator;
import java.util.Map;
import java.util.NoSuchElementException;
import java.util.Objects;
import java.util.Random;
import java.util.concurrent.CountDownLatch;
import java.util.concurrent.TimeUnit;
import java.util.regex.Matcher;
import java.util.regex.Pattern;

import javax.annotation.concurrent.ThreadSafe;

/**
 * Hal calls for bring up/shut down of the supplicant daemon and for
 * sending requests to the supplicant daemon
 * To maintain thread-safety, the locking protocol is that every non-static method (regardless of
 * access level) acquires mLock.
 */
@ThreadSafe
public class SupplicantStaIfaceHal {
    private static final String TAG = "SupplicantStaIfaceHal";
    @VisibleForTesting
    public static final String HAL_INSTANCE_NAME = "default";
    @VisibleForTesting
    public static final long WAIT_FOR_DEATH_TIMEOUT_MS = 50L;
    @VisibleForTesting
    static final String PMK_CACHE_EXPIRATION_ALARM_TAG = "PMK_CACHE_EXPIRATION_TIMER";
    /**
     * Regex pattern for extracting the wps device type bytes.
     * Matches a strings like the following: "<categ>-<OUI>-<subcateg>";
     */
    private static final Pattern WPS_DEVICE_TYPE_PATTERN =
            Pattern.compile("^(\\d{1,2})-([0-9a-fA-F]{8})-(\\d{1,2})$");

    private final Object mLock = new Object();
    private boolean mVerboseLoggingEnabled = false;

    // Supplicant HAL interface objects
    private IServiceManager mIServiceManager = null;
    private ISupplicant mISupplicant;
    private ISupplicantVendor mISupplicantVendor; // Supplicant Vendor HAL interface objects
    private HashMap<String, ISupplicantStaIface> mISupplicantStaIfaces = new HashMap<>();
    private HashMap<String, ISupplicantVendorStaIface> mISupplicantVendorStaIfaces = new HashMap<>();
    private HashMap<String, ISupplicantStaIfaceCallback> mISupplicantStaIfaceCallbacks =
            new HashMap<>();
    private HashMap<String, ISupplicantVendorStaIfaceCallback> mISupplicantVendorStaIfaceCallbacks =
            new HashMap<>();
    private HashMap<String, SupplicantStaNetworkHal> mCurrentNetworkRemoteHandles = new HashMap<>();
    private HashMap<String, WifiConfiguration> mCurrentNetworkLocalConfigs = new HashMap<>();
    @VisibleForTesting
    HashMap<Integer, PmkCacheStoreData> mPmkCacheEntries = new HashMap<>();
    private SupplicantDeathEventHandler mDeathEventHandler;
    private ServiceManagerDeathRecipient mServiceManagerDeathRecipient;
    private SupplicantDeathRecipient mSupplicantDeathRecipient;
    // Death recipient cookie registered for current supplicant instance.
    private long mDeathRecipientCookie = 0;
    private final Context mContext;
    private final WifiMonitor mWifiMonitor;
    private final FrameworkFacade mFrameworkFacade;
    private final Handler mEventHandler;
    private DppEventCallback mDppCallback = null;
    private final Clock mClock;

    private final IServiceNotification mServiceNotificationCallback =
            new IServiceNotification.Stub() {
        public void onRegistration(String fqName, String name, boolean preexisting) {
            synchronized (mLock) {
                if (mVerboseLoggingEnabled) {
                    Log.i(TAG, "IServiceNotification.onRegistration for: " + fqName
                            + ", " + name + " preexisting=" + preexisting);
                }
                if (!initSupplicantService()) {
                    Log.e(TAG, "initalizing ISupplicant failed.");
                    supplicantServiceDiedHandler(mDeathRecipientCookie);
                } else {
                    Log.i(TAG, "Completed initialization of ISupplicant.");
                }
            }
        }
    };
    private class ServiceManagerDeathRecipient implements DeathRecipient {
        @Override
        public void serviceDied(long cookie) {
            mEventHandler.post(() -> {
                synchronized (mLock) {
                    Log.w(TAG, "IServiceManager died: cookie=" + cookie);
                    supplicantServiceDiedHandler(mDeathRecipientCookie);
                    mIServiceManager = null; // Will need to register a new ServiceNotification
                }
            });
        }
    }
    private class SupplicantDeathRecipient implements DeathRecipient {
        @Override
        public void serviceDied(long cookie) {
            mEventHandler.post(() -> {
                synchronized (mLock) {
                    Log.w(TAG, "ISupplicant died: cookie=" + cookie);
                    supplicantServiceDiedHandler(cookie);
                }
            });
        }
    }

    @VisibleForTesting
    static class PmkCacheStoreData {
        public long expirationTimeInSec;
        public ArrayList<Byte> data;

        PmkCacheStoreData(long timeInSec, ArrayList<Byte> serializedData) {
            expirationTimeInSec = timeInSec;
            data = serializedData;
        }
    }

    private final HwRemoteBinder.DeathRecipient mSupplicantVendorDeathRecipient =
            cookie -> {
                synchronized (mLock) {
                    Log.w(TAG, "ISupplicantVendor/ISupplicantVendorStaIface died: cookie=" + cookie);
                    supplicantvendorServiceDiedHandler();
                }
            };

    public SupplicantStaIfaceHal(Context context, WifiMonitor monitor,
                                 FrameworkFacade frameworkFacade, Handler handler,
                                 Clock clock) {
        mContext = context;
        mWifiMonitor = monitor;
        mFrameworkFacade = frameworkFacade;
        mEventHandler = handler;
        mClock = clock;

        mServiceManagerDeathRecipient = new ServiceManagerDeathRecipient();
        mSupplicantDeathRecipient = new SupplicantDeathRecipient();
    }

    /**
     * Enable/Disable verbose logging.
     *
     * @param enable true to enable, false to disable.
     */
    void enableVerboseLogging(boolean enable) {
        synchronized (mLock) {
            mVerboseLoggingEnabled = enable;
        }
    }

    protected boolean isVerboseLoggingEnabled() {
        return mVerboseLoggingEnabled;
    }

    private boolean linkToServiceManagerDeath() {
        synchronized (mLock) {
            if (mIServiceManager == null) return false;
            try {
                if (!mIServiceManager.linkToDeath(mServiceManagerDeathRecipient, 0)) {
                    Log.wtf(TAG, "Error on linkToDeath on IServiceManager");
                    supplicantServiceDiedHandler(mDeathRecipientCookie);
                    mIServiceManager = null; // Will need to register a new ServiceNotification
                    return false;
                }
            } catch (RemoteException e) {
                Log.e(TAG, "IServiceManager.linkToDeath exception", e);
                return false;
            }
            return true;
        }
    }

    /**
     * Registers a service notification for the ISupplicant service, which triggers initialization
     * of the ISupplicantStaIface
     * @return true if the service notification was successfully registered
     */
    public boolean initialize() {
        synchronized (mLock) {
            if (mVerboseLoggingEnabled) {
                Log.i(TAG, "Registering ISupplicant service ready callback.");
            }
            mISupplicant = null;
            mISupplicantVendor = null;
            mISupplicantStaIfaces.clear();
            mISupplicantVendorStaIfaces.clear();
            if (mIServiceManager != null) {
                // Already have an IServiceManager and serviceNotification registered, don't
                // don't register another.
                return true;
            }
            try {
                mIServiceManager = getServiceManagerMockable();
                if (mIServiceManager == null) {
                    Log.e(TAG, "Failed to get HIDL Service Manager");
                    return false;
                }
                if (!linkToServiceManagerDeath()) {
                    return false;
                }
                /* TODO(b/33639391) : Use the new ISupplicant.registerForNotifications() once it
                   exists */
                if (!mIServiceManager.registerForNotifications(
                        ISupplicant.kInterfaceName, "default", mServiceNotificationCallback)) {
                    Log.e(TAG, "Failed to register for notifications to "
                            + ISupplicant.kInterfaceName);
                    mIServiceManager = null; // Will need to register a new ServiceNotification
                    return false;
                }
            } catch (RemoteException e) {
                Log.e(TAG, "Exception while trying to register a listener for ISupplicant service: "
                        + e);
                supplicantServiceDiedHandler(mDeathRecipientCookie);
            }
            return true;
        }
    }

    private boolean linkToSupplicantDeath(
            DeathRecipient deathRecipient, long cookie) {
        synchronized (mLock) {
            if (mISupplicant == null) return false;
            try {
                if (!mISupplicant.linkToDeath(deathRecipient, cookie)) {
                    Log.wtf(TAG, "Error on linkToDeath on ISupplicant");
                    supplicantServiceDiedHandler(mDeathRecipientCookie);
                    return false;
                }
            } catch (RemoteException e) {
                Log.e(TAG, "ISupplicant.linkToDeath exception", e);
                return false;
            }
            return true;
        }
    }

    private boolean linkToSupplicantVendorDeath() {
        synchronized (mLock) {
            if (mISupplicantVendor == null) return false;
            try {
                if (!mISupplicantVendor.linkToDeath(mSupplicantVendorDeathRecipient, 0)) {
                    Log.wtf(TAG, "Error on linkToDeath on ISupplicantVendor");
                    supplicantvendorServiceDiedHandler();
                    return false;
                }
            } catch (RemoteException e) {
                Log.e(TAG, "ISupplicantVendor.linkToDeath exception", e);
                return false;
            }
            return true;
        }
    }

    private boolean initSupplicantService() {
        synchronized (mLock) {
            try {
                mISupplicant = getSupplicantMockable();
            } catch (RemoteException e) {
                Log.e(TAG, "ISupplicant.getService exception: " + e);
                return false;
            } catch (NoSuchElementException e) {
                Log.e(TAG, "ISupplicant.getService exception: " + e);
                return false;
            }

            if (mISupplicant == null) {
                Log.e(TAG, "Got null ISupplicant service. Stopping supplicant HIDL startup");
                return false;
            }
            if (!linkToSupplicantDeath(mSupplicantDeathRecipient, ++mDeathRecipientCookie)) {
                return false;
            }
        }
        if (!initSupplicantVendorService())
            Log.e(TAG, "Failed to init SupplicantVendor service");
        return true;
    }

    private boolean initSupplicantVendorService() {
        synchronized (mLock) {
            try {
            // Discovering supplicantvendor service
                mISupplicantVendor = getSupplicantVendorMockable();
                if (mISupplicantVendor != null) {
                   Log.e(TAG, "Discover ISupplicantVendor service successfull");
                }
            } catch (RemoteException e) {
                Log.e(TAG, "ISupplicantVendor.getService exception: " + e);
                return false;
            }
            if (mISupplicantVendor == null) {
                Log.e(TAG, "Got null ISupplicantVendor service. Stopping supplicantVendor HIDL startup");
                return false;
            }
            // check mISupplicantVendor service and trigger death service
            if (!linkToSupplicantVendorDeath()) {
                return false;
            }
        }
        return true;
    }

    private boolean linkToSupplicantVendorStaIfaceDeath(ISupplicantVendorStaIface iface) {
        synchronized (mLock) {
            if (iface == null) return false;
            try {
                if (!iface.linkToDeath(mSupplicantVendorDeathRecipient, 0)) {
                    Log.wtf(TAG, "Error on linkToDeath on ISupplicantVendorStaIface");
                    supplicantvendorServiceDiedHandler();
                    return false;
                }
            } catch (RemoteException e) {
                Log.e(TAG, "ISupplicantVendorStaIface.linkToDeath exception", e);
                return false;
            }
            return true;
        }
    }

    protected int getCurrentNetworkId(@NonNull String ifaceName) {
        synchronized (mLock) {
            WifiConfiguration currentConfig = getCurrentNetworkLocalConfig(ifaceName);
            if (currentConfig == null) {
                return WifiConfiguration.INVALID_NETWORK_ID;
            }
            return currentConfig.networkId;
        }
    }

    private boolean trySetupStaIfaceV1_3(@NonNull String ifaceName,
            @NonNull ISupplicantStaIface iface)  throws RemoteException {
        if (!isV1_3()) return false;

        SupplicantStaIfaceHalCallbackV1_3 callbackV13 =
                new SupplicantStaIfaceHalCallbackV1_3(ifaceName);
        if (!registerCallbackV1_3(getStaIfaceMockableV1_3(iface), callbackV13)) {
            throw new RemoteException("Init StaIface V1_3 failed.");
        }
        /* keep this in a store to avoid recycling by garbage collector. */
        mISupplicantStaIfaceCallbacks.put(ifaceName, callbackV13);
        return true;
    }

    private boolean trySetupStaIfaceV1_2(@NonNull String ifaceName,
            @NonNull ISupplicantStaIface iface) throws RemoteException {
        if (!isV1_2()) return false;

        /* try newer version fist. */
        if (trySetupStaIfaceV1_3(ifaceName, iface)) {
            logd("Newer HAL is found, skip V1_2 remaining init flow.");
            return true;
        }

        SupplicantStaIfaceHalCallbackV1_2 callbackV12 =
                new SupplicantStaIfaceHalCallbackV1_2(ifaceName);
        if (!registerCallbackV1_2(getStaIfaceMockableV1_2(iface), callbackV12)) {
            throw new RemoteException("Init StaIface V1_2 failed.");
        }
        /* keep this in a store to avoid recycling by garbage collector. */
        mISupplicantStaIfaceCallbacks.put(ifaceName, callbackV12);
        return true;
    }

    private boolean trySetupStaIfaceV1_1(@NonNull String ifaceName,
            @NonNull ISupplicantStaIface iface) throws RemoteException {
        if (!isV1_1()) return false;

        /* try newer version fist. */
        if (trySetupStaIfaceV1_2(ifaceName, iface)) {
            logd("Newer HAL is found, skip V1_1 remaining init flow.");
            return true;
        }

        SupplicantStaIfaceHalCallbackV1_1 callbackV11 =
                new SupplicantStaIfaceHalCallbackV1_1(ifaceName);
        if (!registerCallbackV1_1(getStaIfaceMockableV1_1(iface), callbackV11)) {
            throw new RemoteException("Init StaIface V1_1 failed.");
        }
        /* keep this in a store to avoid recycling by garbage collector. */
        mISupplicantStaIfaceCallbacks.put(ifaceName, callbackV11);
        return true;
    }

    /**
     * Helper function to set up StaIface with different HAL version.
     *
     * This helper function would try newer version recursively.
     * Once the latest version is found, it would register the callback
     * of the latest version and skip unnecessary older HAL init flow.
     *
     * New version callback will be extended from the older one, as a result,
     * older callback is always created regardless of the latest version.
     *
     * Uprev steps:
     * 1. add new helper function trySetupStaIfaceV1_Y.
     * 2. call newly added function in trySetupStaIfaceV1_X (X should be Y-1).
     */
    private ISupplicantStaIface setupStaIface(@NonNull String ifaceName,
            @NonNull ISupplicantIface ifaceHwBinder) throws RemoteException {
        /* Prepare base type for later cast. */
        ISupplicantStaIface iface = getStaIfaceMockable(ifaceHwBinder);

        /* try newer version first. */
        if (trySetupStaIfaceV1_1(ifaceName, iface)) {
            logd("Newer HAL is found, skip V1_0 remaining init flow.");
            return iface;
        }

        SupplicantStaIfaceHalCallback callback = new SupplicantStaIfaceHalCallback(ifaceName);
        if (!registerCallback(iface, callback)) {
            throw new RemoteException("Init StaIface V1_0 failed.");
        }
        /* keep this in a store to avoid recycling by garbage collector. */
        mISupplicantStaIfaceCallbacks.put(ifaceName, callback);
        return iface;
    }

    /**
     * Setup a STA interface for the specified iface name.
     *
     * @param ifaceName Name of the interface.
     * @return true on success, false otherwise.
     */
    public boolean setupIface(@NonNull String ifaceName) {
        synchronized (mLock) {
            final String methodStr = "setupIface";
            if (checkSupplicantStaIfaceAndLogFailure(ifaceName, methodStr) != null) return false;
            if (!checkSupplicantAndLogFailure(methodStr)) return false;
            ISupplicantIface ifaceHwBinder;

            if (isV1_1()) {
                ifaceHwBinder = addIfaceV1_1(ifaceName);
            } else {
                ifaceHwBinder = getIfaceV1_0(ifaceName);
            }
            if (ifaceHwBinder == null) {
                Log.e(TAG, "setupIface got null iface");
                return false;
            }

            try {
                ISupplicantStaIface iface = setupStaIface(ifaceName, ifaceHwBinder);
                mISupplicantStaIfaces.put(ifaceName, iface);
            } catch (RemoteException e) {
                loge("setup StaIface failed: " + e.toString());
                return false;
            }

            SupplicantStaIfaceHalCallback callback = new SupplicantStaIfaceHalCallback(ifaceName);
            /** creation vendor sta iface binder */
            if (!vendor_setupIface(ifaceName, callback))
                Log.e(TAG, "Failed to create vendor setupiface");

            return true;
        }
    }

    /**
     * Setup a Vendor STA interface for the specified iface name.
     *
     * @param ifaceName Name of the interface.
     * @return true on success, false otherwise.
     */
    public boolean vendor_setupIface(@NonNull String ifaceName, SupplicantStaIfaceHalCallback callback) {
        final String methodStr = "vendor_setupIface";
        if (checkSupplicantVendorStaIfaceAndLogFailure(ifaceName, methodStr) != null) {
            Log.e(TAG, "Already created vendor setupinterface");
            return true;
        }
        ISupplicantVendorIface Vendor_ifaceHwBinder = null;

        if (isVendor_2_0()) {
            Log.e(TAG, "Try to get Vendor HIDL@2.0 interface");
            Vendor_ifaceHwBinder = getVendorIfaceV2_0(ifaceName);
        }
        if (Vendor_ifaceHwBinder == null) {
            Log.e(TAG, "Failed to get vendor iface binder");
            return false;
        }

        ISupplicantVendorStaIface vendor_iface = getVendorStaIfaceMockable(Vendor_ifaceHwBinder);
        if (vendor_iface == null) {
            Log.e(TAG, "Failed to get ISupplicantVendorStaIface proxy");
            return false;
        }
        else
            Log.e(TAG, "Successful get Vendor sta interface");

        if (!linkToSupplicantVendorStaIfaceDeath(vendor_iface)) {
            return false;
        }

        if (vendor_iface != null) {
            ISupplicantVendorStaIfaceCallback vendorcallback =
                    new SupplicantVendorStaIfaceHalCallback(ifaceName, callback);
            if (!registerVendorCallback(vendor_iface, vendorcallback)) {
                Log.e(TAG, "Failed to register Vendor callback");
            } else {
                mISupplicantVendorStaIfaces.put(ifaceName, vendor_iface);
                if (vendorcallback != null)
                    mISupplicantVendorStaIfaceCallbacks.put(ifaceName, vendorcallback);
            }
        }
        return true;
    }

    /**
     * Get a Vendor STA interface for the specified iface name.
     *
     * @param ifaceName Name of the interface.
     * @return true on success, false otherwise.
     */
    private ISupplicantVendorIface getVendorIfaceV2_0(@NonNull String ifaceName) {
        synchronized (mLock) {
            /** List all supplicant Ifaces */
            final ArrayList<ISupplicant.IfaceInfo> supplicantIfaces = new ArrayList<>();
            try {
                final String methodStr = "listVendorInterfaces";
                if (!checkSupplicantVendorAndLogFailure(methodStr)) return null;
                mISupplicantVendor.listVendorInterfaces((SupplicantStatus status,
                                             ArrayList<ISupplicant.IfaceInfo> ifaces) -> {
                    if (!checkSupplicantVendorStatusAndLogFailure(status, methodStr)) {
                        return;
                    }
                    supplicantIfaces.addAll(ifaces);
                });
            } catch (RemoteException e) {
                Log.e(TAG, "ISupplicantVendor.listInterfaces exception: " + e);
                supplicantvendorServiceDiedHandler();
                return null;
            }
            if (supplicantIfaces.size() == 0) {
                Log.e(TAG, "Got zero HIDL supplicant vendor ifaces. Stopping supplicant vendor HIDL startup.");
                return null;
            }
            Mutable<ISupplicantVendorIface> supplicantVendorIface = new Mutable<>();
            for (ISupplicant.IfaceInfo ifaceInfo : supplicantIfaces) {
                if (ifaceInfo.type == IfaceType.STA && ifaceName.equals(ifaceInfo.name)) {
                    try {
                        final String methodStr = "getVendorInterface";
                        if (!checkSupplicantVendorAndLogFailure(methodStr)) return null;
                        mISupplicantVendor.getVendorInterface(ifaceInfo,
                                (SupplicantStatus status, ISupplicantVendorIface iface) -> {
                                    if (!checkSupplicantVendorStatusAndLogFailure(status, methodStr)) {
                                        return;
                                    }
                                    supplicantVendorIface.value = iface;
                                });
                    } catch (RemoteException e) {
                        Log.e(TAG, "ISupplicantVendor.getInterface exception: " + e);
                        supplicantvendorServiceDiedHandler();
                        return null;
                    }
                    break;
                }
            }
            return supplicantVendorIface.value;
        }
    }

    /**
     * Get a STA interface for the specified iface name.
     *
     * @param ifaceName Name of the interface.
     * @return true on success, false otherwise.
     */
    private ISupplicantIface getIfaceV1_0(@NonNull String ifaceName) {
        synchronized (mLock) {
            final String methodStr = "getIfaceV1_0";
            if (mISupplicant == null) {
                return null;
            }

            /** List all supplicant Ifaces */
            final ArrayList<ISupplicant.IfaceInfo> supplicantIfaces = new ArrayList<>();
            if (!checkSupplicantAndLogFailure(methodStr)) return null;
            try {
                mISupplicant.listInterfaces((SupplicantStatus status,
                                             ArrayList<ISupplicant.IfaceInfo> ifaces) -> {
                    if (status.code != SupplicantStatusCode.SUCCESS) {
                        Log.e(TAG, "Getting Supplicant Interfaces failed: " + status.code);
                        return;
                    }
                    supplicantIfaces.addAll(ifaces);
                });
            } catch (RemoteException e) {
                Log.e(TAG, "ISupplicant.listInterfaces exception: " + e);
                handleRemoteException(e, "listInterfaces");
                return null;
            }
            if (supplicantIfaces.size() == 0) {
                Log.e(TAG, "Got zero HIDL supplicant ifaces. Stopping supplicant HIDL startup.");
                return null;
            }
            Mutable<ISupplicantIface> supplicantIface = new Mutable<>();
            for (ISupplicant.IfaceInfo ifaceInfo : supplicantIfaces) {
                if (ifaceInfo.type == IfaceType.STA && ifaceName.equals(ifaceInfo.name)) {
                    try {
                        mISupplicant.getInterface(ifaceInfo,
                                (SupplicantStatus status, ISupplicantIface iface) -> {
                                    if (status.code != SupplicantStatusCode.SUCCESS) {
                                        Log.e(TAG, "Failed to get ISupplicantIface " + status.code);
                                        return;
                                    }
                                    supplicantIface.value = iface;
                                });
                    } catch (RemoteException e) {
                        Log.e(TAG, "ISupplicant.getInterface exception: " + e);
                        handleRemoteException(e, "getInterface");
                        return null;
                    }
                    break;
                }
            }
            return supplicantIface.value;
        }
    }

    /**
     * Create a STA interface for the specified iface name.
     *
     * @param ifaceName Name of the interface.
     * @return true on success, false otherwise.
     */
    private ISupplicantIface addIfaceV1_1(@NonNull String ifaceName) {
        synchronized (mLock) {
            ISupplicant.IfaceInfo ifaceInfo = new ISupplicant.IfaceInfo();
            ifaceInfo.name = ifaceName;
            ifaceInfo.type = IfaceType.STA;
            Mutable<ISupplicantIface> supplicantIface = new Mutable<>();
            try {
                getSupplicantMockableV1_1().addInterface(ifaceInfo,
                        (SupplicantStatus status, ISupplicantIface iface) -> {
                            if (status.code != SupplicantStatusCode.SUCCESS
                                    && status.code != SupplicantStatusCode.FAILURE_IFACE_EXISTS) {
                                Log.e(TAG, "Failed to create ISupplicantIface " + status.code);
                                return;
                            }
                            supplicantIface.value = iface;
                        });
            } catch (RemoteException e) {
                Log.e(TAG, "ISupplicant.addInterface exception: " + e);
                handleRemoteException(e, "addInterface");
                return null;
            } catch (NoSuchElementException e) {
                Log.e(TAG, "ISupplicant.addInterface exception: " + e);
                handleNoSuchElementException(e, "addInterface");
                return null;
            }
            return supplicantIface.value;
        }
    }

    /**
     * Teardown a STA interface for the specified iface name.
     *
     * @param ifaceName Name of the interface.
     * @return true on success, false otherwise.
     */
    public boolean teardownIface(@NonNull String ifaceName) {
        synchronized (mLock) {
            final String methodStr = "teardownIface";
            if (checkSupplicantStaIfaceAndLogFailure(ifaceName, methodStr) == null) return false;
            if (isV1_1()) {
                if (!removeIfaceV1_1(ifaceName)) {
                    Log.e(TAG, "Failed to remove iface = " + ifaceName);
                    return false;
                }
            }
            if (mISupplicantStaIfaces.remove(ifaceName) == null) {
                Log.e(TAG, "Trying to teardown unknown inteface");
                return false;
            }
            if (mISupplicantVendorStaIfaces.remove(ifaceName) == null) {
                Log.e(TAG, "Trying to teardown unknown vendor interface");
                return false;
            }
            mISupplicantStaIfaceCallbacks.remove(ifaceName);
            mISupplicantVendorStaIfaceCallbacks.remove(ifaceName);
            return true;
        }
    }

    /**
     * Remove a STA interface for the specified iface name.
     *
     * @param ifaceName Name of the interface.
     * @return true on success, false otherwise.
     */
    private boolean removeIfaceV1_1(@NonNull String ifaceName) {
        synchronized (mLock) {
            try {
                ISupplicant.IfaceInfo ifaceInfo = new ISupplicant.IfaceInfo();
                ifaceInfo.name = ifaceName;
                ifaceInfo.type = IfaceType.STA;
                SupplicantStatus status = getSupplicantMockableV1_1().removeInterface(ifaceInfo);
                if (status.code != SupplicantStatusCode.SUCCESS) {
                    Log.e(TAG, "Failed to remove iface " + status.code);
                    return false;
                }
            } catch (RemoteException e) {
                Log.e(TAG, "ISupplicant.removeInterface exception: " + e);
                handleRemoteException(e, "removeInterface");
                return false;
            } catch (NoSuchElementException e) {
                Log.e(TAG, "ISupplicant.removeInterface exception: " + e);
                handleNoSuchElementException(e, "removeInterface");
                return false;
            }
            return true;
        }
    }

    /**
     * Registers a death notification for supplicant.
     * @return Returns true on success.
     */
    public boolean registerDeathHandler(@NonNull SupplicantDeathEventHandler handler) {
        synchronized (mLock) {
            if (mDeathEventHandler != null) {
                Log.e(TAG, "Death handler already present");
            }
            mDeathEventHandler = handler;
            return true;
        }
    }

    /**
     * Deregisters a death notification for supplicant.
     * @return Returns true on success.
     */
    public boolean deregisterDeathHandler() {
        synchronized (mLock) {
            if (mDeathEventHandler == null) {
                Log.e(TAG, "No Death handler present");
            }
            mDeathEventHandler = null;
            return true;
        }
    }


    private void clearState() {
        synchronized (mLock) {
            mISupplicant = null;
            mISupplicantVendor = null;
            mISupplicantStaIfaces.clear();
            mISupplicantVendorStaIfaces.clear();
            mCurrentNetworkLocalConfigs.clear();
            mCurrentNetworkRemoteHandles.clear();
        }
    }

    private void supplicantvendorServiceDiedHandler() {
        synchronized (mLock) {
            mISupplicantVendor = null;
            mISupplicantVendorStaIfaces.clear();
        }
    }

    private void supplicantServiceDiedHandler(long cookie) {
        synchronized (mLock) {
            if (mDeathRecipientCookie != cookie) {
                Log.i(TAG, "Ignoring stale death recipient notification");
                return;
            }
            for (String ifaceName : mISupplicantStaIfaces.keySet()) {
                mWifiMonitor.broadcastSupplicantDisconnectionEvent(ifaceName);
            }
            clearState();
            if (mDeathEventHandler != null) {
                mDeathEventHandler.onDeath();
            }
        }
    }

    /**
     * Signals whether Initialization completed successfully.
     */
    public boolean isInitializationStarted() {
        synchronized (mLock) {
            return mIServiceManager != null;
        }
    }

    /**
     * Signals whether Initialization completed successfully.
     */
    public boolean isInitializationComplete() {
        synchronized (mLock) {
            return mISupplicant != null;
        }
    }


    /**
     * Start the supplicant daemon for V1_1 service.
     *
     * @return true on success, false otherwise.
     */
    private boolean startDaemon_V1_1() {
        synchronized (mLock) {
            try {
                // This should startup supplicant daemon using the lazy start HAL mechanism.
                getSupplicantMockableV1_1();
            } catch (RemoteException e) {
                Log.e(TAG, "Exception while trying to start supplicant: "
                        + e);
                supplicantServiceDiedHandler(mDeathRecipientCookie);
                return false;
            } catch (NoSuchElementException e) {
                // We're starting the daemon, so expect |NoSuchElementException|.
                Log.d(TAG, "Successfully triggered start of supplicant using HIDL");
            }
            return true;
        }
    }

    /**
     * Start the supplicant daemon.
     *
     * @return true on success, false otherwise.
     */
    public boolean startDaemon() {
        synchronized (mLock) {
            if (isV1_1()) {
                Log.i(TAG, "Starting supplicant using HIDL");
                return startDaemon_V1_1();
            } else {
                Log.i(TAG, "Starting supplicant using init");
                mFrameworkFacade.startSupplicant();
                return true;
            }
        }
    }

    /**
     * Terminate the supplicant daemon for V1_1 service.
     */
    private void terminate_V1_1() {
        synchronized (mLock) {
            final String methodStr = "terminate";
            if (!checkSupplicantAndLogFailure(methodStr)) return;
            try {
                getSupplicantMockableV1_1().terminate();
            } catch (RemoteException e) {
                handleRemoteException(e, methodStr);
            } catch (NoSuchElementException e) {
                handleNoSuchElementException(e, methodStr);
            }
        }
    }

    /**
     * Terminate the supplicant daemon & wait for it's death.
     */
    public void terminate() {
        synchronized (mLock) {
            // Register for a new death listener to block until supplicant is dead.
            final long waitForDeathCookie = new Random().nextLong();
            final CountDownLatch waitForDeathLatch = new CountDownLatch(1);
            linkToSupplicantDeath((cookie) -> {
                Log.d(TAG, "ISupplicant died: cookie=" + cookie);
                if (cookie != waitForDeathCookie) return;
                waitForDeathLatch.countDown();
            }, waitForDeathCookie);

            if (isV1_1()) {
                Log.i(TAG, "Terminating supplicant using HIDL");
                terminate_V1_1();
            } else {
                Log.i(TAG, "Terminating supplicant using init");
                mFrameworkFacade.stopSupplicant();
            }

            // Now wait for death listener callback to confirm that it's dead.
            try {
                if (!waitForDeathLatch.await(WAIT_FOR_DEATH_TIMEOUT_MS, TimeUnit.MILLISECONDS)) {
                    Log.w(TAG, "Timed out waiting for confirmation of supplicant death");
                }
            } catch (InterruptedException e) {
                Log.w(TAG, "Failed to wait for supplicant death");
            }
        }
    }

    /**
     * Wrapper functions to access static HAL methods, created to be mockable in unit tests
     */
    protected IServiceManager getServiceManagerMockable() throws RemoteException {
        synchronized (mLock) {
            return IServiceManager.getService();
        }
    }

    protected ISupplicant getSupplicantMockable() throws RemoteException, NoSuchElementException {
        synchronized (mLock) {
            return ISupplicant.getService();
        }
    }

    protected ISupplicantVendor getSupplicantVendorMockable() throws RemoteException {
        synchronized (mLock) {
            try {
                return ISupplicantVendor.getService();
            } catch (NoSuchElementException e) {
                Log.e(TAG, "Failed to get ISupplicant", e);
                return null;
            }
        }
    }

    protected android.hardware.wifi.supplicant.V1_1.ISupplicant getSupplicantMockableV1_1()
            throws RemoteException, NoSuchElementException {
        synchronized (mLock) {
            return android.hardware.wifi.supplicant.V1_1.ISupplicant.castFrom(
                    ISupplicant.getService());
        }
    }

    protected android.hardware.wifi.supplicant.V1_2.ISupplicant getSupplicantMockableV1_2()
            throws RemoteException, NoSuchElementException {
        synchronized (mLock) {
            return android.hardware.wifi.supplicant.V1_2.ISupplicant.castFrom(
                    ISupplicant.getService());
        }
    }

    protected ISupplicantStaIface getStaIfaceMockable(ISupplicantIface iface) {
        synchronized (mLock) {
            return ISupplicantStaIface.asInterface(iface.asBinder());
        }
    }

    protected android.hardware.wifi.supplicant.V1_1.ISupplicantStaIface
            getStaIfaceMockableV1_1(ISupplicantIface iface) {
        synchronized (mLock) {
            return android.hardware.wifi.supplicant.V1_1.ISupplicantStaIface
                    .asInterface(iface.asBinder());
        }
    }

    protected ISupplicantVendorStaIface getVendorStaIfaceMockable(ISupplicantVendorIface iface) {
        synchronized (mLock) {
            return ISupplicantVendorStaIface.asInterface(iface.asBinder());
        }
    }

    protected ISupplicantVendorStaNetwork getVendorStaNetworkMockable(ISupplicantVendorNetwork network) {
        synchronized (mLock) {
            return ISupplicantVendorStaNetwork.asInterface(network.asBinder());
        }
    }

    protected android.hardware.wifi.supplicant.V1_2.ISupplicantStaIface
            getStaIfaceMockableV1_2(ISupplicantIface iface) {
        synchronized (mLock) {
            return android.hardware.wifi.supplicant.V1_2.ISupplicantStaIface
                    .asInterface(iface.asBinder());
        }
    }

    protected android.hardware.wifi.supplicant.V1_3.ISupplicantStaIface
            getStaIfaceMockableV1_3(ISupplicantIface iface) {
        synchronized (mLock) {
            return android.hardware.wifi.supplicant.V1_3.ISupplicantStaIface
                    .asInterface(iface.asBinder());
        }
    }

    /**
     * Uses the IServiceManager to check if the device is running V1_1 of the HAL from the VINTF for
     * the device.
     * @return true if supported, false otherwise.
     */
    private boolean isV1_1() {
        return checkHalVersionByInterfaceName(
                android.hardware.wifi.supplicant.V1_1.ISupplicant.kInterfaceName);
    }

    /**
     * Uses the IServiceManager to check if the device is running V1_2 of the HAL from the VINTF for
     * the device.
     * @return true if supported, false otherwise.
     */
    private boolean isV1_2() {
        return checkHalVersionByInterfaceName(
                android.hardware.wifi.supplicant.V1_2.ISupplicant.kInterfaceName);
    }

    /**
     * Uses the IServiceManager to check if the device is running V1_3 of the HAL from the VINTF for
     * the device.
     * @return true if supported, false otherwise.
     */
    private boolean isV1_3() {
        return checkHalVersionByInterfaceName(
                android.hardware.wifi.supplicant.V1_3.ISupplicant.kInterfaceName);
    }

    private boolean checkHalVersionByInterfaceName(String interfaceName) {
        if (interfaceName == null) {
            return false;
        }
        synchronized (mLock) {
            if (mIServiceManager == null) {
                Log.e(TAG, "checkHalVersionByInterfaceName: called but mServiceManager is null");
                return false;
            }
            try {
                return (mIServiceManager.getTransport(
                        interfaceName,
                        HAL_INSTANCE_NAME)
                        != IServiceManager.Transport.EMPTY);
            } catch (RemoteException e) {
                Log.e(TAG, "Exception while operating on IServiceManager: " + e);
                handleRemoteException(e, "getTransport");
                return false;
            }
        }
    }

    /**
     * Check if the device is running V2_0 supplicant vendor service.
     * @return
     */
    private boolean isVendor_2_0() {
        synchronized (mLock) {
            try {
                return (getSupplicantVendorMockable() != null);
            } catch (RemoteException e) {
                Log.e(TAG, "ISupplicantVendor.getService exception: " + e);
                supplicantServiceDiedHandler(mDeathRecipientCookie);
                return false;
            }
        }
    }

    /**
     * Helper method to look up the iface object for the specified iface.
     */
    private ISupplicantStaIface getStaIface(@NonNull String ifaceName) {
        return mISupplicantStaIfaces.get(ifaceName);
    }

    /**
     * Helper method to look up the vendor_iface object for the specified iface.
     */
    private ISupplicantVendorStaIface getVendorStaIface(@NonNull String ifaceName) {
        return mISupplicantVendorStaIfaces.get(ifaceName);
    }

    /**

     * Helper method to look up the network object for the specified iface.
     */
    private SupplicantStaNetworkHal getCurrentNetworkRemoteHandle(@NonNull String ifaceName) {
        return mCurrentNetworkRemoteHandles.get(ifaceName);
    }

    /**
     * Helper method to look up the network config or the specified iface.
     */
    protected WifiConfiguration getCurrentNetworkLocalConfig(@NonNull String ifaceName) {
        return mCurrentNetworkLocalConfigs.get(ifaceName);
    }

    /**
     * Add a network configuration to wpa_supplicant.
     *
     * @param config Config corresponding to the network.
     * @return a Pair object including SupplicantStaNetworkHal and WifiConfiguration objects
     * for the current network.
     */
    private Pair<SupplicantStaNetworkHal, WifiConfiguration>
            addNetworkAndSaveConfig(@NonNull String ifaceName, WifiConfiguration config) {
        synchronized (mLock) {
            logi("addSupplicantStaNetwork via HIDL");
            if (config == null) {
                loge("Cannot add NULL network!");
                return null;
            }
            SupplicantStaNetworkHal network = addNetwork(ifaceName);
            if (network == null) {
                loge("Failed to add a network!");
                return null;
            }
            network.getId();
            network.setVendorStaNetwork(getVendorNetwork
                                        (ifaceName, network.getNetworkId()));
            boolean saveSuccess = false;
            try {
                saveSuccess = network.saveWifiConfiguration(config);
            } catch (IllegalArgumentException e) {
                Log.e(TAG, "Exception while saving config params: " + config, e);
            }
            if (!saveSuccess) {
                loge("Failed to save variables for: " + config.getKey());
                if (!removeAllNetworks(ifaceName)) {
                    loge("Failed to remove all networks on failure.");
                }
                return null;
            }
            return new Pair(network, new WifiConfiguration(config));
        }
    }

    /**
     * Add the provided network configuration to wpa_supplicant and initiate connection to it.
     * This method does the following:
     * 1. If |config| is different to the current supplicant network, removes all supplicant
     * networks and saves |config|.
     * 2. Select the new network in wpa_supplicant.
     *
     * @param ifaceName Name of the interface.
     * @param config WifiConfiguration parameters for the provided network.
     * @return {@code true} if it succeeds, {@code false} otherwise
     */
    public boolean connectToNetwork(@NonNull String ifaceName, @NonNull WifiConfiguration config) {
        synchronized (mLock) {
            boolean isAscii = WifiGbk.isAllAscii(WifiGbk.getSsidBytes(config.SSID, "UTF-8")); // wifigbk++
            logd("connectToNetwork " + config.getKey() + " isAscii=" + isAscii);
            WifiConfiguration currentConfig = getCurrentNetworkLocalConfig(ifaceName);
            if (WifiConfigurationUtil.isSameNetwork(config, currentConfig) && isAscii) {
                String networkSelectionBSSID = config.getNetworkSelectionStatus()
                        .getNetworkSelectionBSSID();
                String networkSelectionBSSIDCurrent =
                        currentConfig.getNetworkSelectionStatus().getNetworkSelectionBSSID();
                if (Objects.equals(networkSelectionBSSID, networkSelectionBSSIDCurrent)) {
                    logd("Network is already saved, will not trigger remove and add operation.");
                } else {
                    logd("Network is already saved, but need to update BSSID.");
                    if (!setCurrentNetworkBssid(
                            ifaceName,
                            config.getNetworkSelectionStatus().getNetworkSelectionBSSID())) {
                        loge("Failed to set current network BSSID.");
                        return false;
                    }
                    mCurrentNetworkLocalConfigs.put(ifaceName, new WifiConfiguration(config));
                }
            } else {
                mCurrentNetworkRemoteHandles.remove(ifaceName);
                mCurrentNetworkLocalConfigs.remove(ifaceName);
                if (!removeAllNetworks(ifaceName)) {
                    loge("Failed to remove existing networks");
                    return false;
                }
               /**
                * Handle connection to saved FILS network when wifi is
                * restarted with altered driver configuration.
                */
                if (!getCapabilities(ifaceName, "key_mgmt").contains("FILS-SHA256"))
                    config.allowedKeyManagement.clear(WifiConfiguration.KeyMgmt.FILS_SHA256);

                if (!getCapabilities(ifaceName, "key_mgmt").contains("FILS-SHA384"))
                    config.allowedKeyManagement.clear(WifiConfiguration.KeyMgmt.FILS_SHA384);

                Pair<SupplicantStaNetworkHal, WifiConfiguration> pair =
                        addNetworkAndSaveConfig(ifaceName, config);
                if (pair == null) {
                    loge("Failed to add/save network configuration: " + config.getKey());
                    return false;
                }
                mCurrentNetworkRemoteHandles.put(ifaceName, pair.first);
                mCurrentNetworkLocalConfigs.put(ifaceName, pair.second);
            }
            getCapabilities(ifaceName, "key_mgmt");
            SupplicantStaNetworkHal networkHandle =
                    checkSupplicantStaNetworkAndLogFailure(ifaceName, "connectToNetwork");
            if (networkHandle == null) {
                loge("No valid remote network handle for network configuration: "
                        + config.getKey());
                return false;
            }

            PmkCacheStoreData pmkData = mPmkCacheEntries.get(config.networkId);
            if (pmkData != null
                    && pmkData.expirationTimeInSec > mClock.getElapsedSinceBootMillis() / 1000) {
                logi("Set PMK cache for config id " + config.networkId);
                if (!networkHandle.setPmkCache(pmkData.data)) {
                    loge("Set PMK cache failed.");
                }
            }

            if (!networkHandle.select()) {
                loge("Failed to select network configuration: " + config.getKey());
                return false;
            }
            return true;
        }
    }

    /**
     * Initiates roaming to the already configured network in wpa_supplicant. If the network
     * configuration provided does not match the already configured network, then this triggers
     * a new connection attempt (instead of roam).
     * 1. First check if we're attempting to connect to the same network as we currently have
     * configured.
     * 2. Set the new bssid for the network in wpa_supplicant.
     * 3. Trigger reassociate command to wpa_supplicant.
     *
     * @param ifaceName Name of the interface.
     * @param config WifiConfiguration parameters for the provided network.
     * @return {@code true} if it succeeds, {@code false} otherwise
     */
    public boolean roamToNetwork(@NonNull String ifaceName, WifiConfiguration config) {
        synchronized (mLock) {
            if (getCurrentNetworkId(ifaceName) != config.networkId) {
                Log.w(TAG, "Cannot roam to a different network, initiate new connection. "
                        + "Current network ID: " + getCurrentNetworkId(ifaceName));
                return connectToNetwork(ifaceName, config);
            }
            String bssid = config.getNetworkSelectionStatus().getNetworkSelectionBSSID();
            logd("roamToNetwork" + config.getKey() + " (bssid " + bssid + ")");

            SupplicantStaNetworkHal networkHandle =
                    checkSupplicantStaNetworkAndLogFailure(ifaceName, "roamToNetwork");
            if (networkHandle == null || !networkHandle.setBssid(bssid)) {
                loge("Failed to set new bssid on network: " + config.getKey());
                return false;
            }
            if (!reassociate(ifaceName)) {
                loge("Failed to trigger reassociate");
                return false;
            }
            return true;
        }
    }

    /**
     * Clean HAL cached data for |networkId| in the framework.
     *
     * @param networkId network id of the network to be removed from supplicant.
     */
    public void removeNetworkCachedData(int networkId) {
        synchronized (mLock) {
            logd("Remove cached HAL data for config id " + networkId);
            removePmkCacheEntry(networkId);
        }
    }

    /**
     * Remove all networks from supplicant
     *
     * @param ifaceName Name of the interface.
     */
    public boolean removeAllNetworks(@NonNull String ifaceName) {
        synchronized (mLock) {
            ArrayList<Integer> networks = listNetworks(ifaceName);
            if (networks == null) {
                Log.e(TAG, "removeAllNetworks failed, got null networks");
                return false;
            }
            for (int id : networks) {
                if (!removeNetwork(ifaceName, id)) {
                    Log.e(TAG, "removeAllNetworks failed to remove network: " + id);
                    return false;
                }
            }
            // Reset current network info.  Probably not needed once we add support to remove/reset
            // current network on receiving disconnection event from supplicant (b/32898136).
            mCurrentNetworkRemoteHandles.remove(ifaceName);
            mCurrentNetworkLocalConfigs.remove(ifaceName);
            return true;
        }
    }

    /**
     * Set the currently configured network's bssid.
     *
     * @param ifaceName Name of the interface.
     * @param bssidStr Bssid to set in the form of "XX:XX:XX:XX:XX:XX"
     * @return true if succeeds, false otherwise.
     */
    public boolean setCurrentNetworkBssid(@NonNull String ifaceName, String bssidStr) {
        synchronized (mLock) {
            SupplicantStaNetworkHal networkHandle =
                    checkSupplicantStaNetworkAndLogFailure(ifaceName, "setCurrentNetworkBssid");
            if (networkHandle == null) return false;
            return networkHandle.setBssid(bssidStr);
        }
    }

    /**
     * Get the currently configured network's WPS NFC token.
     *
     * @param ifaceName Name of the interface.
     * @return Hex string corresponding to the WPS NFC token.
     */
    public String getCurrentNetworkWpsNfcConfigurationToken(@NonNull String ifaceName) {
        synchronized (mLock) {
            SupplicantStaNetworkHal networkHandle =
                    checkSupplicantStaNetworkAndLogFailure(
                            ifaceName, "getCurrentNetworkWpsNfcConfigurationToken");
            if (networkHandle == null) return null;
            return networkHandle.getWpsNfcConfigurationToken();
        }
    }

    /**
     * Get the eap anonymous identity for the currently configured network.
     *
     * @param ifaceName Name of the interface.
     * @return anonymous identity string if succeeds, null otherwise.
     */
    public String getCurrentNetworkEapAnonymousIdentity(@NonNull String ifaceName) {
        synchronized (mLock) {
            SupplicantStaNetworkHal networkHandle =
                    checkSupplicantStaNetworkAndLogFailure(
                            ifaceName, "getCurrentNetworkEapAnonymousIdentity");
            if (networkHandle == null) return null;
            return networkHandle.fetchEapAnonymousIdentity();
        }
    }

    /**
     * Send the eap identity response for the currently configured network.
     *
     * @param ifaceName Name of the interface.
     * @param identity identity used for EAP-Identity
     * @param encryptedIdentity encrypted identity used for EAP-AKA/EAP-SIM
     * @return true if succeeds, false otherwise.
     */
    public boolean sendCurrentNetworkEapIdentityResponse(
            @NonNull String ifaceName, @NonNull String identity, String encryptedIdentity) {
        synchronized (mLock) {
            SupplicantStaNetworkHal networkHandle =
                    checkSupplicantStaNetworkAndLogFailure(
                            ifaceName, "sendCurrentNetworkEapIdentityResponse");
            if (networkHandle == null) return false;
            return networkHandle.sendNetworkEapIdentityResponse(identity, encryptedIdentity);
        }
    }

    /**
     * Send the eap sim gsm auth response for the currently configured network.
     *
     * @param ifaceName Name of the interface.
     * @param paramsStr String to send.
     * @return true if succeeds, false otherwise.
     */
    public boolean sendCurrentNetworkEapSimGsmAuthResponse(
            @NonNull String ifaceName, String paramsStr) {
        synchronized (mLock) {
            SupplicantStaNetworkHal networkHandle =
                    checkSupplicantStaNetworkAndLogFailure(
                            ifaceName, "sendCurrentNetworkEapSimGsmAuthResponse");
            if (networkHandle == null) return false;
            return networkHandle.sendNetworkEapSimGsmAuthResponse(paramsStr);
        }
    }

    /**
     * Send the eap sim gsm auth failure for the currently configured network.
     *
     * @param ifaceName Name of the interface.
     * @return true if succeeds, false otherwise.
     */
    public boolean sendCurrentNetworkEapSimGsmAuthFailure(@NonNull String ifaceName) {
        synchronized (mLock) {
            SupplicantStaNetworkHal networkHandle =
                    checkSupplicantStaNetworkAndLogFailure(
                            ifaceName, "sendCurrentNetworkEapSimGsmAuthFailure");
            if (networkHandle == null) return false;
            return networkHandle.sendNetworkEapSimGsmAuthFailure();
        }
    }

    /**
     * Send the eap sim umts auth response for the currently configured network.
     *
     * @param ifaceName Name of the interface.
     * @param paramsStr String to send.
     * @return true if succeeds, false otherwise.
     */
    public boolean sendCurrentNetworkEapSimUmtsAuthResponse(
            @NonNull String ifaceName, String paramsStr) {
        synchronized (mLock) {
            SupplicantStaNetworkHal networkHandle =
                    checkSupplicantStaNetworkAndLogFailure(
                            ifaceName, "sendCurrentNetworkEapSimUmtsAuthResponse");
            if (networkHandle == null) return false;
            return networkHandle.sendNetworkEapSimUmtsAuthResponse(paramsStr);
        }
    }

    /**
     * Send the eap sim umts auts response for the currently configured network.
     *
     * @param ifaceName Name of the interface.
     * @param paramsStr String to send.
     * @return true if succeeds, false otherwise.
     */
    public boolean sendCurrentNetworkEapSimUmtsAutsResponse(
            @NonNull String ifaceName, String paramsStr) {
        synchronized (mLock) {
            SupplicantStaNetworkHal networkHandle =
                    checkSupplicantStaNetworkAndLogFailure(
                            ifaceName, "sendCurrentNetworkEapSimUmtsAutsResponse");
            if (networkHandle == null) return false;
            return networkHandle.sendNetworkEapSimUmtsAutsResponse(paramsStr);
        }
    }

    /**
     * Send the eap sim umts auth failure for the currently configured network.
     *
     * @param ifaceName Name of the interface.
     * @return true if succeeds, false otherwise.
     */
    public boolean sendCurrentNetworkEapSimUmtsAuthFailure(@NonNull String ifaceName) {
        synchronized (mLock) {
            SupplicantStaNetworkHal networkHandle =
                    checkSupplicantStaNetworkAndLogFailure(
                            ifaceName, "sendCurrentNetworkEapSimUmtsAuthFailure");
            if (networkHandle == null) return false;
            return networkHandle.sendNetworkEapSimUmtsAuthFailure();
        }
    }

    /**
     * Adds a new network.
     *
     * @return The ISupplicantNetwork object for the new network, or null if the call fails
     */
    private SupplicantStaNetworkHal addNetwork(@NonNull String ifaceName) {
        synchronized (mLock) {
            final String methodStr = "addNetwork";
            ISupplicantStaIface iface = checkSupplicantStaIfaceAndLogFailure(ifaceName, methodStr);
            if (iface == null) return null;
            Mutable<ISupplicantNetwork> newNetwork = new Mutable<>();
            try {
                iface.addNetwork((SupplicantStatus status,
                        ISupplicantNetwork network) -> {
                    if (checkStatusAndLogFailure(status, methodStr)) {
                        newNetwork.value = network;
                    }
                });
            } catch (RemoteException e) {
                handleRemoteException(e, methodStr);
            }
            if (newNetwork.value != null) {
                return getStaNetworkMockable(
                        ifaceName,
                        ISupplicantStaNetwork.asInterface(newNetwork.value.asBinder()));
            } else {
                return null;
            }
        }
    }

    /**
     * Remove network from supplicant with network Id
     *
     * @return true if request is sent successfully, false otherwise.
     */
    private boolean removeNetwork(@NonNull String ifaceName, int id) {
        synchronized (mLock) {
            final String methodStr = "removeNetwork";
            ISupplicantStaIface iface = checkSupplicantStaIfaceAndLogFailure(ifaceName, methodStr);
            if (iface == null) return false;
            try {
                SupplicantStatus status = iface.removeNetwork(id);
                return checkStatusAndLogFailure(status, methodStr);
            } catch (RemoteException e) {
                handleRemoteException(e, methodStr);
                return false;
            }
        }
    }

    /**
     * Use this to mock the creation of SupplicantStaNetworkHal instance.
     *
     * @param ifaceName Name of the interface.
     * @param iSupplicantStaNetwork ISupplicantStaNetwork instance retrieved from HIDL.
     * @return The ISupplicantNetwork object for the given SupplicantNetworkId int, returns null if
     * the call fails
     */
    protected SupplicantStaNetworkHal getStaNetworkMockable(
            @NonNull String ifaceName, ISupplicantStaNetwork iSupplicantStaNetwork) {
        synchronized (mLock) {
            SupplicantStaNetworkHal network =
                    new SupplicantStaNetworkHal(iSupplicantStaNetwork, ifaceName, mContext,
                            mWifiMonitor);
            if (network != null) {
                network.enableVerboseLogging(mVerboseLoggingEnabled);
            }
            return network;
        }
    }

    /**
     * @return The ISupplicantNetwork object for the given SupplicantNetworkId int, returns null if
     * the call fails
     */
    private SupplicantStaNetworkHal getNetwork(@NonNull String ifaceName, int id) {
        synchronized (mLock) {
            final String methodStr = "getNetwork";
            ISupplicantStaIface iface = checkSupplicantStaIfaceAndLogFailure(ifaceName, methodStr);
            if (iface == null) return null;
            Mutable<ISupplicantNetwork> gotNetwork = new Mutable<>();
            try {
                iface.getNetwork(id, (SupplicantStatus status, ISupplicantNetwork network) -> {
                    if (checkStatusAndLogFailure(status, methodStr)) {
                        gotNetwork.value = network;
                    }
                });
            } catch (RemoteException e) {
                handleRemoteException(e, methodStr);
            }
            if (gotNetwork.value != null) {
                return getStaNetworkMockable(
                        ifaceName,
                        ISupplicantStaNetwork.asInterface(gotNetwork.value.asBinder()));
            } else {
                return null;
            }
        }
    }

    /**
     * @return The ISupplicantVendorStaNetwork object for the given SupplicantNetworkId int, returns null if
     * the call fails
     */
    private ISupplicantVendorStaNetwork getVendorNetwork(@NonNull String ifaceName, int id) {
        synchronized (mLock) {
            final String methodStr = "getVendorNetwork";
            ISupplicantVendorStaIface iface = checkSupplicantVendorStaIfaceAndLogFailure(ifaceName, methodStr);
            if (iface == null) return null;
            Mutable<ISupplicantVendorNetwork> gotNetwork = new Mutable<>();
            try {
                iface.getVendorNetwork(id, (SupplicantStatus status, ISupplicantVendorNetwork network) -> {
                    if (checkStatusAndLogFailure(status, methodStr)) {
                        gotNetwork.value = network;
                    }
                });
            } catch (RemoteException e) {
                handleRemoteException(e, methodStr);
            }
            if (gotNetwork.value != null) {
                return getVendorStaNetworkMockable(gotNetwork.value);
            } else {
                return null;
            }
        }
    }

    /** See ISupplicantStaNetwork.hal for documentation */
    private boolean registerCallback(
            ISupplicantStaIface iface, ISupplicantStaIfaceCallback callback) {
        synchronized (mLock) {
            final String methodStr = "registerCallback";
            if (iface == null) return false;
            try {
                SupplicantStatus status =  iface.registerCallback(callback);
                return checkStatusAndLogFailure(status, methodStr);
            } catch (RemoteException e) {
                handleRemoteException(e, methodStr);
                return false;
            }
        }
    }

    private boolean registerCallbackV1_1(
            android.hardware.wifi.supplicant.V1_1.ISupplicantStaIface iface,
            android.hardware.wifi.supplicant.V1_1.ISupplicantStaIfaceCallback callback) {
        synchronized (mLock) {
            String methodStr = "registerCallback_1_1";

            if (iface == null) return false;
            try {
                SupplicantStatus status =  iface.registerCallback_1_1(callback);
                return checkStatusAndLogFailure(status, methodStr);
            } catch (RemoteException e) {
                handleRemoteException(e, methodStr);
                return false;
            }
        }
    }

    private boolean registerCallbackV1_2(
            android.hardware.wifi.supplicant.V1_2.ISupplicantStaIface iface,
            android.hardware.wifi.supplicant.V1_2.ISupplicantStaIfaceCallback callback) {
        synchronized (mLock) {
            String methodStr = "registerCallback_1_2";

            if (iface == null) return false;
            try {
                SupplicantStatus status =  iface.registerCallback_1_2(callback);
                return checkStatusAndLogFailure(status, methodStr);
            } catch (RemoteException e) {
                handleRemoteException(e, methodStr);
                return false;
            }
        }
    }

    private boolean registerCallbackV1_3(
            android.hardware.wifi.supplicant.V1_3.ISupplicantStaIface iface,
            android.hardware.wifi.supplicant.V1_3.ISupplicantStaIfaceCallback callback) {
        synchronized (mLock) {
            String methodStr = "registerCallback_1_3";

            if (iface == null) return false;
            try {
                SupplicantStatus status =  iface.registerCallback_1_3(callback);
                return checkStatusAndLogFailure(status, methodStr);
            } catch (RemoteException e) {
                handleRemoteException(e, methodStr);
                return false;
            }
        }
    }

    /** See ISupplicantVendorStaIface.hal for documentation */
    private boolean registerVendorCallback(
            ISupplicantVendorStaIface iface, ISupplicantVendorStaIfaceCallback callback) {
        synchronized (mLock) {
            final String methodStr = "registerVendorCallback";
            if (iface == null) return false;
            try {
                SupplicantStatus status =  iface.registerVendorCallback(callback);
                return checkVendorStatusAndLogFailure(status, methodStr);
            } catch (RemoteException e) {
                handleRemoteException(e, methodStr);
                return false;
            }
        }
    }

    /**
     * @return a list of SupplicantNetworkID ints for all networks controlled by supplicant, returns
     * null if the call fails
     */
    private java.util.ArrayList<Integer> listNetworks(@NonNull String ifaceName) {
        synchronized (mLock) {
            final String methodStr = "listNetworks";
            ISupplicantStaIface iface = checkSupplicantStaIfaceAndLogFailure(ifaceName, methodStr);
            if (iface == null) return null;
            Mutable<ArrayList<Integer>> networkIdList = new Mutable<>();
            try {
                iface.listNetworks((SupplicantStatus status, ArrayList<Integer> networkIds) -> {
                    if (checkStatusAndLogFailure(status, methodStr)) {
                        networkIdList.value = networkIds;
                    }
                });
            } catch (RemoteException e) {
                handleRemoteException(e, methodStr);
            }
            return networkIdList.value;
        }
    }

    /**
     * Set WPS device name.
     *
     * @param ifaceName Name of the interface.
     * @param name String to be set.
     * @return true if request is sent successfully, false otherwise.
     */
    public boolean setWpsDeviceName(@NonNull String ifaceName, String name) {
        synchronized (mLock) {
            final String methodStr = "setWpsDeviceName";
            ISupplicantStaIface iface = checkSupplicantStaIfaceAndLogFailure(ifaceName, methodStr);
            if (iface == null) return false;
            try {
                SupplicantStatus status = iface.setWpsDeviceName(name);
                return checkStatusAndLogFailure(status, methodStr);
            } catch (RemoteException e) {
                handleRemoteException(e, methodStr);
                return false;
            }
        }
    }

    /**
     * Set WPS device type.
     *
     * @param ifaceName Name of the interface.
     * @param typeStr Type specified as a string. Used format: <categ>-<OUI>-<subcateg>
     * @return true if request is sent successfully, false otherwise.
     */
    public boolean setWpsDeviceType(@NonNull String ifaceName, String typeStr) {
        synchronized (mLock) {
            try {
                Matcher match = WPS_DEVICE_TYPE_PATTERN.matcher(typeStr);
                if (!match.find() || match.groupCount() != 3) {
                    Log.e(TAG, "Malformed WPS device type " + typeStr);
                    return false;
                }
                short categ = Short.parseShort(match.group(1));
                byte[] oui = NativeUtil.hexStringToByteArray(match.group(2));
                short subCateg = Short.parseShort(match.group(3));

                byte[] bytes = new byte[8];
                ByteBuffer byteBuffer = ByteBuffer.wrap(bytes).order(ByteOrder.BIG_ENDIAN);
                byteBuffer.putShort(categ);
                byteBuffer.put(oui);
                byteBuffer.putShort(subCateg);
                return setWpsDeviceType(ifaceName, bytes);
            } catch (IllegalArgumentException e) {
                Log.e(TAG, "Illegal argument " + typeStr, e);
                return false;
            }
        }
    }

    private boolean setWpsDeviceType(@NonNull String ifaceName, byte[/* 8 */] type) {
        synchronized (mLock) {
            final String methodStr = "setWpsDeviceType";
            ISupplicantStaIface iface = checkSupplicantStaIfaceAndLogFailure(ifaceName, methodStr);
            if (iface == null) return false;
            try {
                SupplicantStatus status = iface.setWpsDeviceType(type);
                return checkStatusAndLogFailure(status, methodStr);
            } catch (RemoteException e) {
                handleRemoteException(e, methodStr);
                return false;
            }
        }
    }

    /**
     * Set WPS manufacturer.
     *
     * @param ifaceName Name of the interface.
     * @param manufacturer String to be set.
     * @return true if request is sent successfully, false otherwise.
     */
    public boolean setWpsManufacturer(@NonNull String ifaceName, String manufacturer) {
        synchronized (mLock) {
            final String methodStr = "setWpsManufacturer";
            ISupplicantStaIface iface = checkSupplicantStaIfaceAndLogFailure(ifaceName, methodStr);
            if (iface == null) return false;
            try {
                SupplicantStatus status = iface.setWpsManufacturer(manufacturer);
                return checkStatusAndLogFailure(status, methodStr);
            } catch (RemoteException e) {
                handleRemoteException(e, methodStr);
                return false;
            }
        }
    }

    /**
     * Set WPS model name.
     *
     * @param ifaceName Name of the interface.
     * @param modelName String to be set.
     * @return true if request is sent successfully, false otherwise.
     */
    public boolean setWpsModelName(@NonNull String ifaceName, String modelName) {
        synchronized (mLock) {
            final String methodStr = "setWpsModelName";
            ISupplicantStaIface iface = checkSupplicantStaIfaceAndLogFailure(ifaceName, methodStr);
            if (iface == null) return false;
            try {
                SupplicantStatus status = iface.setWpsModelName(modelName);
                return checkStatusAndLogFailure(status, methodStr);
            } catch (RemoteException e) {
                handleRemoteException(e, methodStr);
                return false;
            }
        }
    }

    /**
     * Set WPS model number.
     *
     * @param ifaceName Name of the interface.
     * @param modelNumber String to be set.
     * @return true if request is sent successfully, false otherwise.
     */
    public boolean setWpsModelNumber(@NonNull String ifaceName, String modelNumber) {
        synchronized (mLock) {
            final String methodStr = "setWpsModelNumber";
            ISupplicantStaIface iface = checkSupplicantStaIfaceAndLogFailure(ifaceName, methodStr);
            if (iface == null) return false;
            try {
                SupplicantStatus status = iface.setWpsModelNumber(modelNumber);
                return checkStatusAndLogFailure(status, methodStr);
            } catch (RemoteException e) {
                handleRemoteException(e, methodStr);
                return false;
            }
        }
    }

    /**
     * Set WPS serial number.
     *
     * @param ifaceName Name of the interface.
     * @param serialNumber String to be set.
     * @return true if request is sent successfully, false otherwise.
     */
    public boolean setWpsSerialNumber(@NonNull String ifaceName, String serialNumber) {
        synchronized (mLock) {
            final String methodStr = "setWpsSerialNumber";
            ISupplicantStaIface iface = checkSupplicantStaIfaceAndLogFailure(ifaceName, methodStr);
            if (iface == null) return false;
            try {
                SupplicantStatus status = iface.setWpsSerialNumber(serialNumber);
                return checkStatusAndLogFailure(status, methodStr);
            } catch (RemoteException e) {
                handleRemoteException(e, methodStr);
                return false;
            }
        }
    }

    /**
     * Set WPS config methods
     *
     * @param ifaceName Name of the interface.
     * @param configMethodsStr List of config methods.
     * @return true if request is sent successfully, false otherwise.
     */
    public boolean setWpsConfigMethods(@NonNull String ifaceName, String configMethodsStr) {
        synchronized (mLock) {
            short configMethodsMask = 0;
            String[] configMethodsStrArr = configMethodsStr.split("\\s+");
            for (int i = 0; i < configMethodsStrArr.length; i++) {
                configMethodsMask |= stringToWpsConfigMethod(configMethodsStrArr[i]);
            }
            return setWpsConfigMethods(ifaceName, configMethodsMask);
        }
    }

    private boolean setWpsConfigMethods(@NonNull String ifaceName, short configMethods) {
        synchronized (mLock) {
            final String methodStr = "setWpsConfigMethods";
            ISupplicantStaIface iface = checkSupplicantStaIfaceAndLogFailure(ifaceName, methodStr);
            if (iface == null) return false;
            try {
                SupplicantStatus status = iface.setWpsConfigMethods(configMethods);
                return checkStatusAndLogFailure(status, methodStr);
            } catch (RemoteException e) {
                handleRemoteException(e, methodStr);
                return false;
            }
        }
    }

    /**
     * Trigger a reassociation even if the iface is currently connected.
     *
     * @param ifaceName Name of the interface.
     * @return true if request is sent successfully, false otherwise.
     */
    public boolean reassociate(@NonNull String ifaceName) {
        synchronized (mLock) {
            final String methodStr = "reassociate";
            ISupplicantStaIface iface = checkSupplicantStaIfaceAndLogFailure(ifaceName, methodStr);
            if (iface == null) return false;
            try {
                SupplicantStatus status = iface.reassociate();
                return checkStatusAndLogFailure(status, methodStr);
            } catch (RemoteException e) {
                handleRemoteException(e, methodStr);
                return false;
            }
        }
    }

    /**
     * Trigger a reconnection if the iface is disconnected.
     *
     * @param ifaceName Name of the interface.
     * @return true if request is sent successfully, false otherwise.
     */
    public boolean reconnect(@NonNull String ifaceName) {
        synchronized (mLock) {
            final String methodStr = "reconnect";
            ISupplicantStaIface iface = checkSupplicantStaIfaceAndLogFailure(ifaceName, methodStr);
            if (iface == null) return false;
            try {
                SupplicantStatus status = iface.reconnect();
                return checkStatusAndLogFailure(status, methodStr);
            } catch (RemoteException e) {
                handleRemoteException(e, methodStr);
                return false;
            }
        }
    }

    /**
     * Trigger a disconnection from the currently connected network.
     *
     * @param ifaceName Name of the interface.
     * @return true if request is sent successfully, false otherwise.
     */
    public boolean disconnect(@NonNull String ifaceName) {
        synchronized (mLock) {
            final String methodStr = "disconnect";
            ISupplicantStaIface iface = checkSupplicantStaIfaceAndLogFailure(ifaceName, methodStr);
            if (iface == null) return false;
            try {
                SupplicantStatus status = iface.disconnect();
                return checkStatusAndLogFailure(status, methodStr);
            } catch (RemoteException e) {
                handleRemoteException(e, methodStr);
                return false;
            }
        }
    }

    /**
     * Enable or disable power save mode.
     *
     * @param ifaceName Name of the interface.
     * @param enable true to enable, false to disable.
     * @return true if request is sent successfully, false otherwise.
     */
    public boolean setPowerSave(@NonNull String ifaceName, boolean enable) {
        synchronized (mLock) {
            final String methodStr = "setPowerSave";
            ISupplicantStaIface iface = checkSupplicantStaIfaceAndLogFailure(ifaceName, methodStr);
            if (iface == null) return false;
            try {
                SupplicantStatus status = iface.setPowerSave(enable);
                return checkStatusAndLogFailure(status, methodStr);
            } catch (RemoteException e) {
                handleRemoteException(e, methodStr);
                return false;
            }
        }
    }

    /**
     * Initiate TDLS discover with the specified AP.
     *
     * @param ifaceName Name of the interface.
     * @param macAddress MAC Address of the AP.
     * @return true if request is sent successfully, false otherwise.
     */
    public boolean initiateTdlsDiscover(@NonNull String ifaceName, String macAddress) {
        synchronized (mLock) {
            try {
                return initiateTdlsDiscover(
                        ifaceName, NativeUtil.macAddressToByteArray(macAddress));
            } catch (IllegalArgumentException e) {
                Log.e(TAG, "Illegal argument " + macAddress, e);
                return false;
            }
        }
    }
    /** See ISupplicantStaIface.hal for documentation */
    private boolean initiateTdlsDiscover(@NonNull String ifaceName, byte[/* 6 */] macAddress) {
        synchronized (mLock) {
            final String methodStr = "initiateTdlsDiscover";
            ISupplicantStaIface iface = checkSupplicantStaIfaceAndLogFailure(ifaceName, methodStr);
            if (iface == null) return false;
            try {
                SupplicantStatus status = iface.initiateTdlsDiscover(macAddress);
                return checkStatusAndLogFailure(status, methodStr);
            } catch (RemoteException e) {
                handleRemoteException(e, methodStr);
                return false;
            }
        }
    }

    /**
     * Initiate TDLS setup with the specified AP.
     *
     * @param ifaceName Name of the interface.
     * @param macAddress MAC Address of the AP.
     * @return true if request is sent successfully, false otherwise.
     */
    public boolean initiateTdlsSetup(@NonNull String ifaceName, String macAddress) {
        synchronized (mLock) {
            try {
                return initiateTdlsSetup(ifaceName, NativeUtil.macAddressToByteArray(macAddress));
            } catch (IllegalArgumentException e) {
                Log.e(TAG, "Illegal argument " + macAddress, e);
                return false;
            }
        }
    }
    /** See ISupplicantStaIface.hal for documentation */
    private boolean initiateTdlsSetup(@NonNull String ifaceName, byte[/* 6 */] macAddress) {
        synchronized (mLock) {
            final String methodStr = "initiateTdlsSetup";
            ISupplicantStaIface iface = checkSupplicantStaIfaceAndLogFailure(ifaceName, methodStr);
            if (iface == null) return false;
            try {
                SupplicantStatus status = iface.initiateTdlsSetup(macAddress);
                return checkStatusAndLogFailure(status, methodStr);
            } catch (RemoteException e) {
                handleRemoteException(e, methodStr);
                return false;
            }
        }
    }

    /**
     * Initiate TDLS teardown with the specified AP.
     * @param ifaceName Name of the interface.
     * @param macAddress MAC Address of the AP.
     * @return true if request is sent successfully, false otherwise.
     */
    public boolean initiateTdlsTeardown(@NonNull String ifaceName, String macAddress) {
        synchronized (mLock) {
            try {
                return initiateTdlsTeardown(
                        ifaceName, NativeUtil.macAddressToByteArray(macAddress));
            } catch (IllegalArgumentException e) {
                Log.e(TAG, "Illegal argument " + macAddress, e);
                return false;
            }
        }
    }

    /** See ISupplicantStaIface.hal for documentation */
    private boolean initiateTdlsTeardown(@NonNull String ifaceName, byte[/* 6 */] macAddress) {
        synchronized (mLock) {
            final String methodStr = "initiateTdlsTeardown";
            ISupplicantStaIface iface = checkSupplicantStaIfaceAndLogFailure(ifaceName, methodStr);
            if (iface == null) return false;
            try {
                SupplicantStatus status = iface.initiateTdlsTeardown(macAddress);
                return checkStatusAndLogFailure(status, methodStr);
            } catch (RemoteException e) {
                handleRemoteException(e, methodStr);
                return false;
            }
        }
    }

    /**
     * Request the specified ANQP elements |elements| from the specified AP |bssid|.
     *
     * @param ifaceName Name of the interface.
     * @param bssid BSSID of the AP
     * @param infoElements ANQP elements to be queried. Refer to ISupplicantStaIface.AnqpInfoId.
     * @param hs20SubTypes HS subtypes to be queried. Refer to ISupplicantStaIface.Hs20AnqpSubTypes.
     * @return true if request is sent successfully, false otherwise.
     */
    public boolean initiateAnqpQuery(@NonNull String ifaceName, String bssid,
                                     ArrayList<Short> infoElements,
                                     ArrayList<Integer> hs20SubTypes) {
        synchronized (mLock) {
            try {
                return initiateAnqpQuery(
                        ifaceName,
                        NativeUtil.macAddressToByteArray(bssid), infoElements, hs20SubTypes);
            } catch (IllegalArgumentException e) {
                Log.e(TAG, "Illegal argument " + bssid, e);
                return false;
            }
        }
    }

    /** See ISupplicantStaIface.hal for documentation */
    private boolean initiateAnqpQuery(@NonNull String ifaceName, byte[/* 6 */] macAddress,
            java.util.ArrayList<Short> infoElements, java.util.ArrayList<Integer> subTypes) {
        synchronized (mLock) {
            final String methodStr = "initiateAnqpQuery";
            ISupplicantStaIface iface = checkSupplicantStaIfaceAndLogFailure(ifaceName, methodStr);
            if (iface == null) return false;
            try {
                SupplicantStatus status = iface.initiateAnqpQuery(
                        macAddress, infoElements, subTypes);
                return checkStatusAndLogFailure(status, methodStr);
            } catch (RemoteException e) {
                handleRemoteException(e, methodStr);
                return false;
            }
        }
    }

    /**
     * Request the specified ANQP ICON from the specified AP |bssid|.
     *
     * @param ifaceName Name of the interface.
     * @param bssid BSSID of the AP
     * @param fileName Name of the file to request.
     * @return true if request is sent successfully, false otherwise.
     */
    public boolean initiateHs20IconQuery(@NonNull String ifaceName, String bssid, String fileName) {
        synchronized (mLock) {
            try {
                return initiateHs20IconQuery(
                        ifaceName, NativeUtil.macAddressToByteArray(bssid), fileName);
            } catch (IllegalArgumentException e) {
                Log.e(TAG, "Illegal argument " + bssid, e);
                return false;
            }
        }
    }

    /** See ISupplicantStaIface.hal for documentation */
    private boolean initiateHs20IconQuery(@NonNull String ifaceName,
                                          byte[/* 6 */] macAddress, String fileName) {
        synchronized (mLock) {
            final String methodStr = "initiateHs20IconQuery";
            ISupplicantStaIface iface = checkSupplicantStaIfaceAndLogFailure(ifaceName, methodStr);
            if (iface == null) return false;
            try {
                SupplicantStatus status = iface.initiateHs20IconQuery(macAddress, fileName);
                return checkStatusAndLogFailure(status, methodStr);
            } catch (RemoteException e) {
                handleRemoteException(e, methodStr);
                return false;
            }
        }
    }

    /**
     * Makes a callback to HIDL to getMacAddress from supplicant
     *
     * @param ifaceName Name of the interface.
     * @return string containing the MAC address, or null on a failed call
     */
    public String getMacAddress(@NonNull String ifaceName) {
        synchronized (mLock) {
            final String methodStr = "getMacAddress";
            ISupplicantStaIface iface = checkSupplicantStaIfaceAndLogFailure(ifaceName, methodStr);
            if (iface == null) return null;
            Mutable<String> gotMac = new Mutable<>();
            try {
                iface.getMacAddress((SupplicantStatus status,
                        byte[/* 6 */] macAddr) -> {
                    if (checkStatusAndLogFailure(status, methodStr)) {
                        gotMac.value = NativeUtil.macAddressFromByteArray(macAddr);
                    }
                });
            } catch (RemoteException e) {
                handleRemoteException(e, methodStr);
            }
            return gotMac.value;
        }
    }

    /**
     * Start using the added RX filters.
     *
     * @param ifaceName Name of the interface.
     * @return true if request is sent successfully, false otherwise.
     */
    public boolean startRxFilter(@NonNull String ifaceName) {
        synchronized (mLock) {
            final String methodStr = "startRxFilter";
            ISupplicantStaIface iface = checkSupplicantStaIfaceAndLogFailure(ifaceName, methodStr);
            if (iface == null) return false;
            try {
                SupplicantStatus status = iface.startRxFilter();
                return checkStatusAndLogFailure(status, methodStr);
            } catch (RemoteException e) {
                handleRemoteException(e, methodStr);
                return false;
            }
        }
    }

    /**
     * Stop using the added RX filters.
     *
     * @param ifaceName Name of the interface.
     * @return true if request is sent successfully, false otherwise.
     */
    public boolean stopRxFilter(@NonNull String ifaceName) {
        synchronized (mLock) {
            final String methodStr = "stopRxFilter";
            ISupplicantStaIface iface = checkSupplicantStaIfaceAndLogFailure(ifaceName, methodStr);
            if (iface == null) return false;
            try {
                SupplicantStatus status = iface.stopRxFilter();
                return checkStatusAndLogFailure(status, methodStr);
            } catch (RemoteException e) {
                handleRemoteException(e, methodStr);
                return false;
            }
        }
    }

    /**
     * Add an RX filter.
     *
     * @param ifaceName Name of the interface.
     * @param type one of {@link WifiNative#RX_FILTER_TYPE_V4_MULTICAST}
     *        {@link WifiNative#RX_FILTER_TYPE_V6_MULTICAST} values.
     * @return true if request is sent successfully, false otherwise.
     */
    public boolean addRxFilter(@NonNull String ifaceName, int type) {
        synchronized (mLock) {
            byte halType;
            switch (type) {
                case WifiNative.RX_FILTER_TYPE_V4_MULTICAST:
                    halType = ISupplicantStaIface.RxFilterType.V4_MULTICAST;
                    break;
                case WifiNative.RX_FILTER_TYPE_V6_MULTICAST:
                    halType = ISupplicantStaIface.RxFilterType.V6_MULTICAST;
                    break;
                default:
                    Log.e(TAG, "Invalid Rx Filter type: " + type);
                    return false;
            }
            return addRxFilter(ifaceName, halType);
        }
    }

    private boolean addRxFilter(@NonNull String ifaceName, byte type) {
        synchronized (mLock) {
            final String methodStr = "addRxFilter";
            ISupplicantStaIface iface = checkSupplicantStaIfaceAndLogFailure(ifaceName, methodStr);
            if (iface == null) return false;
            try {
                SupplicantStatus status = iface.addRxFilter(type);
                return checkStatusAndLogFailure(status, methodStr);
            } catch (RemoteException e) {
                handleRemoteException(e, methodStr);
                return false;
            }
        }
    }

    /**
     * Remove an RX filter.
     *
     * @param ifaceName Name of the interface.
     * @param type one of {@link WifiNative#RX_FILTER_TYPE_V4_MULTICAST}
     *        {@link WifiNative#RX_FILTER_TYPE_V6_MULTICAST} values.
     * @return true if request is sent successfully, false otherwise.
     */
    public boolean removeRxFilter(@NonNull String ifaceName, int type) {
        synchronized (mLock) {
            byte halType;
            switch (type) {
                case WifiNative.RX_FILTER_TYPE_V4_MULTICAST:
                    halType = ISupplicantStaIface.RxFilterType.V4_MULTICAST;
                    break;
                case WifiNative.RX_FILTER_TYPE_V6_MULTICAST:
                    halType = ISupplicantStaIface.RxFilterType.V6_MULTICAST;
                    break;
                default:
                    Log.e(TAG, "Invalid Rx Filter type: " + type);
                    return false;
            }
            return removeRxFilter(ifaceName, halType);
        }
    }

    private boolean removeRxFilter(@NonNull String ifaceName, byte type) {
        synchronized (mLock) {
            final String methodStr = "removeRxFilter";
            ISupplicantStaIface iface = checkSupplicantStaIfaceAndLogFailure(ifaceName, methodStr);
            if (iface == null) return false;
            try {
                SupplicantStatus status = iface.removeRxFilter(type);
                return checkStatusAndLogFailure(status, methodStr);
            } catch (RemoteException e) {
                handleRemoteException(e, methodStr);
                return false;
            }
        }
    }

    /**
     * Set Bt co existense mode.
     *
     * @param ifaceName Name of the interface.
     * @param mode one of the above {@link WifiNative#BLUETOOTH_COEXISTENCE_MODE_DISABLED},
     *             {@link WifiNative#BLUETOOTH_COEXISTENCE_MODE_ENABLED} or
     *             {@link WifiNative#BLUETOOTH_COEXISTENCE_MODE_SENSE}.
     * @return true if request is sent successfully, false otherwise.
     */
    public boolean setBtCoexistenceMode(@NonNull String ifaceName, int mode) {
        synchronized (mLock) {
            byte halMode;
            switch (mode) {
                case WifiNative.BLUETOOTH_COEXISTENCE_MODE_ENABLED:
                    halMode = ISupplicantStaIface.BtCoexistenceMode.ENABLED;
                    break;
                case WifiNative.BLUETOOTH_COEXISTENCE_MODE_DISABLED:
                    halMode = ISupplicantStaIface.BtCoexistenceMode.DISABLED;
                    break;
                case WifiNative.BLUETOOTH_COEXISTENCE_MODE_SENSE:
                    halMode = ISupplicantStaIface.BtCoexistenceMode.SENSE;
                    break;
                default:
                    Log.e(TAG, "Invalid Bt Coex mode: " + mode);
                    return false;
            }
            return setBtCoexistenceMode(ifaceName, halMode);
        }
    }

    private boolean setBtCoexistenceMode(@NonNull String ifaceName, byte mode) {
        synchronized (mLock) {
            final String methodStr = "setBtCoexistenceMode";
            ISupplicantStaIface iface = checkSupplicantStaIfaceAndLogFailure(ifaceName, methodStr);
            if (iface == null) return false;
            try {
                SupplicantStatus status = iface.setBtCoexistenceMode(mode);
                return checkStatusAndLogFailure(status, methodStr);
            } catch (RemoteException e) {
                handleRemoteException(e, methodStr);
                return false;
            }
        }
    }

    /** Enable or disable BT coexistence mode.
     *
     * @param ifaceName Name of the interface.
     * @param enable true to enable, false to disable.
     * @return true if request is sent successfully, false otherwise.
     */
    public boolean setBtCoexistenceScanModeEnabled(@NonNull String ifaceName, boolean enable) {
        synchronized (mLock) {
            final String methodStr = "setBtCoexistenceScanModeEnabled";
            ISupplicantStaIface iface = checkSupplicantStaIfaceAndLogFailure(ifaceName, methodStr);
            if (iface == null) return false;
            try {
                SupplicantStatus status =
                        iface.setBtCoexistenceScanModeEnabled(enable);
                return checkStatusAndLogFailure(status, methodStr);
            } catch (RemoteException e) {
                handleRemoteException(e, methodStr);
                return false;
            }
        }
    }

    /**
     * Enable or disable suspend mode optimizations.
     *
     * @param ifaceName Name of the interface.
     * @param enable true to enable, false otherwise.
     * @return true if request is sent successfully, false otherwise.
     */
    public boolean setSuspendModeEnabled(@NonNull String ifaceName, boolean enable) {
        synchronized (mLock) {
            final String methodStr = "setSuspendModeEnabled";
            ISupplicantStaIface iface = checkSupplicantStaIfaceAndLogFailure(ifaceName, methodStr);
            if (iface == null) return false;
            try {
                SupplicantStatus status = iface.setSuspendModeEnabled(enable);
                return checkStatusAndLogFailure(status, methodStr);
            } catch (RemoteException e) {
                handleRemoteException(e, methodStr);
                return false;
            }
        }
    }

    /**
     * Querry driver capabilities
     *
     * @param ifaceName Name of the interface.
     * @param capaType ASCII string, capability type ex: key_mgmt
     * @return String of capabilities fetched from driver
     */
    public String getCapabilities(@NonNull String ifaceName, String capaType) {
        synchronized (mLock) {
            final String methodStr = "getCapabilities";
            final Mutable<String> capability = new Mutable<>();

            capability.value = "";
            ISupplicantVendorStaIface iface =
               checkSupplicantVendorStaIfaceAndLogFailure(ifaceName, methodStr);
            if (iface == null) return capability.value;
            try {
                 iface.getCapabilities(capaType,
                        (SupplicantStatus status, String capaVal) -> {
                         if(checkVendorStatusAndLogFailure(status, methodStr)) {
                       capability.value = capaVal;
                    }
                });
            } catch (RemoteException e) {
                handleRemoteException(e, methodStr);
            }
            return capability.value;
         }
    }

    /**
     * Set country code.
     *
     * @param ifaceName Name of the interface.
     * @param codeStr 2 byte ASCII string. For ex: US, CA.
     * @return true if request is sent successfully, false otherwise.
     */
    public boolean setCountryCode(@NonNull String ifaceName, String codeStr) {
        synchronized (mLock) {
            if (TextUtils.isEmpty(codeStr)) return false;
            byte[] countryCodeBytes = NativeUtil.stringToByteArray(codeStr);
            if (countryCodeBytes.length != 2) return false;
            return setCountryCode(ifaceName, countryCodeBytes);
        }
    }

    /** See ISupplicantStaIface.hal for documentation */
    private boolean setCountryCode(@NonNull String ifaceName, byte[/* 2 */] code) {
        synchronized (mLock) {
            final String methodStr = "setCountryCode";
            ISupplicantStaIface iface = checkSupplicantStaIfaceAndLogFailure(ifaceName, methodStr);
            if (iface == null) return false;
            try {
                SupplicantStatus status = iface.setCountryCode(code);
                return checkStatusAndLogFailure(status, methodStr);
            } catch (RemoteException e) {
                handleRemoteException(e, methodStr);
                return false;
            }
        }
    }

    /**
     * Flush all previously configured HLPs.
     *
     * @param ifaceName Name of the interface.
     * @return true if request is sent successfully, false otherwise.
     */
    public boolean flushAllHlp(@NonNull String ifaceName) {
        synchronized (mLock) {
            final String methodStr = "filsHlpFlushRequest";
            ISupplicantVendorStaIface iface =
                checkSupplicantVendorStaIfaceAndLogFailure(ifaceName, methodStr);
            if (iface == null) return false;
            try {
                SupplicantStatus status = iface.filsHlpFlushRequest();
                return checkVendorStatusAndLogFailure(status, methodStr);
            } catch (RemoteException e) {
                handleRemoteException(e, methodStr);
                return false;
            }
        }
    }

    /**
     * Set FILS HLP packet.
     *
     * @param ifaceName Name of the interface.
     * @param dst Destination MAC address.
     * @param hlpPacket Hlp Packet data in hex.
     * @return true if request is sent successfully, false otherwise.
     */
    public boolean addHlpReq(@NonNull String ifaceName, String dst, String hlpPacket) {
        synchronized (mLock) {
            final String methodStr = "filsHlpAddRequest";
            ISupplicantVendorStaIface iface =
                   checkSupplicantVendorStaIfaceAndLogFailure(ifaceName, methodStr);
            if (iface == null) return false;
            try {
                SupplicantStatus status = iface.filsHlpAddRequest(
                                               NativeUtil.macAddressToByteArray(dst),
                                               NativeUtil.hexOrQuotedStringToBytes(hlpPacket));
                return checkVendorStatusAndLogFailure(status, methodStr);
            } catch (RemoteException e) {
                handleRemoteException(e, methodStr);
                return false;
            }
        }
    }


    /**
     * Start WPS pin registrar operation with the specified peer and pin.
     *
     * @param ifaceName Name of the interface.
     * @param bssidStr BSSID of the peer.
     * @param pin Pin to be used.
     * @return true if request is sent successfully, false otherwise.
     */
    public boolean startWpsRegistrar(@NonNull String ifaceName, String bssidStr, String pin) {
        synchronized (mLock) {
            if (TextUtils.isEmpty(bssidStr) || TextUtils.isEmpty(pin)) return false;
            try {
                return startWpsRegistrar(
                        ifaceName, NativeUtil.macAddressToByteArray(bssidStr), pin);
            } catch (IllegalArgumentException e) {
                Log.e(TAG, "Illegal argument " + bssidStr, e);
                return false;
            }
        }
    }

    /** See ISupplicantStaIface.hal for documentation */
    private boolean startWpsRegistrar(@NonNull String ifaceName, byte[/* 6 */] bssid, String pin) {
        synchronized (mLock) {
            final String methodStr = "startWpsRegistrar";
            ISupplicantStaIface iface = checkSupplicantStaIfaceAndLogFailure(ifaceName, methodStr);
            if (iface == null) return false;
            try {
                SupplicantStatus status = iface.startWpsRegistrar(bssid, pin);
                return checkStatusAndLogFailure(status, methodStr);
            } catch (RemoteException e) {
                handleRemoteException(e, methodStr);
                return false;
            }
        }
    }

    /**
     * Start WPS pin display operation with the specified peer.
     *
     * @param ifaceName Name of the interface.
     * @param bssidStr BSSID of the peer. Use empty bssid to indicate wildcard.
     * @return true if request is sent successfully, false otherwise.
     */
    public boolean startWpsPbc(@NonNull String ifaceName, String bssidStr) {
        synchronized (mLock) {
            try {
                return startWpsPbc(ifaceName, NativeUtil.macAddressToByteArray(bssidStr));
            } catch (IllegalArgumentException e) {
                Log.e(TAG, "Illegal argument " + bssidStr, e);
                return false;
            }
        }
    }

    /** See ISupplicantStaIface.hal for documentation */
    private boolean startWpsPbc(@NonNull String ifaceName, byte[/* 6 */] bssid) {
        synchronized (mLock) {
            final String methodStr = "startWpsPbc";
            ISupplicantStaIface iface = checkSupplicantStaIfaceAndLogFailure(ifaceName, methodStr);
            if (iface == null) return false;
            try {
                SupplicantStatus status = iface.startWpsPbc(bssid);
                return checkStatusAndLogFailure(status, methodStr);
            } catch (RemoteException e) {
                handleRemoteException(e, methodStr);
                return false;
            }
        }
    }

    /**
     * Start WPS pin keypad operation with the specified pin.
     *
     * @param ifaceName Name of the interface.
     * @param pin Pin to be used.
     * @return true if request is sent successfully, false otherwise.
     */
    public boolean startWpsPinKeypad(@NonNull String ifaceName, String pin) {
        if (TextUtils.isEmpty(pin)) return false;
        synchronized (mLock) {
            final String methodStr = "startWpsPinKeypad";
            ISupplicantStaIface iface = checkSupplicantStaIfaceAndLogFailure(ifaceName, methodStr);
            if (iface == null) return false;
            try {
                SupplicantStatus status = iface.startWpsPinKeypad(pin);
                return checkStatusAndLogFailure(status, methodStr);
            } catch (RemoteException e) {
                handleRemoteException(e, methodStr);
                return false;
            }
        }
    }

    /**
     * Start WPS pin display operation with the specified peer.
     *
     * @param ifaceName Name of the interface.
     * @param bssidStr BSSID of the peer. Use empty bssid to indicate wildcard.
     * @return new pin generated on success, null otherwise.
     */
    public String startWpsPinDisplay(@NonNull String ifaceName, String bssidStr) {
        synchronized (mLock) {
            try {
                return startWpsPinDisplay(ifaceName, NativeUtil.macAddressToByteArray(bssidStr));
            } catch (IllegalArgumentException e) {
                Log.e(TAG, "Illegal argument " + bssidStr, e);
                return null;
            }
        }
    }

    /** See ISupplicantStaIface.hal for documentation */
    private String startWpsPinDisplay(@NonNull String ifaceName, byte[/* 6 */] bssid) {
        synchronized (mLock) {
            final String methodStr = "startWpsPinDisplay";
            ISupplicantStaIface iface = checkSupplicantStaIfaceAndLogFailure(ifaceName, methodStr);
            if (iface == null) return null;
            final Mutable<String> gotPin = new Mutable<>();
            try {
                iface.startWpsPinDisplay(bssid,
                        (SupplicantStatus status, String pin) -> {
                            if (checkStatusAndLogFailure(status, methodStr)) {
                                gotPin.value = pin;
                            }
                        });
            } catch (RemoteException e) {
                handleRemoteException(e, methodStr);
            }
            return gotPin.value;
        }
    }

    /**
     * Cancels any ongoing WPS requests.
     *
     * @param ifaceName Name of the interface.
     * @return true if request is sent successfully, false otherwise.
     */
    public boolean cancelWps(@NonNull String ifaceName) {
        synchronized (mLock) {
            final String methodStr = "cancelWps";
            ISupplicantStaIface iface = checkSupplicantStaIfaceAndLogFailure(ifaceName, methodStr);
            if (iface == null) return false;
            try {
                SupplicantStatus status = iface.cancelWps();
                return checkStatusAndLogFailure(status, methodStr);
            } catch (RemoteException e) {
                handleRemoteException(e, methodStr);
                return false;
            }
        }
    }

    /**
     * Sets whether to use external sim for SIM/USIM processing.
     *
     * @param ifaceName Name of the interface.
     * @param useExternalSim true to enable, false otherwise.
     * @return true if request is sent successfully, false otherwise.
     */
    public boolean setExternalSim(@NonNull String ifaceName, boolean useExternalSim) {
        synchronized (mLock) {
            final String methodStr = "setExternalSim";
            ISupplicantStaIface iface = checkSupplicantStaIfaceAndLogFailure(ifaceName, methodStr);
            if (iface == null) return false;
            try {
                SupplicantStatus status = iface.setExternalSim(useExternalSim);
                return checkStatusAndLogFailure(status, methodStr);
            } catch (RemoteException e) {
                handleRemoteException(e, methodStr);
                return false;
            }
        }
    }

    /** See ISupplicant.hal for documentation */
    public boolean enableAutoReconnect(@NonNull String ifaceName, boolean enable) {
        synchronized (mLock) {
            final String methodStr = "enableAutoReconnect";
            ISupplicantStaIface iface = checkSupplicantStaIfaceAndLogFailure(ifaceName, methodStr);
            if (iface == null) return false;
            try {
                SupplicantStatus status = iface.enableAutoReconnect(enable);
                return checkStatusAndLogFailure(status, methodStr);
            } catch (RemoteException e) {
                handleRemoteException(e, methodStr);
                return false;
            }
        }
    }

    /**
     * Set the debug log level for wpa_supplicant
     *
     * @param turnOnVerbose Whether to turn on verbose logging or not.
     * @return true if request is sent successfully, false otherwise.
     */
    public boolean setLogLevel(boolean turnOnVerbose) {
        synchronized (mLock) {
            int logLevel = turnOnVerbose
                    ? ISupplicant.DebugLevel.DEBUG
                    : ISupplicant.DebugLevel.INFO;
            return setDebugParams(logLevel, false, false);
        }
    }

    /** See ISupplicant.hal for documentation */
    private boolean setDebugParams(int level, boolean showTimestamp, boolean showKeys) {
        synchronized (mLock) {
            final String methodStr = "setDebugParams";
            if (!checkSupplicantAndLogFailure(methodStr)) return false;
            try {
                SupplicantStatus status =
                        mISupplicant.setDebugParams(level, showTimestamp, showKeys);
                return checkStatusAndLogFailure(status, methodStr);
            } catch (RemoteException e) {
                handleRemoteException(e, methodStr);
                return false;
            }
        }
    }

    /**
     * Set concurrency priority between P2P & STA operations.
     *
     * @param isStaHigherPriority Set to true to prefer STA over P2P during concurrency operations,
     *                            false otherwise.
     * @return true if request is sent successfully, false otherwise.
     */
    public boolean setConcurrencyPriority(boolean isStaHigherPriority) {
        synchronized (mLock) {
            if (isStaHigherPriority) {
                return setConcurrencyPriority(IfaceType.STA);
            } else {
                return setConcurrencyPriority(IfaceType.P2P);
            }
        }
    }

    /** See ISupplicant.hal for documentation */
    private boolean setConcurrencyPriority(int type) {
        synchronized (mLock) {
            final String methodStr = "setConcurrencyPriority";
            if (!checkSupplicantAndLogFailure(methodStr)) return false;
            try {
                SupplicantStatus status = mISupplicant.setConcurrencyPriority(type);
                return checkStatusAndLogFailure(status, methodStr);
            } catch (RemoteException e) {
                handleRemoteException(e, methodStr);
                return false;
            }
        }
    }

    /**
     * Returns false if Supplicant is null, and logs failure to call methodStr
     */
    private boolean checkSupplicantAndLogFailure(final String methodStr) {
        synchronized (mLock) {
            if (mISupplicant == null) {
                Log.e(TAG, "Can't call " + methodStr + ", ISupplicant is null");
                return false;
            }
            return true;
        }
    }

    /**
     * Returns false if SupplicantVendor is null, and logs failure to call methodStr
     */
    private boolean checkSupplicantVendorAndLogFailure(final String methodStr) {
        synchronized (mLock) {
            if (mISupplicantVendor == null) {
                Log.e(TAG, "Can't call " + methodStr + ", ISupplicantVendor is null");
                return false;
            }
            return true;
        }
    }

    /**
     * Returns false if SupplicantStaIface is null, and logs failure to call methodStr
     */
    private ISupplicantStaIface checkSupplicantStaIfaceAndLogFailure(
            @NonNull String ifaceName, final String methodStr) {
        synchronized (mLock) {
            ISupplicantStaIface iface = getStaIface(ifaceName);
            if (iface == null) {
                Log.e(TAG, "Can't call " + methodStr + ", ISupplicantStaIface is null");
                return null;
            }
            return iface;
        }
    }

    /**
     * Returns false if SupplicantVendorStaIface is null, and logs failure to call methodStr
     */
    private ISupplicantVendorStaIface checkSupplicantVendorStaIfaceAndLogFailure(
            @NonNull String ifaceName, final String methodStr) {
        synchronized (mLock) {
            ISupplicantVendorStaIface iface = getVendorStaIface(ifaceName);
            if (iface == null) {
                Log.e(TAG, "Can't call " + methodStr + ", ISupplicantVendorStaIface is null");
                return null;
            }
            return iface;
        }
    }

    /**
     * Returns false if SupplicantStaNetwork is null, and logs failure to call methodStr
     */
    private SupplicantStaNetworkHal checkSupplicantStaNetworkAndLogFailure(
            @NonNull String ifaceName, final String methodStr) {
        synchronized (mLock) {
            SupplicantStaNetworkHal networkHal = getCurrentNetworkRemoteHandle(ifaceName);
            if (networkHal == null) {
                Log.e(TAG, "Can't call " + methodStr + ", SupplicantStaNetwork is null");
                return null;
            }
            return networkHal;
        }
    }

    /**
     * Returns true if provided status code is SUCCESS, logs debug message and returns false
     * otherwise
     */
    private boolean checkStatusAndLogFailure(SupplicantStatus status,
            final String methodStr) {
        synchronized (mLock) {
            if (status.code != SupplicantStatusCode.SUCCESS) {
                Log.e(TAG, "ISupplicantStaIface." + methodStr + " failed: " + status);
                return false;
            } else {
                if (mVerboseLoggingEnabled) {
                    Log.d(TAG, "ISupplicantStaIface." + methodStr + " succeeded");
                }
                return true;
            }
        }
    }

    /**
     * Returns true if provided supplicant vendor status code is SUCCESS, logs debug message and returns false
     * otherwise
     */
    private boolean checkSupplicantVendorStatusAndLogFailure(SupplicantStatus status,
            final String methodStr) {
        synchronized (mLock) {
            if (status.code != SupplicantStatusCode.SUCCESS) {
                Log.e(TAG, "ISupplicantVendor." + methodStr + " failed: " + status);
                return false;
            } else {
                if (mVerboseLoggingEnabled) {
                    Log.d(TAG, "ISupplicantVendor." + methodStr + " succeeded");
                }
                return true;
            }
        }
    }

    /**
     * Returns true if provided Vendor status code is SUCCESS, logs debug message and returns false
     * otherwise
     */
    private boolean checkVendorStatusAndLogFailure(SupplicantStatus status,
            final String methodStr) {
        synchronized (mLock) {
            if (status.code != SupplicantStatusCode.SUCCESS) {
                Log.e(TAG, "ISupplicantVendorStaIface." + methodStr + " failed: " + status);
                return false;
            } else {
                if (mVerboseLoggingEnabled) {
                    Log.d(TAG, "ISupplicantVendorStaIface." + methodStr + " succeeded");
                }
                return true;
            }
        }
    }

    /**
     * Helper function to log callbacks.
     */
    protected void logCallback(final String methodStr) {
        synchronized (mLock) {
            if (mVerboseLoggingEnabled) {
                Log.d(TAG, "ISupplicantStaIfaceCallback." + methodStr + " received");
            }
        }
    }

    private void handleNoSuchElementException(NoSuchElementException e, String methodStr) {
        synchronized (mLock) {
            clearState();
            Log.e(TAG, "ISupplicantStaIface." + methodStr + " failed with exception", e);
        }
    }

    private void handleRemoteException(RemoteException e, String methodStr) {
        synchronized (mLock) {
            clearState();
            Log.e(TAG, "ISupplicantStaIface." + methodStr + " failed with exception", e);
        }
    }

    /**
     * Converts the Wps config method string to the equivalent enum value.
     */
    private static short stringToWpsConfigMethod(String configMethod) {
        switch (configMethod) {
            case "usba":
                return WpsConfigMethods.USBA;
            case "ethernet":
                return WpsConfigMethods.ETHERNET;
            case "label":
                return WpsConfigMethods.LABEL;
            case "display":
                return WpsConfigMethods.DISPLAY;
            case "int_nfc_token":
                return WpsConfigMethods.INT_NFC_TOKEN;
            case "ext_nfc_token":
                return WpsConfigMethods.EXT_NFC_TOKEN;
            case "nfc_interface":
                return WpsConfigMethods.NFC_INTERFACE;
            case "push_button":
                return WpsConfigMethods.PUSHBUTTON;
            case "keypad":
                return WpsConfigMethods.KEYPAD;
            case "virtual_push_button":
                return WpsConfigMethods.VIRT_PUSHBUTTON;
            case "physical_push_button":
                return WpsConfigMethods.PHY_PUSHBUTTON;
            case "p2ps":
                return WpsConfigMethods.P2PS;
            case "virtual_display":
                return WpsConfigMethods.VIRT_DISPLAY;
            case "physical_display":
                return WpsConfigMethods.PHY_DISPLAY;
            default:
                throw new IllegalArgumentException(
                        "Invalid WPS config method: " + configMethod);
        }
    }

    private class SupplicantVendorStaIfaceHalCallback extends ISupplicantVendorStaIfaceCallback.Stub {
        private String mIfaceName;
        private SupplicantStaIfaceHalCallback mSupplicantStaIfacecallback;

        SupplicantVendorStaIfaceHalCallback(@NonNull String ifaceName, SupplicantStaIfaceHalCallback callback) {
            mIfaceName = ifaceName;
            mSupplicantStaIfacecallback = callback;
        }

        @Override
        public void onVendorStateChanged(int newState, byte[/* 6 */] bssid, int id,
                                   ArrayList<Byte> ssid, boolean filsHlpSent) {
            synchronized (mLock) {
                logCallback("onVendorStateChanged");
                SupplicantState newSupplicantState =
                    SupplicantStaIfaceCallbackImpl.supplicantHidlStateToFrameworkState(newState);
                WifiSsid wifiSsid = // wifigbk++
                        WifiGbk.createWifiSsidFromByteArray(NativeUtil.byteArrayFromArrayList(ssid));
                String bssidStr = NativeUtil.macAddressFromByteArray(bssid);
                mSupplicantStaIfacecallback.updateStateIsFourway(
                        (newState == ISupplicantStaIfaceCallback.State.FOURWAY_HANDSHAKE));
                if (newSupplicantState == SupplicantState.COMPLETED) {
                    if (filsHlpSent == false) {
                        mWifiMonitor.broadcastNetworkConnectionEvent(
                                mIfaceName, getCurrentNetworkId(mIfaceName), bssidStr);
                    } else {
                        mWifiMonitor.broadcastFilsNetworkConnectionEvent(
                                mIfaceName, getCurrentNetworkId(mIfaceName), bssidStr);
                    }
                }
                mWifiMonitor.broadcastSupplicantStateChangeEvent(
                        mIfaceName, getCurrentNetworkId(mIfaceName), wifiSsid, bssidStr, newSupplicantState);
            }
        }

        /* DPP Callbacks Start */
        @Override
        public void onDppAuthSuccess(boolean initiator) {
            logCallback("onDppAuthSuccess");
            synchronized (mLock) {
                DppResult result = new DppResult();
                result.initiator = initiator;
                mWifiMonitor.broadcastDppEvent(mIfaceName, DPP_EVENT_AUTH_SUCCESS, result);
            }
        }

        @Override
        public void onDppConf(byte type, ArrayList<Byte> ssid, String connector,
                              ArrayList<Byte> cSignKey, ArrayList<Byte> netAccessKey,
                              int netAccessExpiry, String passphrase, ArrayList<Byte> psk) {
            logCallback("onDppConf");
            synchronized (mLock) {
                DppResult result = new DppResult();
                result.configEventType = type;
                result.ssid = NativeUtil.stringFromByteArrayList(ssid);
                result.connector = connector;
                result.cSignKey = NativeUtil.bytesToHexOrQuotedString(cSignKey);
                result.netAccessKey = NativeUtil.bytesToHexOrQuotedString(netAccessKey);
                result.netAccessKeyExpiry = netAccessExpiry;
                result.passphrase = passphrase;
                result.psk = NativeUtil.stringFromByteArrayList(psk);
                mWifiMonitor.broadcastDppEvent(mIfaceName, DPP_EVENT_CONF, result);
            }
        }

        @Override
        public void onDppNotCompatible(byte capab, boolean initiator) {}

        @Override
        public void onDppResponsePending() {}

        @Override
        public void onDppScanPeerQrCode(ArrayList<Byte> bootstrapData) {}

        @Override
        public void onDppMissingAuth(byte dppAuthParam) {}

        @Override
        public void onDppNetworkId(int netID) {}
        /* DPP Callbacks ends */
    }

    protected class SupplicantStaIfaceHalCallback extends SupplicantStaIfaceCallbackImpl {
        SupplicantStaIfaceHalCallback(@NonNull String ifaceName) {
            super(SupplicantStaIfaceHal.this, ifaceName, mLock, mWifiMonitor);
        }
    }

    protected class SupplicantStaIfaceHalCallbackV1_1 extends SupplicantStaIfaceCallbackV1_1Impl {
        SupplicantStaIfaceHalCallbackV1_1(@NonNull String ifaceName) {
            super(SupplicantStaIfaceHal.this, ifaceName, mLock, mWifiMonitor);
        }
    }

    protected class SupplicantStaIfaceHalCallbackV1_2 extends SupplicantStaIfaceCallbackV1_2Impl {
        SupplicantStaIfaceHalCallbackV1_2(@NonNull String ifaceName) {
            super(SupplicantStaIfaceHal.this, ifaceName, mContext);
        }
    }

    protected class SupplicantStaIfaceHalCallbackV1_3 extends SupplicantStaIfaceCallbackV1_3Impl {
        SupplicantStaIfaceHalCallbackV1_3(@NonNull String ifaceName) {
            super(SupplicantStaIfaceHal.this, ifaceName, mWifiMonitor);
        }
    }

    protected void addPmkCacheEntry(
            int networkId, long expirationTimeInSec, ArrayList<Byte> serializedEntry) {
        mPmkCacheEntries.put(networkId,
                new PmkCacheStoreData(expirationTimeInSec, serializedEntry));
        updatePmkCacheExpiration();
    }

    protected void removePmkCacheEntry(int networkId) {
        if (mPmkCacheEntries.remove(networkId) != null) {
            updatePmkCacheExpiration();
        }
    }

    private void updatePmkCacheExpiration() {
        synchronized (mLock) {
            mEventHandler.removeCallbacksAndMessages(PMK_CACHE_EXPIRATION_ALARM_TAG);

            long elapseTimeInSecond = mClock.getElapsedSinceBootMillis() / 1000;
            long nextUpdateTimeInSecond = Long.MAX_VALUE;
            logd("Update PMK cache expiration at " + elapseTimeInSecond);

            Iterator<Map.Entry<Integer, PmkCacheStoreData>> iter =
                    mPmkCacheEntries.entrySet().iterator();
            while (iter.hasNext()) {
                Map.Entry<Integer, PmkCacheStoreData> entry = iter.next();
                if (entry.getValue().expirationTimeInSec <= elapseTimeInSecond) {
                    logd("Config " + entry.getKey() + " PMK is expired.");
                    iter.remove();
                } else if (entry.getValue().expirationTimeInSec <= 0) {
                    logd("Config " + entry.getKey() + " PMK expiration time is invalid.");
                    iter.remove();
                } else if (nextUpdateTimeInSecond > entry.getValue().expirationTimeInSec) {
                    nextUpdateTimeInSecond = entry.getValue().expirationTimeInSec;
                }
            }

            // No need to arrange next update since there is no valid PMK in the cache.
            if (nextUpdateTimeInSecond == Long.MAX_VALUE) {
                return;
            }

            logd("PMK cache next expiration time: " + nextUpdateTimeInSecond);
            long delayedTimeInMs = (nextUpdateTimeInSecond - elapseTimeInSecond) * 1000;
            mEventHandler.postDelayed(
                    () -> {
                        updatePmkCacheExpiration();
                    },
                    PMK_CACHE_EXPIRATION_ALARM_TAG,
                    (delayedTimeInMs > 0) ? delayedTimeInMs : 0);
        }
    }

    private static void logd(String s) {
        Log.d(TAG, s);
    }

    private static void logi(String s) {
        Log.i(TAG, s);
    }

    private static void loge(String s) {
        Log.e(TAG, s);
    }

    /**
     * Returns a bitmask of advanced key management capabilities: WPA3 SAE/SUITE B and OWE
     * Bitmask used is:
     * - WIFI_FEATURE_WPA3_SAE
     * - WIFI_FEATURE_WPA3_SUITE_B
     * - WIFI_FEATURE_OWE
     *
     *  This is a v1.2+ HAL feature.
     *  On error, or if these features are not supported, 0 is returned.
     */
    public long getAdvancedKeyMgmtCapabilities(@NonNull String ifaceName) {
        final String methodStr = "getAdvancedKeyMgmtCapabilities";

        long advancedCapabilities = 0;
        int keyMgmtCapabilities = getKeyMgmtCapabilities(ifaceName);

        if ((keyMgmtCapabilities & android.hardware.wifi.supplicant.V1_2.ISupplicantStaNetwork
                .KeyMgmtMask.SAE) != 0) {
            advancedCapabilities |= WIFI_FEATURE_WPA3_SAE;

            if (mVerboseLoggingEnabled) {
                Log.v(TAG, methodStr + ": SAE supported");
            }
        }

        if ((keyMgmtCapabilities & android.hardware.wifi.supplicant.V1_2.ISupplicantStaNetwork
                .KeyMgmtMask.SUITE_B_192) != 0) {
            advancedCapabilities |= WIFI_FEATURE_WPA3_SUITE_B;

            if (mVerboseLoggingEnabled) {
                Log.v(TAG, methodStr + ": SUITE_B supported");
            }
        }

        if ((keyMgmtCapabilities & android.hardware.wifi.supplicant.V1_2.ISupplicantStaNetwork
                .KeyMgmtMask.OWE) != 0) {
            advancedCapabilities |= WIFI_FEATURE_OWE;

            if (mVerboseLoggingEnabled) {
                Log.v(TAG, methodStr + ": OWE supported");
            }
        }

        if ((keyMgmtCapabilities & android.hardware.wifi.supplicant.V1_2.ISupplicantStaNetwork
                .KeyMgmtMask.DPP) != 0) {
            advancedCapabilities |= WIFI_FEATURE_DPP;

            if (mVerboseLoggingEnabled) {
                Log.v(TAG, methodStr + ": DPP supported");
            }
        }

        if ((keyMgmtCapabilities & android.hardware.wifi.supplicant.V1_3.ISupplicantStaNetwork
                .KeyMgmtMask.WAPI_PSK) != 0) {
            advancedCapabilities |= WIFI_FEATURE_WAPI;

            if (mVerboseLoggingEnabled) {
                Log.v(TAG, methodStr + ": WAPI supported");
            }
        }

        if (mVerboseLoggingEnabled) {
            Log.v(TAG, methodStr + ": Capability flags = " + keyMgmtCapabilities);
        }

        return advancedCapabilities;
    }

    private int getKeyMgmtCapabilities_1_3(@NonNull String ifaceName) {
        final String methodStr = "getKeyMgmtCapabilities_1_3";
        MutableInt keyMgmtMask = new MutableInt(0);
        ISupplicantStaIface iface = checkSupplicantStaIfaceAndLogFailure(ifaceName, methodStr);
        if (iface == null) {
            return 0;
        }

        // Get a v1.3 supplicant STA Interface
        android.hardware.wifi.supplicant.V1_3.ISupplicantStaIface staIfaceV13 =
                getStaIfaceMockableV1_3(iface);
        if (staIfaceV13 == null) {
            Log.e(TAG, methodStr
                    + ": ISupplicantStaIface V1.3 is null, cannot get advanced capabilities");
            return 0;
        }

        try {
            // Support for new key management types; WAPI_PSK, WAPI_CERT
            // Requires HAL v1.3 or higher
            staIfaceV13.getKeyMgmtCapabilities_1_3(
                    (SupplicantStatus statusInternal, int keyMgmtMaskInternal) -> {
                        if (statusInternal.code == SupplicantStatusCode.SUCCESS) {
                            keyMgmtMask.value = keyMgmtMaskInternal;
                        }
                        checkStatusAndLogFailure(statusInternal, methodStr);
                    });
        } catch (RemoteException e) {
            handleRemoteException(e, methodStr);
        }
        return keyMgmtMask.value;
    }

    private int getKeyMgmtCapabilities(@NonNull String ifaceName) {
        final String methodStr = "getKeyMgmtCapabilities";
        MutableBoolean status = new MutableBoolean(false);
        MutableInt keyMgmtMask = new MutableInt(0);

        if (isV1_3()) {
            keyMgmtMask.value = getKeyMgmtCapabilities_1_3(ifaceName);
        } else if (isV1_2()) {
            ISupplicantStaIface iface = checkSupplicantStaIfaceAndLogFailure(ifaceName, methodStr);
            if (iface == null) {
                return 0;
            }

            // Get a v1.2 supplicant STA Interface
            android.hardware.wifi.supplicant.V1_2.ISupplicantStaIface staIfaceV12 =
                    getStaIfaceMockableV1_2(iface);

            if (staIfaceV12 == null) {
                Log.e(TAG, methodStr
                        + ": ISupplicantStaIface is null, cannot get advanced capabilities");
                return 0;
            }

            try {
                // Support for new key management types; SAE, SUITE_B, OWE
                // Requires HAL v1.2 or higher
                staIfaceV12.getKeyMgmtCapabilities(
                        (SupplicantStatus statusInternal, int keyMgmtMaskInternal) -> {
                            status.value = statusInternal.code == SupplicantStatusCode.SUCCESS;
                            if (status.value) {
                                keyMgmtMask.value = keyMgmtMaskInternal;
                            }
                            checkStatusAndLogFailure(statusInternal, methodStr);
                        });
            } catch (RemoteException e) {
                handleRemoteException(e, methodStr);
            }
        } else {
            Log.e(TAG, "Method " + methodStr + " is not supported in existing HAL");
        }

        // 0 is returned in case of an error
        return keyMgmtMask.value;
    }

    /**
     * Get the driver supported features through supplicant.
     *
     * @param ifaceName Name of the interface.
     * @return bitmask defined by WifiManager.WIFI_FEATURE_*.
     */
    public long getWpaDriverFeatureSet(@NonNull String ifaceName) {
        final String methodStr = "getWpaDriverFeatureSet";
        MutableInt drvCapabilitiesMask = new MutableInt(0);
        long featureSet = 0;

        if (isV1_3()) {
            ISupplicantStaIface iface = checkSupplicantStaIfaceAndLogFailure(ifaceName, methodStr);
            if (iface == null) {
                return 0;
            }
            // Get a v1.3 supplicant STA Interface
            android.hardware.wifi.supplicant.V1_3.ISupplicantStaIface staIfaceV13 =
                    getStaIfaceMockableV1_3(iface);
            if (staIfaceV13 == null) {
                Log.e(TAG, methodStr
                        + ": SupplicantStaIface is null, cannot get wpa driver features");
                return 0;
            }

            try {
                staIfaceV13.getWpaDriverCapabilities(
                        (SupplicantStatus statusInternal, int drvCapabilities) -> {
                            if (statusInternal.code == SupplicantStatusCode.SUCCESS) {
                                drvCapabilitiesMask.value = drvCapabilities;
                            }
                            checkStatusAndLogFailure(statusInternal, methodStr);
                        });
            } catch (RemoteException e) {
                handleRemoteException(e, methodStr);
            }
        } else {
            Log.i(TAG, "Method " + methodStr + " is not supported in existing HAL");
            return 0;
        }

        if ((drvCapabilitiesMask.value & WpaDriverCapabilitiesMask.MBO) != 0) {
            featureSet |= WIFI_FEATURE_MBO;
            if (mVerboseLoggingEnabled) {
                Log.v(TAG, methodStr + ": MBO supported");
            }
            if ((drvCapabilitiesMask.value
                    & WpaDriverCapabilitiesMask.OCE) != 0) {
                featureSet |= WIFI_FEATURE_OCE;
                if (mVerboseLoggingEnabled) {
                    Log.v(TAG, methodStr + ": OCE supported");
                }
            }
        }

        return featureSet;
    }

    private @ScanResult.WifiStandard int getWifiStandardFromCap(ConnectionCapabilities capa) {
        switch(capa.technology) {
            case WifiTechnology.HE:
                return ScanResult.WIFI_STANDARD_11AX;
            case WifiTechnology.VHT:
                return ScanResult.WIFI_STANDARD_11AC;
            case WifiTechnology.HT:
                return ScanResult.WIFI_STANDARD_11N;
            case WifiTechnology.LEGACY:
                return ScanResult.WIFI_STANDARD_LEGACY;
            default:
                return ScanResult.WIFI_STANDARD_UNKNOWN;
        }
    }

    private int getChannelBandwidthFromCap(ConnectionCapabilities cap) {
        switch(cap.channelBandwidth) {
            case WifiChannelWidthInMhz.WIDTH_20:
                return ScanResult.CHANNEL_WIDTH_20MHZ;
            case WifiChannelWidthInMhz.WIDTH_40:
                return ScanResult.CHANNEL_WIDTH_40MHZ;
            case WifiChannelWidthInMhz.WIDTH_80:
                return ScanResult.CHANNEL_WIDTH_80MHZ;
            case WifiChannelWidthInMhz.WIDTH_160:
                return ScanResult.CHANNEL_WIDTH_160MHZ;
            case WifiChannelWidthInMhz.WIDTH_80P80:
                return ScanResult.CHANNEL_WIDTH_80MHZ_PLUS_MHZ;
            default:
                return ScanResult.CHANNEL_WIDTH_20MHZ;
        }
    }

    /**
     * Returns connection capabilities of the current network
     *
     *  This is a v1.3+ HAL feature.
     * @param ifaceName Name of the interface.
     * @return connection capabilities of the current network
     */
    public WifiNative.ConnectionCapabilities getConnectionCapabilities(@NonNull String ifaceName) {
        final String methodStr = "getConnectionCapabilities";
        WifiNative.ConnectionCapabilities capOut = new WifiNative.ConnectionCapabilities();
        if (isV1_3()) {
            ISupplicantStaIface iface = checkSupplicantStaIfaceAndLogFailure(ifaceName, methodStr);
            if (iface == null) {
                return capOut;
            }

            // Get a v1.3 supplicant STA Interface
            android.hardware.wifi.supplicant.V1_3.ISupplicantStaIface staIfaceV13 =
                    getStaIfaceMockableV1_3(iface);

            if (staIfaceV13 == null) {
                Log.e(TAG, methodStr
                        + ": SupplicantStaIface is null, cannot get Connection Capabilities");
                return capOut;
            }

            try {
                staIfaceV13.getConnectionCapabilities(
                        (SupplicantStatus statusInternal, ConnectionCapabilities cap) -> {
                            if (statusInternal.code == SupplicantStatusCode.SUCCESS) {
                                capOut.wifiStandard = getWifiStandardFromCap(cap);
                                capOut.channelBandwidth = getChannelBandwidthFromCap(cap);
                                capOut.maxNumberTxSpatialStreams = cap.maxNumberTxSpatialStreams;
                                capOut.maxNumberRxSpatialStreams = cap.maxNumberRxSpatialStreams;
                            }
                            checkStatusAndLogFailure(statusInternal, methodStr);
                        });
            } catch (RemoteException e) {
                handleRemoteException(e, methodStr);
            }
        } else {
            Log.e(TAG, "Method " + methodStr + " is not supported in existing HAL");
        }
        return capOut;
    }

    /**
     * Add the DPP bootstrap info obtained from QR code.
     *
     * @param ifaceName Name of the interface.
     * @param uri:The URI obtained from the QR code.
     *
     * @return: Handle to strored info else -1 on failure
     */
    public int dppAddBootstrapQrCode(@NonNull String ifaceName, String uri) {
        if (TextUtils.isEmpty(uri)) return -1;
        synchronized (mLock) {
            final String methodStr = "dppAddBootstrapQrCode";
            final MutableInt handle = new MutableInt(-1);
            ISupplicantVendorStaIface iface =
                   checkSupplicantVendorStaIfaceAndLogFailure(ifaceName, methodStr);
            if (iface == null) return -1;
            try {
                iface.dppAddBootstrapQrcode(uri,
                        (SupplicantStatus status, int hdl) -> {
                            if (checkVendorStatusAndLogFailure(status, methodStr)) {
                                handle.value = hdl;
                            }
                        });
            } catch (RemoteException e) {
                handleRemoteException(e, methodStr);
            }
            return handle.value;
        }
    }

    /**
     * Generate bootstrap URI based on the passed arguments
     *
     * @param ifaceName Name of the interface.
     * @param config – bootstrap generate config
     *
     * @return: Handle to strored URI info else -1 on failure
     */
    public int dppBootstrapGenerate(@NonNull String ifaceName, WifiDppConfig config) {
        synchronized (mLock) {
            final String methodStr = "dppBootstrapGenerate";
            final MutableInt handle = new MutableInt(-1);

            String chan_list = (TextUtils.isEmpty(config.chan_list)) ? "" : config.chan_list;
            String mac_addr = (TextUtils.isEmpty(config.mac_addr)) ? "00:00:00:00:00:00" : config.mac_addr;
            String info = (TextUtils.isEmpty(config.info)) ? "" : config.info;
            String curve = (TextUtils.isEmpty(config.curve)) ? "" : config.curve;
            String key = (TextUtils.isEmpty(config.key)) ? "" : config.key;

            ISupplicantVendorStaIface iface =
                   checkSupplicantVendorStaIfaceAndLogFailure(ifaceName, methodStr);
            if (iface == null) return -1;
            try {
                iface.dppBootstrapGenerate(config.bootstrap_type,
                            chan_list, NativeUtil.macAddressToByteArray(mac_addr),
                            info, curve, key,
                        (SupplicantStatus status, int hdl) -> {
                            if (checkVendorStatusAndLogFailure(status, methodStr)) {
                                handle.value = hdl;
                            }
                        });
            } catch (RemoteException e) {
                handleRemoteException(e, methodStr);
            }
            return handle.value;
        }
    }

    /**
     * Get bootstrap URI based on bootstrap ID
     *
     * @param ifaceName Name of the interface.
     * @param bootstrap_id: Stored bootstrap ID
     *
     * @return: URI string else -1 on failure
     */
    public String dppGetUri(@NonNull String ifaceName, int bootstrap_id) {
        synchronized (mLock) {
            final String methodStr = "dppGetUri";
            final Mutable<String> URI = new Mutable<>();
            ISupplicantVendorStaIface iface =
                   checkSupplicantVendorStaIfaceAndLogFailure(ifaceName, methodStr);
            if (iface == null) return "-1";
            try {
                iface.dppGetUri(bootstrap_id,
                        (SupplicantStatus status, String uri) -> {
                            if (checkVendorStatusAndLogFailure(status, methodStr)) {
                                URI.value = uri;
                            }
                        });
            } catch (RemoteException e) {
                handleRemoteException(e, methodStr);
            }
            return URI.value;
        }
    }

    /**
     * Remove bootstrap URI based on bootstrap ID.
     *
     * @param ifaceName Name of the interface.
     * @param bootstrap_id: Stored bootstrap ID
     *
     * @return: 0 – Success or -1 on failure
     */
    public int dppBootstrapRemove(@NonNull String ifaceName, int bootstrap_id) {
        synchronized (mLock) {
            final String methodStr = "dppBootstrapRemove";
            final MutableInt handle = new MutableInt(-1);
            ISupplicantVendorStaIface iface =
                   checkSupplicantVendorStaIfaceAndLogFailure(ifaceName, methodStr);
            if (iface == null) return -1;
            try {
                iface.dppBootstrapRemove(bootstrap_id,
                        (SupplicantStatus status, int hdl) -> {
                            if (checkVendorStatusAndLogFailure(status, methodStr)) {
                                handle.value = hdl;
                            }
                        });
            } catch (RemoteException e) {
                handleRemoteException(e, methodStr);
            }
            return handle.value;
        }
    }

    /**
     * start listen on the channel specified waiting to receive
     * the DPP Authentication request.
     *
     * @param ifaceName Name of the interface.
     * @param frequency: DPP listen frequency
     * @param dpp_role: Configurator/Enrollee role
     * @param qr_mutual: Mutual authentication required
     * @param netrole_ap: network role
     *
     * @return: Returns 0 if a DPP-listen work is successfully
     *  queued and -1 on failure.
     */
    public int dppListen(@NonNull String ifaceName, String frequency, int dpp_role,
                         boolean qr_mutual, boolean netrole_ap) {
        if (TextUtils.isEmpty(frequency)) return -1;
        synchronized (mLock) {
            final String methodStr = "dppListen";
            final MutableInt handle = new MutableInt(-1);
            ISupplicantVendorStaIface iface =
                   checkSupplicantVendorStaIfaceAndLogFailure(ifaceName, methodStr);
            if (iface == null) return -1;
            try {
                iface.dppStartListen(frequency, dpp_role,
                        qr_mutual, netrole_ap,
                        (SupplicantStatus status, int hdl) -> {
                            if (checkVendorStatusAndLogFailure(status, methodStr)) {
                                handle.value = hdl;
                            }
                        });
            } catch (RemoteException e) {
                handleRemoteException(e, methodStr);
            }
            return handle.value;
        }
    }

    /**
     * stop ongoing dpp listen.
     *
     * @param ifaceName Name of the interface.
     * @return true if request is sent successfully, false otherwise.
     */
    public boolean dppStopListen(@NonNull String ifaceName) {
        synchronized (mLock) {
            final String methodStr = "dppStopListen";
            ISupplicantVendorStaIface iface =
                   checkSupplicantVendorStaIfaceAndLogFailure(ifaceName, methodStr);
            if (iface == null) return false;
            try {
                SupplicantStatus status = iface.dppStopListen();
                return checkVendorStatusAndLogFailure(status, methodStr);
            } catch (RemoteException e) {
                handleRemoteException(e, methodStr);
                return false;
            }
        }
    }

    /**
     * Adds the DPP configurator
     *
     * @param ifaceName Name of the interface.
     * @param curve curve used for dpp encryption
     * @param key private key
     * @param expiry timeout in seconds
     *
     * @return: Identifier of the added configurator or -1 on failure
     */
    public int dppConfiguratorAdd(@NonNull String ifaceName, String curve,
                                  String key, int expiry) {
        String curve_t = (TextUtils.isEmpty(curve)) ? "" : curve;
        String key_t = (TextUtils.isEmpty(key)) ? "" : key;
        synchronized (mLock) {
            final String methodStr = "dppConfiguratorAdd";
            final MutableInt handle = new MutableInt(-1);
            ISupplicantVendorStaIface iface =
                   checkSupplicantVendorStaIfaceAndLogFailure(ifaceName, methodStr);
            if (iface == null) return -1;
            try {
                iface.dppConfiguratorAdd(curve_t, key_t, expiry,
                        (SupplicantStatus status, int hdl) -> {
                            if (checkVendorStatusAndLogFailure(status, methodStr)) {
                                handle.value = hdl;
                            }
                        });
            } catch (RemoteException e) {
                handleRemoteException(e, methodStr);
            }
            return handle.value;
        }
    }

    /**
     * Remove the added configurator through dppConfiguratorAdd.
     *
     * @param ifaceName Name of the interface.
     * @param config_id: DPP Configurator ID
     *
     * @return: Handle to strored info else -1 on failure
     */
    public int dppConfiguratorRemove(@NonNull String ifaceName, int config_id) {
        synchronized (mLock) {
            final String methodStr = "dppConfiguratorRemove";
            final MutableInt handle = new MutableInt(-1);
            ISupplicantVendorStaIface iface =
                   checkSupplicantVendorStaIfaceAndLogFailure(ifaceName, methodStr);
            if (iface == null) return -1;
            try {
                iface.dppConfiguratorRemove(config_id,
                        (SupplicantStatus status, int hdl) -> {
                            if (checkVendorStatusAndLogFailure(status, methodStr)) {
                                handle.value = hdl;
                            }
                        });
            } catch (RemoteException e) {
                handleRemoteException(e, methodStr);
            }
            return handle.value;
        }
    }

    /**
     * Start DPP authentication and provisioning with the specified peer
     *
     * @param ifaceName Name of the interface.
     * @param config – dpp auth init config
     *
     * @return: 0 if DPP Authentication request was transmitted and -1 on failure
     */
    public int  dppStartAuth(@NonNull String ifaceName, WifiDppConfig config) {
        String ssid = (TextUtils.isEmpty(config.ssid)) ? "" : config.ssid;
        String passphrase = (TextUtils.isEmpty(config.passphrase)) ? "" : config.passphrase;
        synchronized (mLock) {
            final String methodStr = "dppStartAuth";
            final MutableInt Status = new MutableInt(-1);
            ISupplicantVendorStaIface iface =
                   checkSupplicantVendorStaIfaceAndLogFailure(ifaceName, methodStr);
            if (iface == null) return -1;
            try {
                iface.dppStartAuth(config.peer_bootstrap_id,
                            config.own_bootstrap_id, config.dpp_role,
                            ssid, passphrase, (config.isAp > 0) ? true : false,
                            (config.isDpp > 0) ? true: false, config.conf_id, config.expiry,
                        (SupplicantStatus status, int hdl) -> {
                            if (checkVendorStatusAndLogFailure(status, methodStr)) {
                                Status.value = hdl;
                            }
                        });
            } catch (RemoteException e) {
                handleRemoteException(e, methodStr);
            }
            return Status.value;
        }
    }

    /**
     * Retrieve Private key to be used for configurator
     *
     * @param ifaceName Name of the interface.
     * @param id: id of configurator obj
     *
     * @return: Key string else -1 on failure
     */
    public String dppConfiguratorGetKey(@NonNull String ifaceName, int id) {
        synchronized (mLock) {
            final String methodStr = "dppConfiguratorGetKey";
            final Mutable<String> KEY = new Mutable<>();
            ISupplicantVendorStaIface iface =
                   checkSupplicantVendorStaIfaceAndLogFailure(ifaceName, methodStr);
            if (iface == null) return "-1";
            try {
                iface.dppConfiguratorGetKey(id,
                        (SupplicantStatus status, String key) -> {
                            if (checkVendorStatusAndLogFailure(status, methodStr)) {
                                KEY.value = key;
                            }
                        });
            } catch (RemoteException e) {
                handleRemoteException(e, methodStr);
            }
            return KEY.value;
        }
    }

    /*
     * Adds a DPP peer URI to the URI list.
     *
     *  This is a v1.2+ HAL feature.
     *  Returns an ID to be used later to refer to this URI (>0).
     *  On error, or if these features are not supported, -1 is returned.
     */
    public int addDppPeerUri(@NonNull String ifaceName, @NonNull String uri) {
        final String methodStr = "addDppPeerUri";
        MutableBoolean status = new MutableBoolean(false);
        MutableInt bootstrapId = new MutableInt(-1);

        if (!isV1_2()) {
            Log.e(TAG, "Method " + methodStr + " is not supported in existing HAL");
            return -1;
        }

        ISupplicantStaIface iface = checkSupplicantStaIfaceAndLogFailure(ifaceName, methodStr);
        if (iface == null) {
            return -1;
        }

        // Get a v1.2 supplicant STA Interface
        android.hardware.wifi.supplicant.V1_2.ISupplicantStaIface staIfaceV12 =
                getStaIfaceMockableV1_2(iface);

        if (staIfaceV12 == null) {
            Log.e(TAG, methodStr + ": ISupplicantStaIface is null");
            return -1;
        }

        try {
            // Support for DPP (Easy connect)
            // Requires HAL v1.2 or higher
            staIfaceV12.addDppPeerUri(uri,
                    (SupplicantStatus statusInternal, int bootstrapIdInternal) -> {
                        status.value = statusInternal.code == SupplicantStatusCode.SUCCESS;
                        if (status.value) {
                            bootstrapId.value = bootstrapIdInternal;
                        }
                        checkStatusAndLogFailure(statusInternal, methodStr);
                    });
        } catch (RemoteException e) {
            handleRemoteException(e, methodStr);
            return -1;
        }

        return bootstrapId.value;
    }

    /**
     * Removes a DPP URI to the URI list given an ID.
     *
     *  This is a v1.2+ HAL feature.
     *  Returns true when operation is successful
     *  On error, or if these features are not supported, false is returned.
     */
    public boolean removeDppUri(@NonNull String ifaceName, int bootstrapId)  {
        final String methodStr = "removeDppUri";

        if (!isV1_2()) {
            Log.e(TAG, "Method " + methodStr + " is not supported in existing HAL");
            return false;
        }

        ISupplicantStaIface iface = checkSupplicantStaIfaceAndLogFailure(ifaceName, methodStr);
        if (iface == null) {
            return false;
        }

        // Get a v1.2 supplicant STA Interface
        android.hardware.wifi.supplicant.V1_2.ISupplicantStaIface staIfaceV12 =
                getStaIfaceMockableV1_2(iface);

        if (staIfaceV12 == null) {
            Log.e(TAG, methodStr + ": ISupplicantStaIface is null");
            return false;
        }

        try {
            // Support for DPP (Easy connect)
            // Requires HAL v1.2 or higher
            SupplicantStatus status = staIfaceV12.removeDppUri(bootstrapId);
            return checkStatusAndLogFailure(status, methodStr);
        } catch (RemoteException e) {
            handleRemoteException(e, methodStr);
        }

        return false;
    }

    /**
     * Stops/aborts DPP Initiator request
     *
     *  This is a v1.2+ HAL feature.
     *  Returns true when operation is successful
     *  On error, or if these features are not supported, false is returned.
     */
    public boolean stopDppInitiator(@NonNull String ifaceName)  {
        final String methodStr = "stopDppInitiator";

        if (!isV1_2()) {
            return false;
        }

        ISupplicantStaIface iface = checkSupplicantStaIfaceAndLogFailure(ifaceName, methodStr);
        if (iface == null) {
            return false;
        }

        // Get a v1.2 supplicant STA Interface
        android.hardware.wifi.supplicant.V1_2.ISupplicantStaIface staIfaceV12 =
                getStaIfaceMockableV1_2(iface);

        if (staIfaceV12 == null) {
            Log.e(TAG, methodStr + ": ISupplicantStaIface is null");
            return false;
        }

        try {
            // Support for DPP (Easy connect)
            // Requires HAL v1.2 or higher
            SupplicantStatus status = staIfaceV12.stopDppInitiator();
            return checkStatusAndLogFailure(status, methodStr);
        } catch (RemoteException e) {
            handleRemoteException(e, methodStr);
        }

        return false;
    }

    /**
     * Starts DPP Configurator-Initiator request
     *
     *  This is a v1.2+ HAL feature.
     *  Returns true when operation is successful
     *  On error, or if these features are not supported, false is returned.
     */
    public boolean startDppConfiguratorInitiator(@NonNull String ifaceName, int peerBootstrapId,
            int ownBootstrapId, @NonNull String ssid, String password, String psk,
            int netRole, int securityAkm)  {
        final String methodStr = "startDppConfiguratorInitiator";

        if (!isV1_2()) {
            Log.e(TAG, "Method " + methodStr + " is not supported in existing HAL");
            return false;
        }

        ISupplicantStaIface iface = checkSupplicantStaIfaceAndLogFailure(ifaceName, methodStr);
        if (iface == null) {
            return false;
        }

        // Get a v1.2 supplicant STA Interface
        android.hardware.wifi.supplicant.V1_2.ISupplicantStaIface staIfaceV12 =
                getStaIfaceMockableV1_2(iface);

        if (staIfaceV12 == null) {
            Log.e(TAG, methodStr + ": ISupplicantStaIface is null");
            return false;
        }

        try {
            // Support for DPP (Easy connect)
            // Requires HAL v1.2 or higher
            SupplicantStatus status = staIfaceV12.startDppConfiguratorInitiator(peerBootstrapId,
                    ownBootstrapId, ssid, password != null ? password : "", psk != null ? psk : "",
                    netRole, securityAkm);
            return checkStatusAndLogFailure(status, methodStr);
        } catch (RemoteException e) {
            handleRemoteException(e, methodStr);
        }

        return false;
    }

    /**
     * Starts DPP Enrollee-Initiator request
     *
     *  This is a v1.2+ HAL feature.
     *  Returns true when operation is successful
     *  On error, or if these features are not supported, false is returned.
     */
    public boolean startDppEnrolleeInitiator(@NonNull String ifaceName, int peerBootstrapId,
            int ownBootstrapId)  {
        final String methodStr = "startDppEnrolleeInitiator";

        if (!isV1_2()) {
            Log.e(TAG, "Method " + methodStr + " is not supported in existing HAL");
            return false;
        }

        ISupplicantStaIface iface = checkSupplicantStaIfaceAndLogFailure(ifaceName, methodStr);
        if (iface == null) {
            return false;
        }

        // Get a v1.2 supplicant STA Interface
        android.hardware.wifi.supplicant.V1_2.ISupplicantStaIface staIfaceV12 =
                getStaIfaceMockableV1_2(iface);

        if (staIfaceV12 == null) {
            Log.e(TAG, methodStr + ": ISupplicantStaIface is null");
            return false;
        }

        try {
            // Support for DPP (Easy connect)
            // Requires HAL v1.2 or higher
            SupplicantStatus status = staIfaceV12.startDppEnrolleeInitiator(peerBootstrapId,
                    ownBootstrapId);
            return checkStatusAndLogFailure(status, methodStr);
        } catch (RemoteException e) {
            handleRemoteException(e, methodStr);
        }

        return false;
    }

    /**
     * Register callbacks for DPP events.
     *
     * @param dppCallback DPP callback object.
     */
    public void registerDppCallback(DppEventCallback dppCallback) {
        mDppCallback = dppCallback;
    }

    protected DppEventCallback getDppCallback() {
        return mDppCallback;
    }

   /**
     * Set MBO cellular data availability.
     *
     * @param ifaceName Name of the interface.
     * @param available true means cellular data available, false otherwise.
     * @return None.
     */
    public boolean setMboCellularDataStatus(@NonNull String ifaceName, boolean available) {
        final String methodStr = "setMboCellularDataStatus";

        if (isV1_3()) {
            ISupplicantStaIface iface = checkSupplicantStaIfaceAndLogFailure(ifaceName, methodStr);
            if (iface == null) {
                return false;
            }

            // Get a v1.3 supplicant STA Interface
            android.hardware.wifi.supplicant.V1_3.ISupplicantStaIface staIfaceV13 =
                    getStaIfaceMockableV1_3(iface);
            if (staIfaceV13 == null) {
                Log.e(TAG, methodStr
                        + ": SupplicantStaIface is null, cannot update cell status");
                return false;
            }

            try {
                SupplicantStatus status = staIfaceV13.setMboCellularDataStatus(available);
                return checkStatusAndLogFailure(status, methodStr);
            } catch (RemoteException e) {
                handleRemoteException(e, methodStr);
            }
        } else {
            Log.e(TAG, "Method " + methodStr + " is not supported in existing HAL");
            return false;
        }

        return false;
    }

    protected vendor.qti.hardware.wifi.supplicant.V2_1.ISupplicantVendorStaIface
    getSupplicantVendorStaIfaceV2_1Mockable(ISupplicantVendorStaIface vendorIfaceV2_0) {
        if (vendorIfaceV2_0 == null) return null;
        return vendor.qti.hardware.wifi.supplicant.V2_1.ISupplicantVendorStaIface.castFrom(
                vendorIfaceV2_0);
    }

    public WifiNative.WifiGenerationStatus getWifiGenerationStatus(@NonNull String ifaceName) {
        synchronized (mLock) {
            final String methodStr = "getWifiGenerationStatus";
            final Mutable<WifiNative.WifiGenerationStatus> STATUS = new Mutable<>();
            ISupplicantVendorStaIface vendorIfaceV2_0 = getVendorStaIface(ifaceName);
            if (vendorIfaceV2_0 == null) {
                Log.e(TAG, "Can't call " + methodStr + ", ISupplicantVendorStaIface is null");
                return null;
            }

            vendor.qti.hardware.wifi.supplicant.V2_1.ISupplicantVendorStaIface vendorIfaceV2_1;
            vendorIfaceV2_1 = getSupplicantVendorStaIfaceV2_1Mockable(vendorIfaceV2_0);
            if (vendorIfaceV2_1 == null) {
                Log.e(TAG, "Can't call " + methodStr + ", V2_1.ISupplicantVendorStaIface is null");
                return null;
            }

            try {
                vendorIfaceV2_1.getWifiGenerationStatus((SupplicantStatus status, WifiGenerationStatus generationStatus) -> {
                            if (checkVendorStatusAndLogFailure(status, methodStr)) {
                                STATUS.value = new WifiNative.WifiGenerationStatus(generationStatus.generation,
                                                                                   generationStatus.vhtMax8SpatialStreamsSupport,
                                                                                   generationStatus.twtSupport);
                            }
                        });
            } catch (RemoteException e) {
                handleRemoteException(e, methodStr);
            }
            return STATUS.value;
        }
    }
}<|MERGE_RESOLUTION|>--- conflicted
+++ resolved
@@ -55,14 +55,10 @@
 import android.net.wifi.SupplicantState;
 import android.net.wifi.WifiConfiguration;
 import android.net.wifi.WifiSsid;
-import android.os.Handler;
-<<<<<<< HEAD
 import android.net.wifi.WifiDppConfig;
 import android.net.wifi.WifiDppConfig.DppResult;
-import android.os.HwRemoteBinder;
-=======
+import android.os.Handler;
 import android.os.IHwBinder.DeathRecipient;
->>>>>>> 21e9c9bb
 import android.os.RemoteException;
 import android.text.TextUtils;
 import android.util.Log;
@@ -196,7 +192,7 @@
         }
     }
 
-    private final HwRemoteBinder.DeathRecipient mSupplicantVendorDeathRecipient =
+    private final DeathRecipient mSupplicantVendorDeathRecipient =
             cookie -> {
                 synchronized (mLock) {
                     Log.w(TAG, "ISupplicantVendor/ISupplicantVendorStaIface died: cookie=" + cookie);
