/*
 * Copyright (C) 2017 The Android Open Source Project
 *
 * Licensed under the Apache License, Version 2.0 (the "License");
 * you may not use this file except in compliance with the License.
 * You may obtain a copy of the License at
 *
 *      http://www.apache.org/licenses/LICENSE-2.0
 *
 * Unless required by applicable law or agreed to in writing, software
 * distributed under the License is distributed on an "AS IS" BASIS,
 * WITHOUT WARRANTIES OR CONDITIONS OF ANY KIND, either express or implied.
 * See the License for the specific language governing permissions and
 * limitations under the License.
 */
package com.android.server.wifi;

import static android.net.wifi.WifiManager.WIFI_FEATURE_DPP;
import static android.net.wifi.WifiManager.WIFI_FEATURE_OWE;
import static android.net.wifi.WifiManager.WIFI_FEATURE_WPA3_SAE;
import static android.net.wifi.WifiManager.WIFI_FEATURE_WPA3_SUITE_B;

import static com.android.server.wifi.hotspot2.anqp.Constants.ANQPElementType.ANQP3GPPNetwork;
import static com.android.server.wifi.hotspot2.anqp.Constants.ANQPElementType.ANQPDomName;
import static com.android.server.wifi.hotspot2.anqp.Constants.ANQPElementType.ANQPIPAddrAvailability;
import static com.android.server.wifi.hotspot2.anqp.Constants.ANQPElementType.ANQPNAIRealm;
import static com.android.server.wifi.hotspot2.anqp.Constants.ANQPElementType.ANQPRoamingConsortium;
import static com.android.server.wifi.hotspot2.anqp.Constants.ANQPElementType.ANQPVenueName;
import static com.android.server.wifi.hotspot2.anqp.Constants.ANQPElementType.HSConnCapability;
import static com.android.server.wifi.hotspot2.anqp.Constants.ANQPElementType.HSFriendlyName;
import static com.android.server.wifi.hotspot2.anqp.Constants.ANQPElementType.HSOSUProviders;
import static com.android.server.wifi.hotspot2.anqp.Constants.ANQPElementType.HSWANMetrics;

import static android.net.wifi.WifiDppConfig.DppResult.DPP_EVENT_AUTH_SUCCESS;
import static android.net.wifi.WifiDppConfig.DppResult.DPP_EVENT_NOT_COMPATIBLE;
import static android.net.wifi.WifiDppConfig.DppResult.DPP_EVENT_RESPONSE_PENDING;
import static android.net.wifi.WifiDppConfig.DppResult.DPP_EVENT_SCAN_PEER_QRCODE;
import static android.net.wifi.WifiDppConfig.DppResult.DPP_EVENT_CONF;
import static android.net.wifi.WifiDppConfig.DppResult.DPP_EVENT_MISSING_AUTH;
import static android.net.wifi.WifiDppConfig.DppResult.DPP_EVENT_NETWORK_ID;

import android.annotation.NonNull;
import android.content.Context;
import android.hardware.wifi.supplicant.V1_0.ISupplicant;
import vendor.qti.hardware.wifi.supplicant.V2_0.ISupplicantVendor;
import vendor.qti.hardware.wifi.supplicant.V2_0.ISupplicantVendorIface;
import vendor.qti.hardware.wifi.supplicant.V2_0.ISupplicantVendorStaIface;
import vendor.qti.hardware.wifi.supplicant.V2_0.ISupplicantVendorNetwork;
import vendor.qti.hardware.wifi.supplicant.V2_0.ISupplicantVendorStaNetwork;
import vendor.qti.hardware.wifi.supplicant.V2_0.ISupplicantVendorStaIfaceCallback;
import android.hardware.wifi.supplicant.V1_0.ISupplicantIface;
import android.hardware.wifi.supplicant.V1_0.ISupplicantNetwork;
import android.hardware.wifi.supplicant.V1_0.ISupplicantStaIface;
import android.hardware.wifi.supplicant.V1_0.ISupplicantStaIfaceCallback;
import android.hardware.wifi.supplicant.V1_0.ISupplicantStaNetwork;
import android.hardware.wifi.supplicant.V1_0.IfaceType;
import android.hardware.wifi.supplicant.V1_0.SupplicantStatus;
import android.hardware.wifi.supplicant.V1_0.SupplicantStatusCode;
import android.hardware.wifi.supplicant.V1_0.WpsConfigMethods;
import android.hardware.wifi.supplicant.V1_2.DppAkm;
import android.hardware.wifi.supplicant.V1_2.DppFailureCode;
import android.hidl.manager.V1_0.IServiceManager;
import android.hidl.manager.V1_0.IServiceNotification;
import android.net.IpConfiguration;
import android.net.wifi.SupplicantState;
import android.net.wifi.WifiConfiguration;
import android.net.wifi.WifiManager;
import android.net.wifi.WifiSsid;
import android.os.Handler;
import android.os.HidlSupport.Mutable;
import android.net.wifi.WifiDppConfig;
import android.net.wifi.WifiDppConfig.DppResult;
import android.os.HwRemoteBinder;
import android.os.Looper;
import android.os.Process;
import android.os.RemoteException;
import android.text.TextUtils;
import android.util.Log;
import android.util.MutableBoolean;
import android.util.MutableInt;
import android.util.Pair;
import android.util.SparseArray;
import android.util.MutableInt;

import com.android.internal.annotations.VisibleForTesting;
import com.android.server.wifi.WifiNative.DppEventCallback;
import com.android.server.wifi.WifiNative.SupplicantDeathEventHandler;
import com.android.server.wifi.hotspot2.AnqpEvent;
import com.android.server.wifi.hotspot2.IconEvent;
import com.android.server.wifi.hotspot2.WnmData;
import com.android.server.wifi.hotspot2.anqp.ANQPElement;
import com.android.server.wifi.hotspot2.anqp.ANQPParser;
import com.android.server.wifi.hotspot2.anqp.Constants;
import com.android.server.wifi.util.NativeUtil;

import java.io.IOException;
import java.nio.BufferUnderflowException;
import java.nio.ByteBuffer;
import java.nio.ByteOrder;
import java.util.ArrayList;
import java.util.HashMap;
import java.util.List;
import java.util.Map;
import java.util.NoSuchElementException;
import java.util.Objects;
import java.util.regex.Matcher;
import java.util.regex.Pattern;

import javax.annotation.concurrent.ThreadSafe;

/**
 * Hal calls for bring up/shut down of the supplicant daemon and for
 * sending requests to the supplicant daemon
 * To maintain thread-safety, the locking protocol is that every non-static method (regardless of
 * access level) acquires mLock.
 */
@ThreadSafe
public class SupplicantStaIfaceHal {
    private static final String TAG = "SupplicantStaIfaceHal";
    @VisibleForTesting
    public static final String HAL_INSTANCE_NAME = "default";
    @VisibleForTesting
    public static final String INIT_START_PROPERTY = "ctl.start";
    @VisibleForTesting
    public static final String INIT_STOP_PROPERTY = "ctl.stop";
    @VisibleForTesting
    public static final String INIT_SERVICE_NAME = "wpa_supplicant";
    /**
     * Regex pattern for extracting the wps device type bytes.
     * Matches a strings like the following: "<categ>-<OUI>-<subcateg>";
     */
    private static final Pattern WPS_DEVICE_TYPE_PATTERN =
            Pattern.compile("^(\\d{1,2})-([0-9a-fA-F]{8})-(\\d{1,2})$");

    private final Object mLock = new Object();
    private boolean mVerboseLoggingEnabled = false;

    // Supplicant HAL interface objects
    private IServiceManager mIServiceManager = null;
    private ISupplicant mISupplicant;
    private ISupplicantVendor mISupplicantVendor; // Supplicant Vendor HAL interface objects
    private HashMap<String, ISupplicantStaIface> mISupplicantStaIfaces = new HashMap<>();
    private HashMap<String, ISupplicantVendorStaIface> mISupplicantVendorStaIfaces = new HashMap<>();
    private HashMap<String, ISupplicantStaIfaceCallback> mISupplicantStaIfaceCallbacks =
            new HashMap<>();
    private HashMap<String, ISupplicantVendorStaIfaceCallback> mISupplicantVendorStaIfaceCallbacks =
            new HashMap<>();
    private HashMap<String, SupplicantStaNetworkHal> mCurrentNetworkRemoteHandles = new HashMap<>();
    private HashMap<String, WifiConfiguration> mCurrentNetworkLocalConfigs = new HashMap<>();
    private SupplicantDeathEventHandler mDeathEventHandler;
    private ServiceManagerDeathRecipient mServiceManagerDeathRecipient;
    private SupplicantDeathRecipient mSupplicantDeathRecipient;
    // Death recipient cookie registered for current supplicant instance.
    private long mDeathRecipientCookie = 0;
    private final Context mContext;
    private final WifiMonitor mWifiMonitor;
    private final PropertyService mPropertyService;
    private final Handler mEventHandler;
    private DppEventCallback mDppCallback = null;

    private final IServiceNotification mServiceNotificationCallback =
            new IServiceNotification.Stub() {
        public void onRegistration(String fqName, String name, boolean preexisting) {
            synchronized (mLock) {
                if (mVerboseLoggingEnabled) {
                    Log.i(TAG, "IServiceNotification.onRegistration for: " + fqName
                            + ", " + name + " preexisting=" + preexisting);
                }
                if (!initSupplicantService()) {
                    Log.e(TAG, "initalizing ISupplicant failed.");
                    supplicantServiceDiedHandler(mDeathRecipientCookie);
                } else {
                    Log.i(TAG, "Completed initialization of ISupplicant.");
                }
            }
        }
    };
    private class ServiceManagerDeathRecipient implements HwRemoteBinder.DeathRecipient {
        @Override
        public void serviceDied(long cookie) {
            mEventHandler.post(() -> {
                synchronized (mLock) {
                    Log.w(TAG, "IServiceManager died: cookie=" + cookie);
                    supplicantServiceDiedHandler(mDeathRecipientCookie);
                    mIServiceManager = null; // Will need to register a new ServiceNotification
                }
            });
        }
    }
    private class SupplicantDeathRecipient implements HwRemoteBinder.DeathRecipient {
        @Override
        public void serviceDied(long cookie) {
            mEventHandler.post(() -> {
                synchronized (mLock) {
                    Log.w(TAG, "ISupplicant died: cookie=" + cookie);
                    supplicantServiceDiedHandler(cookie);
                }
<<<<<<< HEAD
            };

    private final HwRemoteBinder.DeathRecipient mSupplicantVendorDeathRecipient =
            cookie -> {
                synchronized (mLock) {
                    Log.w(TAG, "ISupplicantVendor/ISupplicantVendorStaIface died: cookie=" + cookie);
                    supplicantvendorServiceDiedHandler();
                }
            };
=======
            });
        }
    }
>>>>>>> 2d75d3e1

    public SupplicantStaIfaceHal(Context context, WifiMonitor monitor,
                                 PropertyService propertyService, Looper looper) {
        mContext = context;
        mWifiMonitor = monitor;
        mPropertyService = propertyService;
        mEventHandler = new Handler(looper);

        mServiceManagerDeathRecipient = new ServiceManagerDeathRecipient();
        mSupplicantDeathRecipient = new SupplicantDeathRecipient();
    }

    /**
     * Enable/Disable verbose logging.
     *
     * @param enable true to enable, false to disable.
     */
    void enableVerboseLogging(boolean enable) {
        synchronized (mLock) {
            mVerboseLoggingEnabled = enable;
        }
    }

    private boolean linkToServiceManagerDeath() {
        synchronized (mLock) {
            if (mIServiceManager == null) return false;
            try {
                if (!mIServiceManager.linkToDeath(mServiceManagerDeathRecipient, 0)) {
                    Log.wtf(TAG, "Error on linkToDeath on IServiceManager");
                    supplicantServiceDiedHandler(mDeathRecipientCookie);
                    mIServiceManager = null; // Will need to register a new ServiceNotification
                    return false;
                }
            } catch (RemoteException e) {
                Log.e(TAG, "IServiceManager.linkToDeath exception", e);
                return false;
            }
            return true;
        }
    }

    /**
     * Registers a service notification for the ISupplicant service, which triggers intialization of
     * the ISupplicantStaIface
     * @return true if the service notification was successfully registered
     */
    public boolean initialize() {
        synchronized (mLock) {
            if (mVerboseLoggingEnabled) {
                Log.i(TAG, "Registering ISupplicant service ready callback.");
            }
            mISupplicant = null;
            mISupplicantVendor = null;
            mISupplicantStaIfaces.clear();
            mISupplicantVendorStaIfaces.clear();
            if (mIServiceManager != null) {
                // Already have an IServiceManager and serviceNotification registered, don't
                // don't register another.
                return true;
            }
            try {
                mIServiceManager = getServiceManagerMockable();
                if (mIServiceManager == null) {
                    Log.e(TAG, "Failed to get HIDL Service Manager");
                    return false;
                }
                if (!linkToServiceManagerDeath()) {
                    return false;
                }
                /* TODO(b/33639391) : Use the new ISupplicant.registerForNotifications() once it
                   exists */
                if (!mIServiceManager.registerForNotifications(
                        ISupplicant.kInterfaceName, "", mServiceNotificationCallback)) {
                    Log.e(TAG, "Failed to register for notifications to "
                            + ISupplicant.kInterfaceName);
                    mIServiceManager = null; // Will need to register a new ServiceNotification
                    return false;
                }
            } catch (RemoteException e) {
                Log.e(TAG, "Exception while trying to register a listener for ISupplicant service: "
                        + e);
                supplicantServiceDiedHandler(mDeathRecipientCookie);
            }
            return true;
        }
    }

    private boolean linkToSupplicantDeath() {
        synchronized (mLock) {
            if (mISupplicant == null) return false;
            try {
                if (!mISupplicant.linkToDeath(mSupplicantDeathRecipient, ++mDeathRecipientCookie)) {
                    Log.wtf(TAG, "Error on linkToDeath on ISupplicant");
                    supplicantServiceDiedHandler(mDeathRecipientCookie);
                    return false;
                }
            } catch (RemoteException e) {
                Log.e(TAG, "ISupplicant.linkToDeath exception", e);
                return false;
            }
            return true;
        }
    }

    private boolean linkToSupplicantVendorDeath() {
        synchronized (mLock) {
            if (mISupplicantVendor == null) return false;
            try {
                if (!mISupplicantVendor.linkToDeath(mSupplicantVendorDeathRecipient, 0)) {
                    Log.wtf(TAG, "Error on linkToDeath on ISupplicantVendor");
                    supplicantvendorServiceDiedHandler();
                    return false;
                }
            } catch (RemoteException e) {
                Log.e(TAG, "ISupplicantVendor.linkToDeath exception", e);
                return false;
            }
            return true;
        }
    }

    private boolean initSupplicantService() {
        synchronized (mLock) {
            try {
                mISupplicant = getSupplicantMockable();
            } catch (RemoteException e) {
                Log.e(TAG, "ISupplicant.getService exception: " + e);
                return false;
            } catch (NoSuchElementException e) {
                Log.e(TAG, "ISupplicant.getService exception: " + e);
                return false;
            }

            if (mISupplicant == null) {
                Log.e(TAG, "Got null ISupplicant service. Stopping supplicant HIDL startup");
                return false;
            }
            if (!linkToSupplicantDeath()) {
                return false;
            }
        }
        if (!initSupplicantVendorService())
            Log.e(TAG, "Failed to init SupplicantVendor service");
        return true;
    }

    private boolean initSupplicantVendorService() {
        synchronized (mLock) {
            try {
            // Discovering supplicantvendor service
                mISupplicantVendor = getSupplicantVendorMockable();
                if (mISupplicantVendor != null) {
                   Log.e(TAG, "Discover ISupplicantVendor service successfull");
                }
            } catch (RemoteException e) {
                Log.e(TAG, "ISupplicantVendor.getService exception: " + e);
                return false;
            }
            if (mISupplicantVendor == null) {
                Log.e(TAG, "Got null ISupplicantVendor service. Stopping supplicantVendor HIDL startup");
                return false;
            }
            // check mISupplicantVendor service and trigger death service
            if (!linkToSupplicantVendorDeath()) {
                return false;
            }
        }
        return true;
    }

    private boolean linkToSupplicantVendorStaIfaceDeath(ISupplicantVendorStaIface iface) {
        synchronized (mLock) {
            if (iface == null) return false;
            try {
                if (!iface.linkToDeath(mSupplicantVendorDeathRecipient, 0)) {
                    Log.wtf(TAG, "Error on linkToDeath on ISupplicantVendorStaIface");
                    supplicantvendorServiceDiedHandler();
                    return false;
                }
            } catch (RemoteException e) {
                Log.e(TAG, "ISupplicantVendorStaIface.linkToDeath exception", e);
                return false;
            }
            return true;
        }
    }

    private int getCurrentNetworkId(@NonNull String ifaceName) {
        synchronized (mLock) {
            WifiConfiguration currentConfig = getCurrentNetworkLocalConfig(ifaceName);
            if (currentConfig == null) {
                return WifiConfiguration.INVALID_NETWORK_ID;
            }
            return currentConfig.networkId;
        }
    }

    /**
     * Setup a STA interface for the specified iface name.
     *
     * @param ifaceName Name of the interface.
     * @return true on success, false otherwise.
     */
    public boolean setupIface(@NonNull String ifaceName) {
        synchronized (mLock) {
            final String methodStr = "setupIface";
            if (checkSupplicantStaIfaceAndLogFailure(ifaceName, methodStr) != null) return false;
            if (!checkSupplicantAndLogFailure(methodStr)) return false;
            ISupplicantIface ifaceHwBinder;

            if (isV1_1()) {
                ifaceHwBinder = addIfaceV1_1(ifaceName);
            } else {
                ifaceHwBinder = getIfaceV1_0(ifaceName);
            }
            if (ifaceHwBinder == null) {
                Log.e(TAG, "setupIface got null iface");
                return false;
            }
            SupplicantStaIfaceHalCallback callback = new SupplicantStaIfaceHalCallback(ifaceName);

            if (isV1_2()) {
                android.hardware.wifi.supplicant.V1_2.ISupplicantStaIface iface =
                        getStaIfaceMockableV1_2(ifaceHwBinder);

                SupplicantStaIfaceHalCallbackV1_1 callbackV11 =
                        new SupplicantStaIfaceHalCallbackV1_1(ifaceName, callback);

                SupplicantStaIfaceHalCallbackV1_2 callbackV12 =
                        new SupplicantStaIfaceHalCallbackV1_2(callbackV11);

                if (!registerCallbackV1_2(iface, callbackV12)) {
                    return false;
                }
                mISupplicantStaIfaces.put(ifaceName, iface);
                mISupplicantStaIfaceCallbacks.put(ifaceName, callbackV11);
            } else if (isV1_1()) {
                android.hardware.wifi.supplicant.V1_1.ISupplicantStaIface iface =
                    getStaIfaceMockableV1_1(ifaceHwBinder);
                SupplicantStaIfaceHalCallbackV1_1 callbackV1_1 =
                    new SupplicantStaIfaceHalCallbackV1_1(ifaceName, callback);

                if (!registerCallbackV1_1(iface, callbackV1_1)) {
                    return false;
                }
                mISupplicantStaIfaces.put(ifaceName, iface);
                mISupplicantStaIfaceCallbacks.put(ifaceName, callbackV1_1);
            } else {
                ISupplicantStaIface iface = getStaIfaceMockable(ifaceHwBinder);

                if (!registerCallback(iface, callback)) {
                    return false;
                }
                mISupplicantStaIfaces.put(ifaceName, iface);
                mISupplicantStaIfaceCallbacks.put(ifaceName, callback);
            }
            /** creation vendor sta iface binder */
            if (!vendor_setupIface(ifaceName, callback))
                Log.e(TAG, "Failed to create vendor setupiface");

            return true;
        }
    }

    /**
     * Setup a Vendor STA interface for the specified iface name.
     *
     * @param ifaceName Name of the interface.
     * @return true on success, false otherwise.
     */
    public boolean vendor_setupIface(@NonNull String ifaceName, SupplicantStaIfaceHalCallback callback) {
        final String methodStr = "vendor_setupIface";
        if (checkSupplicantVendorStaIfaceAndLogFailure(ifaceName, methodStr) != null) {
            Log.e(TAG, "Already created vendor setupinterface");
            return true;
        }
        ISupplicantVendorIface Vendor_ifaceHwBinder = null;

        if (isVendor_2_0()) {
            Log.e(TAG, "Try to get Vendor HIDL@2.0 interface");
            Vendor_ifaceHwBinder = getVendorIfaceV2_0(ifaceName);
        }
        if (Vendor_ifaceHwBinder == null) {
            Log.e(TAG, "Failed to get vendor iface binder");
            return false;
        }

        ISupplicantVendorStaIface vendor_iface = getVendorStaIfaceMockable(Vendor_ifaceHwBinder);
        if (vendor_iface == null) {
            Log.e(TAG, "Failed to get ISupplicantVendorStaIface proxy");
            return false;
        }
        else
            Log.e(TAG, "Successful get Vendor sta interface");

        if (!linkToSupplicantVendorStaIfaceDeath(vendor_iface)) {
            return false;
        }

        if (vendor_iface != null) {
            ISupplicantVendorStaIfaceCallback vendorcallback =
                    new SupplicantVendorStaIfaceHalCallback(ifaceName, callback);
            if (!registerVendorCallback(vendor_iface, vendorcallback)) {
                Log.e(TAG, "Failed to register Vendor callback");
            } else {
                mISupplicantVendorStaIfaces.put(ifaceName, vendor_iface);
                if (vendorcallback != null)
                    mISupplicantVendorStaIfaceCallbacks.put(ifaceName, vendorcallback);
            }
        }
        return true;
    }

    /**
     * Get a Vendor STA interface for the specified iface name.
     *
     * @param ifaceName Name of the interface.
     * @return true on success, false otherwise.
     */
    private ISupplicantVendorIface getVendorIfaceV2_0(@NonNull String ifaceName) {
        synchronized (mLock) {
            /** List all supplicant Ifaces */
            final ArrayList<ISupplicant.IfaceInfo> supplicantIfaces = new ArrayList<>();
            try {
                final String methodStr = "listVendorInterfaces";
                if (!checkSupplicantVendorAndLogFailure(methodStr)) return null;
                mISupplicantVendor.listVendorInterfaces((SupplicantStatus status,
                                             ArrayList<ISupplicant.IfaceInfo> ifaces) -> {
                    if (!checkSupplicantVendorStatusAndLogFailure(status, methodStr)) {
                        return;
                    }
                    supplicantIfaces.addAll(ifaces);
                });
            } catch (RemoteException e) {
                Log.e(TAG, "ISupplicantVendor.listInterfaces exception: " + e);
                supplicantvendorServiceDiedHandler();
                return null;
            }
            if (supplicantIfaces.size() == 0) {
                Log.e(TAG, "Got zero HIDL supplicant vendor ifaces. Stopping supplicant vendor HIDL startup.");
                return null;
            }
            Mutable<ISupplicantVendorIface> supplicantVendorIface = new Mutable<>();
            for (ISupplicant.IfaceInfo ifaceInfo : supplicantIfaces) {
                if (ifaceInfo.type == IfaceType.STA && ifaceName.equals(ifaceInfo.name)) {
                    try {
                        final String methodStr = "getVendorInterface";
                        if (!checkSupplicantVendorAndLogFailure(methodStr)) return null;
                        mISupplicantVendor.getVendorInterface(ifaceInfo,
                                (SupplicantStatus status, ISupplicantVendorIface iface) -> {
                                    if (!checkSupplicantVendorStatusAndLogFailure(status, methodStr)) {
                                        return;
                                    }
                                    supplicantVendorIface.value = iface;
                                });
                    } catch (RemoteException e) {
                        Log.e(TAG, "ISupplicantVendor.getInterface exception: " + e);
                        supplicantvendorServiceDiedHandler();
                        return null;
                    }
                    break;
                }
            }
            return supplicantVendorIface.value;
        }
    }

    /**
     * Get a STA interface for the specified iface name.
     *
     * @param ifaceName Name of the interface.
     * @return true on success, false otherwise.
     */
    private ISupplicantIface getIfaceV1_0(@NonNull String ifaceName) {
        synchronized (mLock) {
            final String methodStr = "getIfaceV1_0";
            if (mISupplicant == null) {
                return null;
            }

            /** List all supplicant Ifaces */
            final ArrayList<ISupplicant.IfaceInfo> supplicantIfaces = new ArrayList<>();
            if (!checkSupplicantAndLogFailure(methodStr)) return null;
            try {
                mISupplicant.listInterfaces((SupplicantStatus status,
                                             ArrayList<ISupplicant.IfaceInfo> ifaces) -> {
                    if (status.code != SupplicantStatusCode.SUCCESS) {
                        Log.e(TAG, "Getting Supplicant Interfaces failed: " + status.code);
                        return;
                    }
                    supplicantIfaces.addAll(ifaces);
                });
            } catch (RemoteException e) {
                Log.e(TAG, "ISupplicant.listInterfaces exception: " + e);
                handleRemoteException(e, "listInterfaces");
                return null;
            }
            if (supplicantIfaces.size() == 0) {
                Log.e(TAG, "Got zero HIDL supplicant ifaces. Stopping supplicant HIDL startup.");
                return null;
            }
            Mutable<ISupplicantIface> supplicantIface = new Mutable<>();
            for (ISupplicant.IfaceInfo ifaceInfo : supplicantIfaces) {
                if (ifaceInfo.type == IfaceType.STA && ifaceName.equals(ifaceInfo.name)) {
                    try {
                        mISupplicant.getInterface(ifaceInfo,
                                (SupplicantStatus status, ISupplicantIface iface) -> {
                                    if (status.code != SupplicantStatusCode.SUCCESS) {
                                        Log.e(TAG, "Failed to get ISupplicantIface " + status.code);
                                        return;
                                    }
                                    supplicantIface.value = iface;
                                });
                    } catch (RemoteException e) {
                        Log.e(TAG, "ISupplicant.getInterface exception: " + e);
                        handleRemoteException(e, "getInterface");
                        return null;
                    }
                    break;
                }
            }
            return supplicantIface.value;
        }
    }

    /**
     * Create a STA interface for the specified iface name.
     *
     * @param ifaceName Name of the interface.
     * @return true on success, false otherwise.
     */
    private ISupplicantIface addIfaceV1_1(@NonNull String ifaceName) {
        synchronized (mLock) {
            ISupplicant.IfaceInfo ifaceInfo = new ISupplicant.IfaceInfo();
            ifaceInfo.name = ifaceName;
            ifaceInfo.type = IfaceType.STA;
            Mutable<ISupplicantIface> supplicantIface = new Mutable<>();
            try {
                getSupplicantMockableV1_1().addInterface(ifaceInfo,
                        (SupplicantStatus status, ISupplicantIface iface) -> {
                            if (status.code != SupplicantStatusCode.SUCCESS
                                    && status.code != SupplicantStatusCode.FAILURE_IFACE_EXISTS) {
                                Log.e(TAG, "Failed to create ISupplicantIface " + status.code);
                                return;
                            }
                            supplicantIface.value = iface;
                        });
            } catch (RemoteException e) {
                Log.e(TAG, "ISupplicant.addInterface exception: " + e);
                handleRemoteException(e, "addInterface");
                return null;
            } catch (NoSuchElementException e) {
                Log.e(TAG, "ISupplicant.addInterface exception: " + e);
                handleNoSuchElementException(e, "addInterface");
                return null;
            }
            return supplicantIface.value;
        }
    }

    /**
     * Teardown a STA interface for the specified iface name.
     *
     * @param ifaceName Name of the interface.
     * @return true on success, false otherwise.
     */
    public boolean teardownIface(@NonNull String ifaceName) {
        synchronized (mLock) {
            final String methodStr = "teardownIface";
            if (checkSupplicantStaIfaceAndLogFailure(ifaceName, methodStr) == null) return false;
            if (isV1_1()) {
                if (!removeIfaceV1_1(ifaceName)) {
                    Log.e(TAG, "Failed to remove iface = " + ifaceName);
                    return false;
                }
            }
            if (mISupplicantStaIfaces.remove(ifaceName) == null) {
                Log.e(TAG, "Trying to teardown unknown inteface");
                return false;
            }
            if (mISupplicantVendorStaIfaces.remove(ifaceName) == null) {
                Log.e(TAG, "Trying to teardown unknown vendor interface");
                return false;
            }
            mISupplicantStaIfaceCallbacks.remove(ifaceName);
            mISupplicantVendorStaIfaceCallbacks.remove(ifaceName);
            return true;
        }
    }

    /**
     * Remove a STA interface for the specified iface name.
     *
     * @param ifaceName Name of the interface.
     * @return true on success, false otherwise.
     */
    private boolean removeIfaceV1_1(@NonNull String ifaceName) {
        synchronized (mLock) {
            try {
                ISupplicant.IfaceInfo ifaceInfo = new ISupplicant.IfaceInfo();
                ifaceInfo.name = ifaceName;
                ifaceInfo.type = IfaceType.STA;
                SupplicantStatus status = getSupplicantMockableV1_1().removeInterface(ifaceInfo);
                if (status.code != SupplicantStatusCode.SUCCESS) {
                    Log.e(TAG, "Failed to remove iface " + status.code);
                    return false;
                }
            } catch (RemoteException e) {
                Log.e(TAG, "ISupplicant.removeInterface exception: " + e);
                handleRemoteException(e, "removeInterface");
                return false;
            } catch (NoSuchElementException e) {
                Log.e(TAG, "ISupplicant.removeInterface exception: " + e);
                handleNoSuchElementException(e, "removeInterface");
                return false;
            }
            return true;
        }
    }

    /**
     * Registers a death notification for supplicant.
     * @return Returns true on success.
     */
    public boolean registerDeathHandler(@NonNull SupplicantDeathEventHandler handler) {
        synchronized (mLock) {
            if (mDeathEventHandler != null) {
                Log.e(TAG, "Death handler already present");
            }
            mDeathEventHandler = handler;
            return true;
        }
    }

    /**
     * Deregisters a death notification for supplicant.
     * @return Returns true on success.
     */
    public boolean deregisterDeathHandler() {
        synchronized (mLock) {
            if (mDeathEventHandler == null) {
                Log.e(TAG, "No Death handler present");
            }
            mDeathEventHandler = null;
            return true;
        }
    }


    private void clearState() {
        synchronized (mLock) {
            mISupplicant = null;
            mISupplicantVendor = null;
            mISupplicantStaIfaces.clear();
            mISupplicantVendorStaIfaces.clear();
            mCurrentNetworkLocalConfigs.clear();
            mCurrentNetworkRemoteHandles.clear();
        }
    }

<<<<<<< HEAD
    private void supplicantvendorServiceDiedHandler() {
        synchronized (mLock) {
            mISupplicantVendor = null;
            mISupplicantVendorStaIfaces.clear();
        }
    }

    private void supplicantServiceDiedHandler() {
=======
    private void supplicantServiceDiedHandler(long cookie) {
>>>>>>> 2d75d3e1
        synchronized (mLock) {
            if (mDeathRecipientCookie != cookie) {
                Log.i(TAG, "Ignoring stale death recipient notification");
                return;
            }
            for (String ifaceName : mISupplicantStaIfaces.keySet()) {
                mWifiMonitor.broadcastSupplicantDisconnectionEvent(ifaceName);
            }
            clearState();
            if (mDeathEventHandler != null) {
                mDeathEventHandler.onDeath();
            }
        }
    }

    /**
     * Signals whether Initialization completed successfully.
     */
    public boolean isInitializationStarted() {
        synchronized (mLock) {
            return mIServiceManager != null;
        }
    }

    /**
     * Signals whether Initialization completed successfully.
     */
    public boolean isInitializationComplete() {
        synchronized (mLock) {
            return mISupplicant != null;
        }
    }


    /**
     * Start the supplicant daemon for V1_1 service.
     *
     * @return true on success, false otherwise.
     */
    private boolean startDaemon_V1_1() {
        synchronized (mLock) {
            try {
                // This should startup supplicant daemon using the lazy start HAL mechanism.
                getSupplicantMockableV1_1();
            } catch (RemoteException e) {
                Log.e(TAG, "Exception while trying to start supplicant: "
                        + e);
                supplicantServiceDiedHandler(mDeathRecipientCookie);
                return false;
            } catch (NoSuchElementException e) {
                // We're starting the daemon, so expect |NoSuchElementException|.
                Log.d(TAG, "Successfully triggered start of supplicant using HIDL");
            }
            return true;
        }
    }

    /**
     * Start the supplicant daemon.
     *
     * @return true on success, false otherwise.
     */
    public boolean startDaemon() {
        synchronized (mLock) {
            if (isV1_1()) {
                Log.i(TAG, "Starting supplicant using HIDL");
                return startDaemon_V1_1();
            } else {
                Log.i(TAG, "Starting supplicant using init");
                mPropertyService.set(INIT_START_PROPERTY, INIT_SERVICE_NAME);
                return true;
            }
        }
    }

    /**
     * Terminate the supplicant daemon for V1_1 service.
     */
    private void terminate_V1_1() {
        synchronized (mLock) {
            final String methodStr = "terminate";
            if (!checkSupplicantAndLogFailure(methodStr)) return;
            try {
                getSupplicantMockableV1_1().terminate();
            } catch (RemoteException e) {
                handleRemoteException(e, methodStr);
            } catch (NoSuchElementException e) {
                handleNoSuchElementException(e, methodStr);
            }
        }
    }

    /**
     * Terminate the supplicant daemon.
     */
    public void terminate() {
        synchronized (mLock) {
            if (isV1_1()) {
                Log.i(TAG, "Terminating supplicant using HIDL");
                terminate_V1_1();
            } else {
                Log.i(TAG, "Terminating supplicant using init");
                mPropertyService.set(INIT_STOP_PROPERTY, INIT_SERVICE_NAME);
            }
        }
    }

    /**
     * Wrapper functions to access static HAL methods, created to be mockable in unit tests
     */
    protected IServiceManager getServiceManagerMockable() throws RemoteException {
        synchronized (mLock) {
            return IServiceManager.getService();
        }
    }

    protected ISupplicant getSupplicantMockable() throws RemoteException, NoSuchElementException {
        synchronized (mLock) {
            return ISupplicant.getService();
        }
    }

    protected ISupplicantVendor getSupplicantVendorMockable() throws RemoteException {
        synchronized (mLock) {
            try {
                return ISupplicantVendor.getService();
            } catch (NoSuchElementException e) {
                Log.e(TAG, "Failed to get ISupplicant", e);
                return null;
            }
        }
    }

    protected android.hardware.wifi.supplicant.V1_1.ISupplicant getSupplicantMockableV1_1()
            throws RemoteException, NoSuchElementException {
        synchronized (mLock) {
            return android.hardware.wifi.supplicant.V1_1.ISupplicant.castFrom(
                    ISupplicant.getService());
        }
    }

    protected android.hardware.wifi.supplicant.V1_2.ISupplicant getSupplicantMockableV1_2()
            throws RemoteException, NoSuchElementException {
        synchronized (mLock) {
            return android.hardware.wifi.supplicant.V1_2.ISupplicant.castFrom(
                    ISupplicant.getService());
        }
    }

    protected ISupplicantStaIface getStaIfaceMockable(ISupplicantIface iface) {
        synchronized (mLock) {
            return ISupplicantStaIface.asInterface(iface.asBinder());
        }
    }

    protected android.hardware.wifi.supplicant.V1_1.ISupplicantStaIface
            getStaIfaceMockableV1_1(ISupplicantIface iface) {
        synchronized (mLock) {
            return android.hardware.wifi.supplicant.V1_1.ISupplicantStaIface.
                    asInterface(iface.asBinder());
        }
    }

    protected ISupplicantVendorStaIface getVendorStaIfaceMockable(ISupplicantVendorIface iface) {
        synchronized (mLock) {
            return ISupplicantVendorStaIface.asInterface(iface.asBinder());
        }
    }

    protected ISupplicantVendorStaNetwork getVendorStaNetworkMockable(ISupplicantVendorNetwork network) {
        synchronized (mLock) {
            return ISupplicantVendorStaNetwork.asInterface(network.asBinder());
        }
    }

    protected android.hardware.wifi.supplicant.V1_2.ISupplicantStaIface
            getStaIfaceMockableV1_2(ISupplicantIface iface) {
        synchronized (mLock) {
            return android.hardware.wifi.supplicant.V1_2.ISupplicantStaIface
                    .asInterface(iface.asBinder());
        }
    }

    /**
     * Uses the IServiceManager to check if the device is running V1_1 of the HAL from the VINTF for
     * the device.
     * @return true if supported, false otherwise.
     */
    private boolean isV1_1() {
        return checkHalVersionByInterfaceName(
                android.hardware.wifi.supplicant.V1_1.ISupplicant.kInterfaceName);
    }

    /**
     * Uses the IServiceManager to check if the device is running V1_2 of the HAL from the VINTF for
     * the device.
     * @return true if supported, false otherwise.
     */
    private boolean isV1_2() {
        return checkHalVersionByInterfaceName(
                android.hardware.wifi.supplicant.V1_2.ISupplicant.kInterfaceName);
    }

    private boolean checkHalVersionByInterfaceName(String interfaceName) {
        if (interfaceName == null) {
            return false;
        }
        synchronized (mLock) {
            if (mIServiceManager == null) {
                Log.e(TAG, "checkHalVersionByInterfaceName: called but mServiceManager is null");
                return false;
            }
            try {
                return (mIServiceManager.getTransport(
                        interfaceName,
                        HAL_INSTANCE_NAME)
                        != IServiceManager.Transport.EMPTY);
            } catch (RemoteException e) {
                Log.e(TAG, "Exception while operating on IServiceManager: " + e);
                handleRemoteException(e, "getTransport");
                return false;
            }
        }
    }

    /**
     * Check if the device is running V2_0 supplicant vendor service.
     * @return
     */
    private boolean isVendor_2_0() {
        synchronized (mLock) {
            try {
                return (getSupplicantVendorMockable() != null);
            } catch (RemoteException e) {
                Log.e(TAG, "ISupplicantVendor.getService exception: " + e);
                supplicantServiceDiedHandler();
                return false;
            }
        }
    }

    /**
     * Helper method to look up the iface object for the specified iface.
     */
    private ISupplicantStaIface getStaIface(@NonNull String ifaceName) {
        return mISupplicantStaIfaces.get(ifaceName);
    }

    /**
     * Helper method to look up the vendor_iface object for the specified iface.
     */
    private ISupplicantVendorStaIface getVendorStaIface(@NonNull String ifaceName) {
        return mISupplicantVendorStaIfaces.get(ifaceName);
    }

    /**

     * Helper method to look up the network object for the specified iface.
     */
    private SupplicantStaNetworkHal getCurrentNetworkRemoteHandle(@NonNull String ifaceName) {
        return mCurrentNetworkRemoteHandles.get(ifaceName);
    }

    /**
     * Helper method to look up the network config or the specified iface.
     */
    private WifiConfiguration getCurrentNetworkLocalConfig(@NonNull String ifaceName) {
        return mCurrentNetworkLocalConfigs.get(ifaceName);
    }

    /**
     * Add a network configuration to wpa_supplicant.
     *
     * @param config Config corresponding to the network.
     * @return a Pair object including SupplicantStaNetworkHal and WifiConfiguration objects
     * for the current network.
     */
    private Pair<SupplicantStaNetworkHal, WifiConfiguration>
            addNetworkAndSaveConfig(@NonNull String ifaceName, WifiConfiguration config) {
        synchronized (mLock) {
            logi("addSupplicantStaNetwork via HIDL");
            if (config == null) {
                loge("Cannot add NULL network!");
                return null;
            }
            SupplicantStaNetworkHal network = addNetwork(ifaceName);
            if (network == null) {
                loge("Failed to add a network!");
                return null;
            }
            network.getId();
            network.setVendorStaNetwork(getVendorNetwork
                                        (ifaceName, network.getNetworkId()));
            boolean saveSuccess = false;
            try {
                saveSuccess = network.saveWifiConfiguration(config);
            } catch (IllegalArgumentException e) {
                Log.e(TAG, "Exception while saving config params: " + config, e);
            }
            if (!saveSuccess) {
                loge("Failed to save variables for: " + config.configKey());
                if (!removeAllNetworks(ifaceName)) {
                    loge("Failed to remove all networks on failure.");
                }
                return null;
            }
            return new Pair(network, new WifiConfiguration(config));
        }
    }

    /**
     * Add the provided network configuration to wpa_supplicant and initiate connection to it.
     * This method does the following:
     * 1. If |config| is different to the current supplicant network, removes all supplicant
     * networks and saves |config|.
     * 2. Select the new network in wpa_supplicant.
     *
     * @param ifaceName Name of the interface.
     * @param config WifiConfiguration parameters for the provided network.
     * @return {@code true} if it succeeds, {@code false} otherwise
     */
    public boolean connectToNetwork(@NonNull String ifaceName, @NonNull WifiConfiguration config) {
        synchronized (mLock) {
            boolean isAscii = WifiGbk.isAllAscii(WifiGbk.getSsidBytes(config.SSID, "UTF-8")); // wifigbk++
            logd("connectToNetwork " + config.configKey() + " isAscii=" + isAscii);
            WifiConfiguration currentConfig = getCurrentNetworkLocalConfig(ifaceName);
            if (WifiConfigurationUtil.isSameNetwork(config, currentConfig) && isAscii) {
                String networkSelectionBSSID = config.getNetworkSelectionStatus()
                        .getNetworkSelectionBSSID();
                String networkSelectionBSSIDCurrent =
                        currentConfig.getNetworkSelectionStatus().getNetworkSelectionBSSID();
                if (Objects.equals(networkSelectionBSSID, networkSelectionBSSIDCurrent)) {
                    logd("Network is already saved, will not trigger remove and add operation.");
                } else {
                    logd("Network is already saved, but need to update BSSID.");
                    if (!setCurrentNetworkBssid(
                            ifaceName,
                            config.getNetworkSelectionStatus().getNetworkSelectionBSSID())) {
                        loge("Failed to set current network BSSID.");
                        return false;
                    }
                    mCurrentNetworkLocalConfigs.put(ifaceName, new WifiConfiguration(config));
                }
            } else {
                mCurrentNetworkRemoteHandles.remove(ifaceName);
                mCurrentNetworkLocalConfigs.remove(ifaceName);
                if (!removeAllNetworks(ifaceName)) {
                    loge("Failed to remove existing networks");
                    return false;
                }
               /**
                * Handle connection to saved FILS network when wifi is
                * restarted with altered driver configuration.
                */
                if (!getCapabilities(ifaceName, "key_mgmt").contains("FILS-SHA256"))
                    config.allowedKeyManagement.clear(WifiConfiguration.KeyMgmt.FILS_SHA256);

                if (!getCapabilities(ifaceName, "key_mgmt").contains("FILS-SHA384"))
                    config.allowedKeyManagement.clear(WifiConfiguration.KeyMgmt.FILS_SHA384);

                Pair<SupplicantStaNetworkHal, WifiConfiguration> pair =
                        addNetworkAndSaveConfig(ifaceName, config);
                if (pair == null) {
                    loge("Failed to add/save network configuration: " + config.configKey());
                    return false;
                }
                mCurrentNetworkRemoteHandles.put(ifaceName, pair.first);
                mCurrentNetworkLocalConfigs.put(ifaceName, pair.second);
            }
            getCapabilities(ifaceName, "key_mgmt");
            SupplicantStaNetworkHal networkHandle =
                    checkSupplicantStaNetworkAndLogFailure(ifaceName, "connectToNetwork");
            if (networkHandle == null || !networkHandle.select()) {
                loge("Failed to select network configuration: " + config.configKey());
                return false;
            }
            return true;
        }
    }

    /**
     * Initiates roaming to the already configured network in wpa_supplicant. If the network
     * configuration provided does not match the already configured network, then this triggers
     * a new connection attempt (instead of roam).
     * 1. First check if we're attempting to connect to the same network as we currently have
     * configured.
     * 2. Set the new bssid for the network in wpa_supplicant.
     * 3. Trigger reassociate command to wpa_supplicant.
     *
     * @param ifaceName Name of the interface.
     * @param config WifiConfiguration parameters for the provided network.
     * @return {@code true} if it succeeds, {@code false} otherwise
     */
    public boolean roamToNetwork(@NonNull String ifaceName, WifiConfiguration config) {
        synchronized (mLock) {
            if (getCurrentNetworkId(ifaceName) != config.networkId) {
                Log.w(TAG, "Cannot roam to a different network, initiate new connection. "
                        + "Current network ID: " + getCurrentNetworkId(ifaceName));
                return connectToNetwork(ifaceName, config);
            }
            String bssid = config.getNetworkSelectionStatus().getNetworkSelectionBSSID();
            logd("roamToNetwork" + config.configKey() + " (bssid " + bssid + ")");

            SupplicantStaNetworkHal networkHandle =
                    checkSupplicantStaNetworkAndLogFailure(ifaceName, "roamToNetwork");
            if (networkHandle == null || !networkHandle.setBssid(bssid)) {
                loge("Failed to set new bssid on network: " + config.configKey());
                return false;
            }
            if (!reassociate(ifaceName)) {
                loge("Failed to trigger reassociate");
                return false;
            }
            return true;
        }
    }

    /**
     * Load all the configured networks from wpa_supplicant.
     *
     * @param ifaceName     Name of the interface.
     * @param configs       Map of configuration key to configuration objects corresponding to all
     *                      the networks.
     * @param networkExtras Map of extra configuration parameters stored in wpa_supplicant.conf
     * @return true if succeeds, false otherwise.
     */
    public boolean loadNetworks(@NonNull String ifaceName, Map<String, WifiConfiguration> configs,
                                SparseArray<Map<String, String>> networkExtras) {
        synchronized (mLock) {
            List<Integer> networkIds = listNetworks(ifaceName);
            if (networkIds == null) {
                Log.e(TAG, "Failed to list networks");
                return false;
            }
            for (Integer networkId : networkIds) {
                SupplicantStaNetworkHal network = getNetwork(ifaceName, networkId);
                if (network == null) {
                    Log.e(TAG, "Failed to get network with ID: " + networkId);
                    return false;
                }
                WifiConfiguration config = new WifiConfiguration();
                Map<String, String> networkExtra = new HashMap<>();
                boolean loadSuccess = false;
                try {
                    loadSuccess = network.loadWifiConfiguration(config, networkExtra);
                } catch (IllegalArgumentException e) {
                    Log.wtf(TAG, "Exception while loading config params: " + config, e);
                }
                if (!loadSuccess) {
                    Log.e(TAG, "Failed to load wifi configuration for network with ID: " + networkId
                            + ". Skipping...");
                    continue;
                }
                // Set the default IP assignments.
                config.setIpAssignment(IpConfiguration.IpAssignment.DHCP);
                config.setProxySettings(IpConfiguration.ProxySettings.NONE);

                networkExtras.put(networkId, networkExtra);
                String configKey =
                        networkExtra.get(SupplicantStaNetworkHal.ID_STRING_KEY_CONFIG_KEY);
                final WifiConfiguration duplicateConfig = configs.put(configKey, config);
                if (duplicateConfig != null) {
                    // The network is already known. Overwrite the duplicate entry.
                    Log.i(TAG, "Replacing duplicate network: " + duplicateConfig.networkId);
                    removeNetwork(ifaceName, duplicateConfig.networkId);
                    networkExtras.remove(duplicateConfig.networkId);
                }
            }
            return true;
        }
    }

    /**
     * Remove the request |networkId| from supplicant if it's the current network,
     * if the current configured network matches |networkId|.
     *
     * @param ifaceName Name of the interface.
     * @param networkId network id of the network to be removed from supplicant.
     */
    public void removeNetworkIfCurrent(@NonNull String ifaceName, int networkId) {
        synchronized (mLock) {
            if (getCurrentNetworkId(ifaceName) == networkId) {
                // Currently we only save 1 network in supplicant.
                removeAllNetworks(ifaceName);
            }
        }
    }

    /**
     * Remove all networks from supplicant
     *
     * @param ifaceName Name of the interface.
     */
    public boolean removeAllNetworks(@NonNull String ifaceName) {
        synchronized (mLock) {
            ArrayList<Integer> networks = listNetworks(ifaceName);
            if (networks == null) {
                Log.e(TAG, "removeAllNetworks failed, got null networks");
                return false;
            }
            for (int id : networks) {
                if (!removeNetwork(ifaceName, id)) {
                    Log.e(TAG, "removeAllNetworks failed to remove network: " + id);
                    return false;
                }
            }
            // Reset current network info.  Probably not needed once we add support to remove/reset
            // current network on receiving disconnection event from supplicant (b/32898136).
            mCurrentNetworkRemoteHandles.remove(ifaceName);
            mCurrentNetworkLocalConfigs.remove(ifaceName);
            return true;
        }
    }

    /**
     * Set the currently configured network's bssid.
     *
     * @param ifaceName Name of the interface.
     * @param bssidStr Bssid to set in the form of "XX:XX:XX:XX:XX:XX"
     * @return true if succeeds, false otherwise.
     */
    public boolean setCurrentNetworkBssid(@NonNull String ifaceName, String bssidStr) {
        synchronized (mLock) {
            SupplicantStaNetworkHal networkHandle =
                    checkSupplicantStaNetworkAndLogFailure(ifaceName, "setCurrentNetworkBssid");
            if (networkHandle == null) return false;
            return networkHandle.setBssid(bssidStr);
        }
    }

    /**
     * Get the currently configured network's WPS NFC token.
     *
     * @param ifaceName Name of the interface.
     * @return Hex string corresponding to the WPS NFC token.
     */
    public String getCurrentNetworkWpsNfcConfigurationToken(@NonNull String ifaceName) {
        synchronized (mLock) {
            SupplicantStaNetworkHal networkHandle =
                    checkSupplicantStaNetworkAndLogFailure(
                            ifaceName, "getCurrentNetworkWpsNfcConfigurationToken");
            if (networkHandle == null) return null;
            return networkHandle.getWpsNfcConfigurationToken();
        }
    }

    /**
     * Get the eap anonymous identity for the currently configured network.
     *
     * @param ifaceName Name of the interface.
     * @return anonymous identity string if succeeds, null otherwise.
     */
    public String getCurrentNetworkEapAnonymousIdentity(@NonNull String ifaceName) {
        synchronized (mLock) {
            SupplicantStaNetworkHal networkHandle =
                    checkSupplicantStaNetworkAndLogFailure(
                            ifaceName, "getCurrentNetworkEapAnonymousIdentity");
            if (networkHandle == null) return null;
            return networkHandle.fetchEapAnonymousIdentity();
        }
    }

    /**
     * Send the eap identity response for the currently configured network.
     *
     * @param ifaceName Name of the interface.
     * @param identity identity used for EAP-Identity
     * @param encryptedIdentity encrypted identity used for EAP-AKA/EAP-SIM
     * @return true if succeeds, false otherwise.
     */
    public boolean sendCurrentNetworkEapIdentityResponse(
            @NonNull String ifaceName, @NonNull String identity, String encryptedIdentity) {
        synchronized (mLock) {
            SupplicantStaNetworkHal networkHandle =
                    checkSupplicantStaNetworkAndLogFailure(
                            ifaceName, "sendCurrentNetworkEapIdentityResponse");
            if (networkHandle == null) return false;
            return networkHandle.sendNetworkEapIdentityResponse(identity, encryptedIdentity);
        }
    }

    /**
     * Send the eap sim gsm auth response for the currently configured network.
     *
     * @param ifaceName Name of the interface.
     * @param paramsStr String to send.
     * @return true if succeeds, false otherwise.
     */
    public boolean sendCurrentNetworkEapSimGsmAuthResponse(
            @NonNull String ifaceName, String paramsStr) {
        synchronized (mLock) {
            SupplicantStaNetworkHal networkHandle =
                    checkSupplicantStaNetworkAndLogFailure(
                            ifaceName, "sendCurrentNetworkEapSimGsmAuthResponse");
            if (networkHandle == null) return false;
            return networkHandle.sendNetworkEapSimGsmAuthResponse(paramsStr);
        }
    }

    /**
     * Send the eap sim gsm auth failure for the currently configured network.
     *
     * @param ifaceName Name of the interface.
     * @return true if succeeds, false otherwise.
     */
    public boolean sendCurrentNetworkEapSimGsmAuthFailure(@NonNull String ifaceName) {
        synchronized (mLock) {
            SupplicantStaNetworkHal networkHandle =
                    checkSupplicantStaNetworkAndLogFailure(
                            ifaceName, "sendCurrentNetworkEapSimGsmAuthFailure");
            if (networkHandle == null) return false;
            return networkHandle.sendNetworkEapSimGsmAuthFailure();
        }
    }

    /**
     * Send the eap sim umts auth response for the currently configured network.
     *
     * @param ifaceName Name of the interface.
     * @param paramsStr String to send.
     * @return true if succeeds, false otherwise.
     */
    public boolean sendCurrentNetworkEapSimUmtsAuthResponse(
            @NonNull String ifaceName, String paramsStr) {
        synchronized (mLock) {
            SupplicantStaNetworkHal networkHandle =
                    checkSupplicantStaNetworkAndLogFailure(
                            ifaceName, "sendCurrentNetworkEapSimUmtsAuthResponse");
            if (networkHandle == null) return false;
            return networkHandle.sendNetworkEapSimUmtsAuthResponse(paramsStr);
        }
    }

    /**
     * Send the eap sim umts auts response for the currently configured network.
     *
     * @param ifaceName Name of the interface.
     * @param paramsStr String to send.
     * @return true if succeeds, false otherwise.
     */
    public boolean sendCurrentNetworkEapSimUmtsAutsResponse(
            @NonNull String ifaceName, String paramsStr) {
        synchronized (mLock) {
            SupplicantStaNetworkHal networkHandle =
                    checkSupplicantStaNetworkAndLogFailure(
                            ifaceName, "sendCurrentNetworkEapSimUmtsAutsResponse");
            if (networkHandle == null) return false;
            return networkHandle.sendNetworkEapSimUmtsAutsResponse(paramsStr);
        }
    }

    /**
     * Send the eap sim umts auth failure for the currently configured network.
     *
     * @param ifaceName Name of the interface.
     * @return true if succeeds, false otherwise.
     */
    public boolean sendCurrentNetworkEapSimUmtsAuthFailure(@NonNull String ifaceName) {
        synchronized (mLock) {
            SupplicantStaNetworkHal networkHandle =
                    checkSupplicantStaNetworkAndLogFailure(
                            ifaceName, "sendCurrentNetworkEapSimUmtsAuthFailure");
            if (networkHandle == null) return false;
            return networkHandle.sendNetworkEapSimUmtsAuthFailure();
        }
    }

    /**
     * Adds a new network.
     *
     * @return The ISupplicantNetwork object for the new network, or null if the call fails
     */
    private SupplicantStaNetworkHal addNetwork(@NonNull String ifaceName) {
        synchronized (mLock) {
            final String methodStr = "addNetwork";
            ISupplicantStaIface iface = checkSupplicantStaIfaceAndLogFailure(ifaceName, methodStr);
            if (iface == null) return null;
            Mutable<ISupplicantNetwork> newNetwork = new Mutable<>();
            try {
                iface.addNetwork((SupplicantStatus status,
                        ISupplicantNetwork network) -> {
                    if (checkStatusAndLogFailure(status, methodStr)) {
                        newNetwork.value = network;
                    }
                });
            } catch (RemoteException e) {
                handleRemoteException(e, methodStr);
            }
            if (newNetwork.value != null) {
                return getStaNetworkMockable(
                        ifaceName,
                        ISupplicantStaNetwork.asInterface(newNetwork.value.asBinder()));
            } else {
                return null;
            }
        }
    }

    /**
     * Remove network from supplicant with network Id
     *
     * @return true if request is sent successfully, false otherwise.
     */
    private boolean removeNetwork(@NonNull String ifaceName, int id) {
        synchronized (mLock) {
            final String methodStr = "removeNetwork";
            ISupplicantStaIface iface = checkSupplicantStaIfaceAndLogFailure(ifaceName, methodStr);
            if (iface == null) return false;
            try {
                SupplicantStatus status = iface.removeNetwork(id);
                return checkStatusAndLogFailure(status, methodStr);
            } catch (RemoteException e) {
                handleRemoteException(e, methodStr);
                return false;
            }
        }
    }

    /**
     * Use this to mock the creation of SupplicantStaNetworkHal instance.
     *
     * @param ifaceName Name of the interface.
     * @param iSupplicantStaNetwork ISupplicantStaNetwork instance retrieved from HIDL.
     * @return The ISupplicantNetwork object for the given SupplicantNetworkId int, returns null if
     * the call fails
     */
    protected SupplicantStaNetworkHal getStaNetworkMockable(
            @NonNull String ifaceName, ISupplicantStaNetwork iSupplicantStaNetwork) {
        synchronized (mLock) {
            SupplicantStaNetworkHal network =
                    new SupplicantStaNetworkHal(iSupplicantStaNetwork, ifaceName, mContext,
                            mWifiMonitor);
            if (network != null) {
                network.enableVerboseLogging(mVerboseLoggingEnabled);
            }
            return network;
        }
    }

    /**
     * @return The ISupplicantNetwork object for the given SupplicantNetworkId int, returns null if
     * the call fails
     */
    private SupplicantStaNetworkHal getNetwork(@NonNull String ifaceName, int id) {
        synchronized (mLock) {
            final String methodStr = "getNetwork";
            ISupplicantStaIface iface = checkSupplicantStaIfaceAndLogFailure(ifaceName, methodStr);
            if (iface == null) return null;
            Mutable<ISupplicantNetwork> gotNetwork = new Mutable<>();
            try {
                iface.getNetwork(id, (SupplicantStatus status, ISupplicantNetwork network) -> {
                    if (checkStatusAndLogFailure(status, methodStr)) {
                        gotNetwork.value = network;
                    }
                });
            } catch (RemoteException e) {
                handleRemoteException(e, methodStr);
            }
            if (gotNetwork.value != null) {
                return getStaNetworkMockable(
                        ifaceName,
                        ISupplicantStaNetwork.asInterface(gotNetwork.value.asBinder()));
            } else {
                return null;
            }
        }
    }

    /**
     * @return The ISupplicantVendorStaNetwork object for the given SupplicantNetworkId int, returns null if
     * the call fails
     */
    private ISupplicantVendorStaNetwork getVendorNetwork(@NonNull String ifaceName, int id) {
        synchronized (mLock) {
            final String methodStr = "getVendorNetwork";
            ISupplicantVendorStaIface iface = checkSupplicantVendorStaIfaceAndLogFailure(ifaceName, methodStr);
            if (iface == null) return null;
            Mutable<ISupplicantVendorNetwork> gotNetwork = new Mutable<>();
            try {
                iface.getVendorNetwork(id, (SupplicantStatus status, ISupplicantVendorNetwork network) -> {
                    if (checkStatusAndLogFailure(status, methodStr)) {
                        gotNetwork.value = network;
                    }
                });
            } catch (RemoteException e) {
                handleRemoteException(e, methodStr);
            }
            if (gotNetwork.value != null) {
                return getVendorStaNetworkMockable(gotNetwork.value);
            } else {
                return null;
            }
        }
    }

    /** See ISupplicantStaNetwork.hal for documentation */
    private boolean registerCallback(
            ISupplicantStaIface iface, ISupplicantStaIfaceCallback callback) {
        synchronized (mLock) {
            final String methodStr = "registerCallback";
            if (iface == null) return false;
            try {
                SupplicantStatus status =  iface.registerCallback(callback);
                return checkStatusAndLogFailure(status, methodStr);
            } catch (RemoteException e) {
                handleRemoteException(e, methodStr);
                return false;
            }
        }
    }

    private boolean registerCallbackV1_1(
            android.hardware.wifi.supplicant.V1_1.ISupplicantStaIface iface,
            android.hardware.wifi.supplicant.V1_1.ISupplicantStaIfaceCallback callback) {
        synchronized (mLock) {
            String methodStr = "registerCallback_1_1";

            if (iface == null) return false;
            try {
                SupplicantStatus status =  iface.registerCallback_1_1(callback);
                return checkStatusAndLogFailure(status, methodStr);
            } catch (RemoteException e) {
                handleRemoteException(e, methodStr);
                return false;
            }
        }
    }

    private boolean registerCallbackV1_2(
            android.hardware.wifi.supplicant.V1_2.ISupplicantStaIface iface,
            android.hardware.wifi.supplicant.V1_2.ISupplicantStaIfaceCallback callback) {
        synchronized (mLock) {
            String methodStr = "registerCallback_1_2";

            if (iface == null) return false;
            try {
                SupplicantStatus status =  iface.registerCallback_1_2(callback);
                return checkStatusAndLogFailure(status, methodStr);
            } catch (RemoteException e) {
                handleRemoteException(e, methodStr);
                return false;
            }
        }
    }

    /** See ISupplicantVendorStaIface.hal for documentation */
    private boolean registerVendorCallback(
            ISupplicantVendorStaIface iface, ISupplicantVendorStaIfaceCallback callback) {
        synchronized (mLock) {
            final String methodStr = "registerVendorCallback";
            if (iface == null) return false;
            try {
                SupplicantStatus status =  iface.registerVendorCallback(callback);
                return checkVendorStatusAndLogFailure(status, methodStr);
            } catch (RemoteException e) {
                handleRemoteException(e, methodStr);
                return false;
            }
        }
    }

    /**
     * @return a list of SupplicantNetworkID ints for all networks controlled by supplicant, returns
     * null if the call fails
     */
    private java.util.ArrayList<Integer> listNetworks(@NonNull String ifaceName) {
        synchronized (mLock) {
            final String methodStr = "listNetworks";
            ISupplicantStaIface iface = checkSupplicantStaIfaceAndLogFailure(ifaceName, methodStr);
            if (iface == null) return null;
            Mutable<ArrayList<Integer>> networkIdList = new Mutable<>();
            try {
                iface.listNetworks((SupplicantStatus status, ArrayList<Integer> networkIds) -> {
                    if (checkStatusAndLogFailure(status, methodStr)) {
                        networkIdList.value = networkIds;
                    }
                });
            } catch (RemoteException e) {
                handleRemoteException(e, methodStr);
            }
            return networkIdList.value;
        }
    }

    /**
     * Set WPS device name.
     *
     * @param ifaceName Name of the interface.
     * @param name String to be set.
     * @return true if request is sent successfully, false otherwise.
     */
    public boolean setWpsDeviceName(@NonNull String ifaceName, String name) {
        synchronized (mLock) {
            final String methodStr = "setWpsDeviceName";
            ISupplicantStaIface iface = checkSupplicantStaIfaceAndLogFailure(ifaceName, methodStr);
            if (iface == null) return false;
            try {
                SupplicantStatus status = iface.setWpsDeviceName(name);
                return checkStatusAndLogFailure(status, methodStr);
            } catch (RemoteException e) {
                handleRemoteException(e, methodStr);
                return false;
            }
        }
    }

    /**
     * Set WPS device type.
     *
     * @param ifaceName Name of the interface.
     * @param typeStr Type specified as a string. Used format: <categ>-<OUI>-<subcateg>
     * @return true if request is sent successfully, false otherwise.
     */
    public boolean setWpsDeviceType(@NonNull String ifaceName, String typeStr) {
        synchronized (mLock) {
            try {
                Matcher match = WPS_DEVICE_TYPE_PATTERN.matcher(typeStr);
                if (!match.find() || match.groupCount() != 3) {
                    Log.e(TAG, "Malformed WPS device type " + typeStr);
                    return false;
                }
                short categ = Short.parseShort(match.group(1));
                byte[] oui = NativeUtil.hexStringToByteArray(match.group(2));
                short subCateg = Short.parseShort(match.group(3));

                byte[] bytes = new byte[8];
                ByteBuffer byteBuffer = ByteBuffer.wrap(bytes).order(ByteOrder.BIG_ENDIAN);
                byteBuffer.putShort(categ);
                byteBuffer.put(oui);
                byteBuffer.putShort(subCateg);
                return setWpsDeviceType(ifaceName, bytes);
            } catch (IllegalArgumentException e) {
                Log.e(TAG, "Illegal argument " + typeStr, e);
                return false;
            }
        }
    }

    private boolean setWpsDeviceType(@NonNull String ifaceName, byte[/* 8 */] type) {
        synchronized (mLock) {
            final String methodStr = "setWpsDeviceType";
            ISupplicantStaIface iface = checkSupplicantStaIfaceAndLogFailure(ifaceName, methodStr);
            if (iface == null) return false;
            try {
                SupplicantStatus status = iface.setWpsDeviceType(type);
                return checkStatusAndLogFailure(status, methodStr);
            } catch (RemoteException e) {
                handleRemoteException(e, methodStr);
                return false;
            }
        }
    }

    /**
     * Set WPS manufacturer.
     *
     * @param ifaceName Name of the interface.
     * @param manufacturer String to be set.
     * @return true if request is sent successfully, false otherwise.
     */
    public boolean setWpsManufacturer(@NonNull String ifaceName, String manufacturer) {
        synchronized (mLock) {
            final String methodStr = "setWpsManufacturer";
            ISupplicantStaIface iface = checkSupplicantStaIfaceAndLogFailure(ifaceName, methodStr);
            if (iface == null) return false;
            try {
                SupplicantStatus status = iface.setWpsManufacturer(manufacturer);
                return checkStatusAndLogFailure(status, methodStr);
            } catch (RemoteException e) {
                handleRemoteException(e, methodStr);
                return false;
            }
        }
    }

    /**
     * Set WPS model name.
     *
     * @param ifaceName Name of the interface.
     * @param modelName String to be set.
     * @return true if request is sent successfully, false otherwise.
     */
    public boolean setWpsModelName(@NonNull String ifaceName, String modelName) {
        synchronized (mLock) {
            final String methodStr = "setWpsModelName";
            ISupplicantStaIface iface = checkSupplicantStaIfaceAndLogFailure(ifaceName, methodStr);
            if (iface == null) return false;
            try {
                SupplicantStatus status = iface.setWpsModelName(modelName);
                return checkStatusAndLogFailure(status, methodStr);
            } catch (RemoteException e) {
                handleRemoteException(e, methodStr);
                return false;
            }
        }
    }

    /**
     * Set WPS model number.
     *
     * @param ifaceName Name of the interface.
     * @param modelNumber String to be set.
     * @return true if request is sent successfully, false otherwise.
     */
    public boolean setWpsModelNumber(@NonNull String ifaceName, String modelNumber) {
        synchronized (mLock) {
            final String methodStr = "setWpsModelNumber";
            ISupplicantStaIface iface = checkSupplicantStaIfaceAndLogFailure(ifaceName, methodStr);
            if (iface == null) return false;
            try {
                SupplicantStatus status = iface.setWpsModelNumber(modelNumber);
                return checkStatusAndLogFailure(status, methodStr);
            } catch (RemoteException e) {
                handleRemoteException(e, methodStr);
                return false;
            }
        }
    }

    /**
     * Set WPS serial number.
     *
     * @param ifaceName Name of the interface.
     * @param serialNumber String to be set.
     * @return true if request is sent successfully, false otherwise.
     */
    public boolean setWpsSerialNumber(@NonNull String ifaceName, String serialNumber) {
        synchronized (mLock) {
            final String methodStr = "setWpsSerialNumber";
            ISupplicantStaIface iface = checkSupplicantStaIfaceAndLogFailure(ifaceName, methodStr);
            if (iface == null) return false;
            try {
                SupplicantStatus status = iface.setWpsSerialNumber(serialNumber);
                return checkStatusAndLogFailure(status, methodStr);
            } catch (RemoteException e) {
                handleRemoteException(e, methodStr);
                return false;
            }
        }
    }

    /**
     * Set WPS config methods
     *
     * @param ifaceName Name of the interface.
     * @param configMethodsStr List of config methods.
     * @return true if request is sent successfully, false otherwise.
     */
    public boolean setWpsConfigMethods(@NonNull String ifaceName, String configMethodsStr) {
        synchronized (mLock) {
            short configMethodsMask = 0;
            String[] configMethodsStrArr = configMethodsStr.split("\\s+");
            for (int i = 0; i < configMethodsStrArr.length; i++) {
                configMethodsMask |= stringToWpsConfigMethod(configMethodsStrArr[i]);
            }
            return setWpsConfigMethods(ifaceName, configMethodsMask);
        }
    }

    private boolean setWpsConfigMethods(@NonNull String ifaceName, short configMethods) {
        synchronized (mLock) {
            final String methodStr = "setWpsConfigMethods";
            ISupplicantStaIface iface = checkSupplicantStaIfaceAndLogFailure(ifaceName, methodStr);
            if (iface == null) return false;
            try {
                SupplicantStatus status = iface.setWpsConfigMethods(configMethods);
                return checkStatusAndLogFailure(status, methodStr);
            } catch (RemoteException e) {
                handleRemoteException(e, methodStr);
                return false;
            }
        }
    }

    /**
     * Trigger a reassociation even if the iface is currently connected.
     *
     * @param ifaceName Name of the interface.
     * @return true if request is sent successfully, false otherwise.
     */
    public boolean reassociate(@NonNull String ifaceName) {
        synchronized (mLock) {
            final String methodStr = "reassociate";
            ISupplicantStaIface iface = checkSupplicantStaIfaceAndLogFailure(ifaceName, methodStr);
            if (iface == null) return false;
            try {
                SupplicantStatus status = iface.reassociate();
                return checkStatusAndLogFailure(status, methodStr);
            } catch (RemoteException e) {
                handleRemoteException(e, methodStr);
                return false;
            }
        }
    }

    /**
     * Trigger a reconnection if the iface is disconnected.
     *
     * @param ifaceName Name of the interface.
     * @return true if request is sent successfully, false otherwise.
     */
    public boolean reconnect(@NonNull String ifaceName) {
        synchronized (mLock) {
            final String methodStr = "reconnect";
            ISupplicantStaIface iface = checkSupplicantStaIfaceAndLogFailure(ifaceName, methodStr);
            if (iface == null) return false;
            try {
                SupplicantStatus status = iface.reconnect();
                return checkStatusAndLogFailure(status, methodStr);
            } catch (RemoteException e) {
                handleRemoteException(e, methodStr);
                return false;
            }
        }
    }

    /**
     * Trigger a disconnection from the currently connected network.
     *
     * @param ifaceName Name of the interface.
     * @return true if request is sent successfully, false otherwise.
     */
    public boolean disconnect(@NonNull String ifaceName) {
        synchronized (mLock) {
            final String methodStr = "disconnect";
            ISupplicantStaIface iface = checkSupplicantStaIfaceAndLogFailure(ifaceName, methodStr);
            if (iface == null) return false;
            try {
                SupplicantStatus status = iface.disconnect();
                return checkStatusAndLogFailure(status, methodStr);
            } catch (RemoteException e) {
                handleRemoteException(e, methodStr);
                return false;
            }
        }
    }

    /**
     * Enable or disable power save mode.
     *
     * @param ifaceName Name of the interface.
     * @param enable true to enable, false to disable.
     * @return true if request is sent successfully, false otherwise.
     */
    public boolean setPowerSave(@NonNull String ifaceName, boolean enable) {
        synchronized (mLock) {
            final String methodStr = "setPowerSave";
            ISupplicantStaIface iface = checkSupplicantStaIfaceAndLogFailure(ifaceName, methodStr);
            if (iface == null) return false;
            try {
                SupplicantStatus status = iface.setPowerSave(enable);
                return checkStatusAndLogFailure(status, methodStr);
            } catch (RemoteException e) {
                handleRemoteException(e, methodStr);
                return false;
            }
        }
    }

    /**
     * Initiate TDLS discover with the specified AP.
     *
     * @param ifaceName Name of the interface.
     * @param macAddress MAC Address of the AP.
     * @return true if request is sent successfully, false otherwise.
     */
    public boolean initiateTdlsDiscover(@NonNull String ifaceName, String macAddress) {
        synchronized (mLock) {
            try {
                return initiateTdlsDiscover(
                        ifaceName, NativeUtil.macAddressToByteArray(macAddress));
            } catch (IllegalArgumentException e) {
                Log.e(TAG, "Illegal argument " + macAddress, e);
                return false;
            }
        }
    }
    /** See ISupplicantStaIface.hal for documentation */
    private boolean initiateTdlsDiscover(@NonNull String ifaceName, byte[/* 6 */] macAddress) {
        synchronized (mLock) {
            final String methodStr = "initiateTdlsDiscover";
            ISupplicantStaIface iface = checkSupplicantStaIfaceAndLogFailure(ifaceName, methodStr);
            if (iface == null) return false;
            try {
                SupplicantStatus status = iface.initiateTdlsDiscover(macAddress);
                return checkStatusAndLogFailure(status, methodStr);
            } catch (RemoteException e) {
                handleRemoteException(e, methodStr);
                return false;
            }
        }
    }

    /**
     * Initiate TDLS setup with the specified AP.
     *
     * @param ifaceName Name of the interface.
     * @param macAddress MAC Address of the AP.
     * @return true if request is sent successfully, false otherwise.
     */
    public boolean initiateTdlsSetup(@NonNull String ifaceName, String macAddress) {
        synchronized (mLock) {
            try {
                return initiateTdlsSetup(ifaceName, NativeUtil.macAddressToByteArray(macAddress));
            } catch (IllegalArgumentException e) {
                Log.e(TAG, "Illegal argument " + macAddress, e);
                return false;
            }
        }
    }
    /** See ISupplicantStaIface.hal for documentation */
    private boolean initiateTdlsSetup(@NonNull String ifaceName, byte[/* 6 */] macAddress) {
        synchronized (mLock) {
            final String methodStr = "initiateTdlsSetup";
            ISupplicantStaIface iface = checkSupplicantStaIfaceAndLogFailure(ifaceName, methodStr);
            if (iface == null) return false;
            try {
                SupplicantStatus status = iface.initiateTdlsSetup(macAddress);
                return checkStatusAndLogFailure(status, methodStr);
            } catch (RemoteException e) {
                handleRemoteException(e, methodStr);
                return false;
            }
        }
    }

    /**
     * Initiate TDLS teardown with the specified AP.
     * @param ifaceName Name of the interface.
     * @param macAddress MAC Address of the AP.
     * @return true if request is sent successfully, false otherwise.
     */
    public boolean initiateTdlsTeardown(@NonNull String ifaceName, String macAddress) {
        synchronized (mLock) {
            try {
                return initiateTdlsTeardown(
                        ifaceName, NativeUtil.macAddressToByteArray(macAddress));
            } catch (IllegalArgumentException e) {
                Log.e(TAG, "Illegal argument " + macAddress, e);
                return false;
            }
        }
    }

    /** See ISupplicantStaIface.hal for documentation */
    private boolean initiateTdlsTeardown(@NonNull String ifaceName, byte[/* 6 */] macAddress) {
        synchronized (mLock) {
            final String methodStr = "initiateTdlsTeardown";
            ISupplicantStaIface iface = checkSupplicantStaIfaceAndLogFailure(ifaceName, methodStr);
            if (iface == null) return false;
            try {
                SupplicantStatus status = iface.initiateTdlsTeardown(macAddress);
                return checkStatusAndLogFailure(status, methodStr);
            } catch (RemoteException e) {
                handleRemoteException(e, methodStr);
                return false;
            }
        }
    }

    /**
     * Request the specified ANQP elements |elements| from the specified AP |bssid|.
     *
     * @param ifaceName Name of the interface.
     * @param bssid BSSID of the AP
     * @param infoElements ANQP elements to be queried. Refer to ISupplicantStaIface.AnqpInfoId.
     * @param hs20SubTypes HS subtypes to be queried. Refer to ISupplicantStaIface.Hs20AnqpSubTypes.
     * @return true if request is sent successfully, false otherwise.
     */
    public boolean initiateAnqpQuery(@NonNull String ifaceName, String bssid,
                                     ArrayList<Short> infoElements,
                                     ArrayList<Integer> hs20SubTypes) {
        synchronized (mLock) {
            try {
                return initiateAnqpQuery(
                        ifaceName,
                        NativeUtil.macAddressToByteArray(bssid), infoElements, hs20SubTypes);
            } catch (IllegalArgumentException e) {
                Log.e(TAG, "Illegal argument " + bssid, e);
                return false;
            }
        }
    }

    /** See ISupplicantStaIface.hal for documentation */
    private boolean initiateAnqpQuery(@NonNull String ifaceName, byte[/* 6 */] macAddress,
            java.util.ArrayList<Short> infoElements, java.util.ArrayList<Integer> subTypes) {
        synchronized (mLock) {
            final String methodStr = "initiateAnqpQuery";
            ISupplicantStaIface iface = checkSupplicantStaIfaceAndLogFailure(ifaceName, methodStr);
            if (iface == null) return false;
            try {
                SupplicantStatus status = iface.initiateAnqpQuery(
                        macAddress, infoElements, subTypes);
                return checkStatusAndLogFailure(status, methodStr);
            } catch (RemoteException e) {
                handleRemoteException(e, methodStr);
                return false;
            }
        }
    }

    /**
     * Request the specified ANQP ICON from the specified AP |bssid|.
     *
     * @param ifaceName Name of the interface.
     * @param bssid BSSID of the AP
     * @param fileName Name of the file to request.
     * @return true if request is sent successfully, false otherwise.
     */
    public boolean initiateHs20IconQuery(@NonNull String ifaceName, String bssid, String fileName) {
        synchronized (mLock) {
            try {
                return initiateHs20IconQuery(
                        ifaceName, NativeUtil.macAddressToByteArray(bssid), fileName);
            } catch (IllegalArgumentException e) {
                Log.e(TAG, "Illegal argument " + bssid, e);
                return false;
            }
        }
    }

    /** See ISupplicantStaIface.hal for documentation */
    private boolean initiateHs20IconQuery(@NonNull String ifaceName,
                                          byte[/* 6 */] macAddress, String fileName) {
        synchronized (mLock) {
            final String methodStr = "initiateHs20IconQuery";
            ISupplicantStaIface iface = checkSupplicantStaIfaceAndLogFailure(ifaceName, methodStr);
            if (iface == null) return false;
            try {
                SupplicantStatus status = iface.initiateHs20IconQuery(macAddress, fileName);
                return checkStatusAndLogFailure(status, methodStr);
            } catch (RemoteException e) {
                handleRemoteException(e, methodStr);
                return false;
            }
        }
    }

    /**
     * Makes a callback to HIDL to getMacAddress from supplicant
     *
     * @param ifaceName Name of the interface.
     * @return string containing the MAC address, or null on a failed call
     */
    public String getMacAddress(@NonNull String ifaceName) {
        synchronized (mLock) {
            final String methodStr = "getMacAddress";
            ISupplicantStaIface iface = checkSupplicantStaIfaceAndLogFailure(ifaceName, methodStr);
            if (iface == null) return null;
            Mutable<String> gotMac = new Mutable<>();
            try {
                iface.getMacAddress((SupplicantStatus status,
                        byte[/* 6 */] macAddr) -> {
                    if (checkStatusAndLogFailure(status, methodStr)) {
                        gotMac.value = NativeUtil.macAddressFromByteArray(macAddr);
                    }
                });
            } catch (RemoteException e) {
                handleRemoteException(e, methodStr);
            }
            return gotMac.value;
        }
    }

    /**
     * Start using the added RX filters.
     *
     * @param ifaceName Name of the interface.
     * @return true if request is sent successfully, false otherwise.
     */
    public boolean startRxFilter(@NonNull String ifaceName) {
        synchronized (mLock) {
            final String methodStr = "startRxFilter";
            ISupplicantStaIface iface = checkSupplicantStaIfaceAndLogFailure(ifaceName, methodStr);
            if (iface == null) return false;
            try {
                SupplicantStatus status = iface.startRxFilter();
                return checkStatusAndLogFailure(status, methodStr);
            } catch (RemoteException e) {
                handleRemoteException(e, methodStr);
                return false;
            }
        }
    }

    /**
     * Stop using the added RX filters.
     *
     * @param ifaceName Name of the interface.
     * @return true if request is sent successfully, false otherwise.
     */
    public boolean stopRxFilter(@NonNull String ifaceName) {
        synchronized (mLock) {
            final String methodStr = "stopRxFilter";
            ISupplicantStaIface iface = checkSupplicantStaIfaceAndLogFailure(ifaceName, methodStr);
            if (iface == null) return false;
            try {
                SupplicantStatus status = iface.stopRxFilter();
                return checkStatusAndLogFailure(status, methodStr);
            } catch (RemoteException e) {
                handleRemoteException(e, methodStr);
                return false;
            }
        }
    }

    /**
     * Add an RX filter.
     *
     * @param ifaceName Name of the interface.
     * @param type one of {@link WifiNative#RX_FILTER_TYPE_V4_MULTICAST}
     *        {@link WifiNative#RX_FILTER_TYPE_V6_MULTICAST} values.
     * @return true if request is sent successfully, false otherwise.
     */
    public boolean addRxFilter(@NonNull String ifaceName, int type) {
        synchronized (mLock) {
            byte halType;
            switch (type) {
                case WifiNative.RX_FILTER_TYPE_V4_MULTICAST:
                    halType = ISupplicantStaIface.RxFilterType.V4_MULTICAST;
                    break;
                case WifiNative.RX_FILTER_TYPE_V6_MULTICAST:
                    halType = ISupplicantStaIface.RxFilterType.V6_MULTICAST;
                    break;
                default:
                    Log.e(TAG, "Invalid Rx Filter type: " + type);
                    return false;
            }
            return addRxFilter(ifaceName, halType);
        }
    }

    private boolean addRxFilter(@NonNull String ifaceName, byte type) {
        synchronized (mLock) {
            final String methodStr = "addRxFilter";
            ISupplicantStaIface iface = checkSupplicantStaIfaceAndLogFailure(ifaceName, methodStr);
            if (iface == null) return false;
            try {
                SupplicantStatus status = iface.addRxFilter(type);
                return checkStatusAndLogFailure(status, methodStr);
            } catch (RemoteException e) {
                handleRemoteException(e, methodStr);
                return false;
            }
        }
    }

    /**
     * Remove an RX filter.
     *
     * @param ifaceName Name of the interface.
     * @param type one of {@link WifiNative#RX_FILTER_TYPE_V4_MULTICAST}
     *        {@link WifiNative#RX_FILTER_TYPE_V6_MULTICAST} values.
     * @return true if request is sent successfully, false otherwise.
     */
    public boolean removeRxFilter(@NonNull String ifaceName, int type) {
        synchronized (mLock) {
            byte halType;
            switch (type) {
                case WifiNative.RX_FILTER_TYPE_V4_MULTICAST:
                    halType = ISupplicantStaIface.RxFilterType.V4_MULTICAST;
                    break;
                case WifiNative.RX_FILTER_TYPE_V6_MULTICAST:
                    halType = ISupplicantStaIface.RxFilterType.V6_MULTICAST;
                    break;
                default:
                    Log.e(TAG, "Invalid Rx Filter type: " + type);
                    return false;
            }
            return removeRxFilter(ifaceName, halType);
        }
    }

    private boolean removeRxFilter(@NonNull String ifaceName, byte type) {
        synchronized (mLock) {
            final String methodStr = "removeRxFilter";
            ISupplicantStaIface iface = checkSupplicantStaIfaceAndLogFailure(ifaceName, methodStr);
            if (iface == null) return false;
            try {
                SupplicantStatus status = iface.removeRxFilter(type);
                return checkStatusAndLogFailure(status, methodStr);
            } catch (RemoteException e) {
                handleRemoteException(e, methodStr);
                return false;
            }
        }
    }

    /**
     * Set Bt co existense mode.
     *
     * @param ifaceName Name of the interface.
     * @param mode one of the above {@link WifiNative#BLUETOOTH_COEXISTENCE_MODE_DISABLED},
     *             {@link WifiNative#BLUETOOTH_COEXISTENCE_MODE_ENABLED} or
     *             {@link WifiNative#BLUETOOTH_COEXISTENCE_MODE_SENSE}.
     * @return true if request is sent successfully, false otherwise.
     */
    public boolean setBtCoexistenceMode(@NonNull String ifaceName, int mode) {
        synchronized (mLock) {
            byte halMode;
            switch (mode) {
                case WifiNative.BLUETOOTH_COEXISTENCE_MODE_ENABLED:
                    halMode = ISupplicantStaIface.BtCoexistenceMode.ENABLED;
                    break;
                case WifiNative.BLUETOOTH_COEXISTENCE_MODE_DISABLED:
                    halMode = ISupplicantStaIface.BtCoexistenceMode.DISABLED;
                    break;
                case WifiNative.BLUETOOTH_COEXISTENCE_MODE_SENSE:
                    halMode = ISupplicantStaIface.BtCoexistenceMode.SENSE;
                    break;
                default:
                    Log.e(TAG, "Invalid Bt Coex mode: " + mode);
                    return false;
            }
            return setBtCoexistenceMode(ifaceName, halMode);
        }
    }

    private boolean setBtCoexistenceMode(@NonNull String ifaceName, byte mode) {
        synchronized (mLock) {
            final String methodStr = "setBtCoexistenceMode";
            ISupplicantStaIface iface = checkSupplicantStaIfaceAndLogFailure(ifaceName, methodStr);
            if (iface == null) return false;
            try {
                SupplicantStatus status = iface.setBtCoexistenceMode(mode);
                return checkStatusAndLogFailure(status, methodStr);
            } catch (RemoteException e) {
                handleRemoteException(e, methodStr);
                return false;
            }
        }
    }

    /** Enable or disable BT coexistence mode.
     *
     * @param ifaceName Name of the interface.
     * @param enable true to enable, false to disable.
     * @return true if request is sent successfully, false otherwise.
     */
    public boolean setBtCoexistenceScanModeEnabled(@NonNull String ifaceName, boolean enable) {
        synchronized (mLock) {
            final String methodStr = "setBtCoexistenceScanModeEnabled";
            ISupplicantStaIface iface = checkSupplicantStaIfaceAndLogFailure(ifaceName, methodStr);
            if (iface == null) return false;
            try {
                SupplicantStatus status =
                        iface.setBtCoexistenceScanModeEnabled(enable);
                return checkStatusAndLogFailure(status, methodStr);
            } catch (RemoteException e) {
                handleRemoteException(e, methodStr);
                return false;
            }
        }
    }

    /**
     * Enable or disable suspend mode optimizations.
     *
     * @param ifaceName Name of the interface.
     * @param enable true to enable, false otherwise.
     * @return true if request is sent successfully, false otherwise.
     */
    public boolean setSuspendModeEnabled(@NonNull String ifaceName, boolean enable) {
        synchronized (mLock) {
            final String methodStr = "setSuspendModeEnabled";
            ISupplicantStaIface iface = checkSupplicantStaIfaceAndLogFailure(ifaceName, methodStr);
            if (iface == null) return false;
            try {
                SupplicantStatus status = iface.setSuspendModeEnabled(enable);
                return checkStatusAndLogFailure(status, methodStr);
            } catch (RemoteException e) {
                handleRemoteException(e, methodStr);
                return false;
            }
        }
    }

    /**
     * Querry driver capabilities
     *
     * @param ifaceName Name of the interface.
     * @param capaType ASCII string, capability type ex: key_mgmt
     * @return String of capabilities fetched from driver
     */
    public String getCapabilities(@NonNull String ifaceName, String capaType) {
        synchronized (mLock) {
            final String methodStr = "getCapabilities";
            final Mutable<String> capability = new Mutable<>();

            capability.value = "";
            ISupplicantVendorStaIface iface =
               checkSupplicantVendorStaIfaceAndLogFailure(ifaceName, methodStr);
            if (iface == null) return capability.value;
            try {
                 iface.getCapabilities(capaType,
                        (SupplicantStatus status, String capaVal) -> {
                         if(checkVendorStatusAndLogFailure(status, methodStr)) {
                       capability.value = capaVal;
                    }
                });
            } catch (RemoteException e) {
                handleRemoteException(e, methodStr);
            }
            return capability.value;
         }
    }

    /**
     * Set country code.
     *
     * @param ifaceName Name of the interface.
     * @param codeStr 2 byte ASCII string. For ex: US, CA.
     * @return true if request is sent successfully, false otherwise.
     */
    public boolean setCountryCode(@NonNull String ifaceName, String codeStr) {
        synchronized (mLock) {
            if (TextUtils.isEmpty(codeStr)) return false;
            byte[] countryCodeBytes = NativeUtil.stringToByteArray(codeStr);
            if (countryCodeBytes.length != 2) return false;
            return setCountryCode(ifaceName, countryCodeBytes);
        }
    }

    /** See ISupplicantStaIface.hal for documentation */
    private boolean setCountryCode(@NonNull String ifaceName, byte[/* 2 */] code) {
        synchronized (mLock) {
            final String methodStr = "setCountryCode";
            ISupplicantStaIface iface = checkSupplicantStaIfaceAndLogFailure(ifaceName, methodStr);
            if (iface == null) return false;
            try {
                SupplicantStatus status = iface.setCountryCode(code);
                return checkStatusAndLogFailure(status, methodStr);
            } catch (RemoteException e) {
                handleRemoteException(e, methodStr);
                return false;
            }
        }
    }

    /**
     * Flush all previously configured HLPs.
     *
     * @param ifaceName Name of the interface.
     * @return true if request is sent successfully, false otherwise.
     */
    public boolean flushAllHlp(@NonNull String ifaceName) {
        synchronized (mLock) {
            final String methodStr = "filsHlpFlushRequest";
            ISupplicantVendorStaIface iface =
                checkSupplicantVendorStaIfaceAndLogFailure(ifaceName, methodStr);
            if (iface == null) return false;
            try {
                SupplicantStatus status = iface.filsHlpFlushRequest();
                return checkVendorStatusAndLogFailure(status, methodStr);
            } catch (RemoteException e) {
                handleRemoteException(e, methodStr);
                return false;
            }
        }
    }

    /**
     * Set FILS HLP packet.
     *
     * @param ifaceName Name of the interface.
     * @param dst Destination MAC address.
     * @param hlpPacket Hlp Packet data in hex.
     * @return true if request is sent successfully, false otherwise.
     */
    public boolean addHlpReq(@NonNull String ifaceName, String dst, String hlpPacket) {
        synchronized (mLock) {
            final String methodStr = "filsHlpAddRequest";
            ISupplicantVendorStaIface iface =
                   checkSupplicantVendorStaIfaceAndLogFailure(ifaceName, methodStr);
            if (iface == null) return false;
            try {
                SupplicantStatus status = iface.filsHlpAddRequest(
                                               NativeUtil.macAddressToByteArray(dst),
                                               NativeUtil.hexOrQuotedStringToBytes(hlpPacket));
                return checkVendorStatusAndLogFailure(status, methodStr);
            } catch (RemoteException e) {
                handleRemoteException(e, methodStr);
                return false;
            }
        }
    }


    /**
     * Start WPS pin registrar operation with the specified peer and pin.
     *
     * @param ifaceName Name of the interface.
     * @param bssidStr BSSID of the peer.
     * @param pin Pin to be used.
     * @return true if request is sent successfully, false otherwise.
     */
    public boolean startWpsRegistrar(@NonNull String ifaceName, String bssidStr, String pin) {
        synchronized (mLock) {
            if (TextUtils.isEmpty(bssidStr) || TextUtils.isEmpty(pin)) return false;
            try {
                return startWpsRegistrar(
                        ifaceName, NativeUtil.macAddressToByteArray(bssidStr), pin);
            } catch (IllegalArgumentException e) {
                Log.e(TAG, "Illegal argument " + bssidStr, e);
                return false;
            }
        }
    }

    /** See ISupplicantStaIface.hal for documentation */
    private boolean startWpsRegistrar(@NonNull String ifaceName, byte[/* 6 */] bssid, String pin) {
        synchronized (mLock) {
            final String methodStr = "startWpsRegistrar";
            ISupplicantStaIface iface = checkSupplicantStaIfaceAndLogFailure(ifaceName, methodStr);
            if (iface == null) return false;
            try {
                SupplicantStatus status = iface.startWpsRegistrar(bssid, pin);
                return checkStatusAndLogFailure(status, methodStr);
            } catch (RemoteException e) {
                handleRemoteException(e, methodStr);
                return false;
            }
        }
    }

    /**
     * Start WPS pin display operation with the specified peer.
     *
     * @param ifaceName Name of the interface.
     * @param bssidStr BSSID of the peer. Use empty bssid to indicate wildcard.
     * @return true if request is sent successfully, false otherwise.
     */
    public boolean startWpsPbc(@NonNull String ifaceName, String bssidStr) {
        synchronized (mLock) {
            try {
                return startWpsPbc(ifaceName, NativeUtil.macAddressToByteArray(bssidStr));
            } catch (IllegalArgumentException e) {
                Log.e(TAG, "Illegal argument " + bssidStr, e);
                return false;
            }
        }
    }

    /** See ISupplicantStaIface.hal for documentation */
    private boolean startWpsPbc(@NonNull String ifaceName, byte[/* 6 */] bssid) {
        synchronized (mLock) {
            final String methodStr = "startWpsPbc";
            ISupplicantStaIface iface = checkSupplicantStaIfaceAndLogFailure(ifaceName, methodStr);
            if (iface == null) return false;
            try {
                SupplicantStatus status = iface.startWpsPbc(bssid);
                return checkStatusAndLogFailure(status, methodStr);
            } catch (RemoteException e) {
                handleRemoteException(e, methodStr);
                return false;
            }
        }
    }

    /**
     * Start WPS pin keypad operation with the specified pin.
     *
     * @param ifaceName Name of the interface.
     * @param pin Pin to be used.
     * @return true if request is sent successfully, false otherwise.
     */
    public boolean startWpsPinKeypad(@NonNull String ifaceName, String pin) {
        if (TextUtils.isEmpty(pin)) return false;
        synchronized (mLock) {
            final String methodStr = "startWpsPinKeypad";
            ISupplicantStaIface iface = checkSupplicantStaIfaceAndLogFailure(ifaceName, methodStr);
            if (iface == null) return false;
            try {
                SupplicantStatus status = iface.startWpsPinKeypad(pin);
                return checkStatusAndLogFailure(status, methodStr);
            } catch (RemoteException e) {
                handleRemoteException(e, methodStr);
                return false;
            }
        }
    }

    /**
     * Start WPS pin display operation with the specified peer.
     *
     * @param ifaceName Name of the interface.
     * @param bssidStr BSSID of the peer. Use empty bssid to indicate wildcard.
     * @return new pin generated on success, null otherwise.
     */
    public String startWpsPinDisplay(@NonNull String ifaceName, String bssidStr) {
        synchronized (mLock) {
            try {
                return startWpsPinDisplay(ifaceName, NativeUtil.macAddressToByteArray(bssidStr));
            } catch (IllegalArgumentException e) {
                Log.e(TAG, "Illegal argument " + bssidStr, e);
                return null;
            }
        }
    }

    /** See ISupplicantStaIface.hal for documentation */
    private String startWpsPinDisplay(@NonNull String ifaceName, byte[/* 6 */] bssid) {
        synchronized (mLock) {
            final String methodStr = "startWpsPinDisplay";
            ISupplicantStaIface iface = checkSupplicantStaIfaceAndLogFailure(ifaceName, methodStr);
            if (iface == null) return null;
            final Mutable<String> gotPin = new Mutable<>();
            try {
                iface.startWpsPinDisplay(bssid,
                        (SupplicantStatus status, String pin) -> {
                            if (checkStatusAndLogFailure(status, methodStr)) {
                                gotPin.value = pin;
                            }
                        });
            } catch (RemoteException e) {
                handleRemoteException(e, methodStr);
            }
            return gotPin.value;
        }
    }

    /**
     * Cancels any ongoing WPS requests.
     *
     * @param ifaceName Name of the interface.
     * @return true if request is sent successfully, false otherwise.
     */
    public boolean cancelWps(@NonNull String ifaceName) {
        synchronized (mLock) {
            final String methodStr = "cancelWps";
            ISupplicantStaIface iface = checkSupplicantStaIfaceAndLogFailure(ifaceName, methodStr);
            if (iface == null) return false;
            try {
                SupplicantStatus status = iface.cancelWps();
                return checkStatusAndLogFailure(status, methodStr);
            } catch (RemoteException e) {
                handleRemoteException(e, methodStr);
                return false;
            }
        }
    }

    /**
     * Sets whether to use external sim for SIM/USIM processing.
     *
     * @param ifaceName Name of the interface.
     * @param useExternalSim true to enable, false otherwise.
     * @return true if request is sent successfully, false otherwise.
     */
    public boolean setExternalSim(@NonNull String ifaceName, boolean useExternalSim) {
        synchronized (mLock) {
            final String methodStr = "setExternalSim";
            ISupplicantStaIface iface = checkSupplicantStaIfaceAndLogFailure(ifaceName, methodStr);
            if (iface == null) return false;
            try {
                SupplicantStatus status = iface.setExternalSim(useExternalSim);
                return checkStatusAndLogFailure(status, methodStr);
            } catch (RemoteException e) {
                handleRemoteException(e, methodStr);
                return false;
            }
        }
    }

    /** See ISupplicant.hal for documentation */
    public boolean enableAutoReconnect(@NonNull String ifaceName, boolean enable) {
        synchronized (mLock) {
            final String methodStr = "enableAutoReconnect";
            ISupplicantStaIface iface = checkSupplicantStaIfaceAndLogFailure(ifaceName, methodStr);
            if (iface == null) return false;
            try {
                SupplicantStatus status = iface.enableAutoReconnect(enable);
                return checkStatusAndLogFailure(status, methodStr);
            } catch (RemoteException e) {
                handleRemoteException(e, methodStr);
                return false;
            }
        }
    }

    /**
     * Set the debug log level for wpa_supplicant
     *
     * @param turnOnVerbose Whether to turn on verbose logging or not.
     * @return true if request is sent successfully, false otherwise.
     */
    public boolean setLogLevel(boolean turnOnVerbose) {
        synchronized (mLock) {
            int logLevel = turnOnVerbose
                    ? ISupplicant.DebugLevel.DEBUG
                    : ISupplicant.DebugLevel.INFO;
            return setDebugParams(logLevel, false, false);
        }
    }

    /** See ISupplicant.hal for documentation */
    private boolean setDebugParams(int level, boolean showTimestamp, boolean showKeys) {
        synchronized (mLock) {
            final String methodStr = "setDebugParams";
            if (!checkSupplicantAndLogFailure(methodStr)) return false;
            try {
                SupplicantStatus status =
                        mISupplicant.setDebugParams(level, showTimestamp, showKeys);
                return checkStatusAndLogFailure(status, methodStr);
            } catch (RemoteException e) {
                handleRemoteException(e, methodStr);
                return false;
            }
        }
    }

    /**
     * Set concurrency priority between P2P & STA operations.
     *
     * @param isStaHigherPriority Set to true to prefer STA over P2P during concurrency operations,
     *                            false otherwise.
     * @return true if request is sent successfully, false otherwise.
     */
    public boolean setConcurrencyPriority(boolean isStaHigherPriority) {
        synchronized (mLock) {
            if (isStaHigherPriority) {
                return setConcurrencyPriority(IfaceType.STA);
            } else {
                return setConcurrencyPriority(IfaceType.P2P);
            }
        }
    }

    /** See ISupplicant.hal for documentation */
    private boolean setConcurrencyPriority(int type) {
        synchronized (mLock) {
            final String methodStr = "setConcurrencyPriority";
            if (!checkSupplicantAndLogFailure(methodStr)) return false;
            try {
                SupplicantStatus status = mISupplicant.setConcurrencyPriority(type);
                return checkStatusAndLogFailure(status, methodStr);
            } catch (RemoteException e) {
                handleRemoteException(e, methodStr);
                return false;
            }
        }
    }

    /**
     * Returns false if Supplicant is null, and logs failure to call methodStr
     */
    private boolean checkSupplicantAndLogFailure(final String methodStr) {
        synchronized (mLock) {
            if (mISupplicant == null) {
                Log.e(TAG, "Can't call " + methodStr + ", ISupplicant is null");
                return false;
            }
            return true;
        }
    }

    /**
     * Returns false if SupplicantVendor is null, and logs failure to call methodStr
     */
    private boolean checkSupplicantVendorAndLogFailure(final String methodStr) {
        synchronized (mLock) {
            if (mISupplicantVendor == null) {
                Log.e(TAG, "Can't call " + methodStr + ", ISupplicantVendor is null");
                return false;
            }
            return true;
        }
    }

    /**
     * Returns false if SupplicantStaIface is null, and logs failure to call methodStr
     */
    private ISupplicantStaIface checkSupplicantStaIfaceAndLogFailure(
            @NonNull String ifaceName, final String methodStr) {
        synchronized (mLock) {
            ISupplicantStaIface iface = getStaIface(ifaceName);
            if (iface == null) {
                Log.e(TAG, "Can't call " + methodStr + ", ISupplicantStaIface is null");
                return null;
            }
            return iface;
        }
    }

    /**
     * Returns false if SupplicantVendorStaIface is null, and logs failure to call methodStr
     */
    private ISupplicantVendorStaIface checkSupplicantVendorStaIfaceAndLogFailure(
            @NonNull String ifaceName, final String methodStr) {
        synchronized (mLock) {
            ISupplicantVendorStaIface iface = getVendorStaIface(ifaceName);
            if (iface == null) {
                Log.e(TAG, "Can't call " + methodStr + ", ISupplicantVendorStaIface is null");
                return null;
            }
            return iface;
        }
    }

    /**
     * Returns false if SupplicantStaNetwork is null, and logs failure to call methodStr
     */
    private SupplicantStaNetworkHal checkSupplicantStaNetworkAndLogFailure(
            @NonNull String ifaceName, final String methodStr) {
        synchronized (mLock) {
            SupplicantStaNetworkHal networkHal = getCurrentNetworkRemoteHandle(ifaceName);
            if (networkHal == null) {
                Log.e(TAG, "Can't call " + methodStr + ", SupplicantStaNetwork is null");
                return null;
            }
            return networkHal;
        }
    }

    /**
     * Returns true if provided status code is SUCCESS, logs debug message and returns false
     * otherwise
     */
    private boolean checkStatusAndLogFailure(SupplicantStatus status,
            final String methodStr) {
        synchronized (mLock) {
            if (status.code != SupplicantStatusCode.SUCCESS) {
                Log.e(TAG, "ISupplicantStaIface." + methodStr + " failed: " + status);
                return false;
            } else {
                if (mVerboseLoggingEnabled) {
                    Log.d(TAG, "ISupplicantStaIface." + methodStr + " succeeded");
                }
                return true;
            }
        }
    }

    /**
     * Returns true if provided supplicant vendor status code is SUCCESS, logs debug message and returns false
     * otherwise
     */
    private boolean checkSupplicantVendorStatusAndLogFailure(SupplicantStatus status,
            final String methodStr) {
        synchronized (mLock) {
            if (status.code != SupplicantStatusCode.SUCCESS) {
                Log.e(TAG, "ISupplicantVendor." + methodStr + " failed: " + status);
                return false;
            } else {
                if (mVerboseLoggingEnabled) {
                    Log.d(TAG, "ISupplicantVendor." + methodStr + " succeeded");
                }
                return true;
            }
        }
    }

    /**
     * Returns true if provided Vendor status code is SUCCESS, logs debug message and returns false
     * otherwise
     */
    private boolean checkVendorStatusAndLogFailure(SupplicantStatus status,
            final String methodStr) {
        synchronized (mLock) {
            if (status.code != SupplicantStatusCode.SUCCESS) {
                Log.e(TAG, "ISupplicantVendorStaIface." + methodStr + " failed: " + status);
                return false;
            } else {
                if (mVerboseLoggingEnabled) {
                    Log.d(TAG, "ISupplicantVendorStaIface." + methodStr + " succeeded");
                }
                return true;
            }
        }
    }

    /**
     * Helper function to log callbacks.
     */
    private void logCallback(final String methodStr) {
        synchronized (mLock) {
            if (mVerboseLoggingEnabled) {
                Log.d(TAG, "ISupplicantStaIfaceCallback." + methodStr + " received");
            }
        }
    }

    private void handleNoSuchElementException(NoSuchElementException e, String methodStr) {
        synchronized (mLock) {
            clearState();
            Log.e(TAG, "ISupplicantStaIface." + methodStr + " failed with exception", e);
        }
    }

    private void handleRemoteException(RemoteException e, String methodStr) {
        synchronized (mLock) {
            clearState();
            Log.e(TAG, "ISupplicantStaIface." + methodStr + " failed with exception", e);
        }
    }

    /**
     * Converts the Wps config method string to the equivalent enum value.
     */
    private static short stringToWpsConfigMethod(String configMethod) {
        switch (configMethod) {
            case "usba":
                return WpsConfigMethods.USBA;
            case "ethernet":
                return WpsConfigMethods.ETHERNET;
            case "label":
                return WpsConfigMethods.LABEL;
            case "display":
                return WpsConfigMethods.DISPLAY;
            case "int_nfc_token":
                return WpsConfigMethods.INT_NFC_TOKEN;
            case "ext_nfc_token":
                return WpsConfigMethods.EXT_NFC_TOKEN;
            case "nfc_interface":
                return WpsConfigMethods.NFC_INTERFACE;
            case "push_button":
                return WpsConfigMethods.PUSHBUTTON;
            case "keypad":
                return WpsConfigMethods.KEYPAD;
            case "virtual_push_button":
                return WpsConfigMethods.VIRT_PUSHBUTTON;
            case "physical_push_button":
                return WpsConfigMethods.PHY_PUSHBUTTON;
            case "p2ps":
                return WpsConfigMethods.P2PS;
            case "virtual_display":
                return WpsConfigMethods.VIRT_DISPLAY;
            case "physical_display":
                return WpsConfigMethods.PHY_DISPLAY;
            default:
                throw new IllegalArgumentException(
                        "Invalid WPS config method: " + configMethod);
        }
    }

    /**
     * Converts the supplicant state received from HIDL to the equivalent framework state.
     */
    private static SupplicantState supplicantHidlStateToFrameworkState(int state) {
        switch (state) {
            case ISupplicantStaIfaceCallback.State.DISCONNECTED:
                return SupplicantState.DISCONNECTED;
            case ISupplicantStaIfaceCallback.State.IFACE_DISABLED:
                return SupplicantState.INTERFACE_DISABLED;
            case ISupplicantStaIfaceCallback.State.INACTIVE:
                return SupplicantState.INACTIVE;
            case ISupplicantStaIfaceCallback.State.SCANNING:
                return SupplicantState.SCANNING;
            case ISupplicantStaIfaceCallback.State.AUTHENTICATING:
                return SupplicantState.AUTHENTICATING;
            case ISupplicantStaIfaceCallback.State.ASSOCIATING:
                return SupplicantState.ASSOCIATING;
            case ISupplicantStaIfaceCallback.State.ASSOCIATED:
                return SupplicantState.ASSOCIATED;
            case ISupplicantStaIfaceCallback.State.FOURWAY_HANDSHAKE:
                return SupplicantState.FOUR_WAY_HANDSHAKE;
            case ISupplicantStaIfaceCallback.State.GROUP_HANDSHAKE:
                return SupplicantState.GROUP_HANDSHAKE;
            case ISupplicantStaIfaceCallback.State.COMPLETED:
                return SupplicantState.COMPLETED;
            default:
                throw new IllegalArgumentException("Invalid state: " + state);
        }
    }

    private class SupplicantVendorStaIfaceHalCallback extends ISupplicantVendorStaIfaceCallback.Stub {
        private String mIfaceName;
        private SupplicantStaIfaceHalCallback mSupplicantStaIfacecallback;

        SupplicantVendorStaIfaceHalCallback(@NonNull String ifaceName, SupplicantStaIfaceHalCallback callback) {
            mIfaceName = ifaceName;
            mSupplicantStaIfacecallback = callback;
        }

        @Override
        public void onVendorStateChanged(int newState, byte[/* 6 */] bssid, int id,
                                   ArrayList<Byte> ssid, boolean filsHlpSent) {
            synchronized (mLock) {
                logCallback("onVendorStateChanged");
                SupplicantState newSupplicantState = supplicantHidlStateToFrameworkState(newState);
                WifiSsid wifiSsid = // wifigbk++
                        WifiGbk.createWifiSsidFromByteArray(NativeUtil.byteArrayFromArrayList(ssid));
                String bssidStr = NativeUtil.macAddressFromByteArray(bssid);
                mSupplicantStaIfacecallback.updateStateIsFourway(
                        (newState == ISupplicantStaIfaceCallback.State.FOURWAY_HANDSHAKE));
                if (newSupplicantState == SupplicantState.COMPLETED) {
                    if (filsHlpSent == false) {
                        mWifiMonitor.broadcastNetworkConnectionEvent(
                                mIfaceName, getCurrentNetworkId(mIfaceName), bssidStr);
                    } else {
                        mWifiMonitor.broadcastFilsNetworkConnectionEvent(
                                mIfaceName, getCurrentNetworkId(mIfaceName), bssidStr);
                    }
                }
                mWifiMonitor.broadcastSupplicantStateChangeEvent(
                        mIfaceName, getCurrentNetworkId(mIfaceName), wifiSsid, bssidStr, newSupplicantState);
            }
        }

        /* DPP Callbacks Start */
        @Override
        public void onDppAuthSuccess(boolean initiator) {
            logCallback("onDppAuthSuccess");
            synchronized (mLock) {
                DppResult result = new DppResult();
                result.initiator = initiator;
                mWifiMonitor.broadcastDppEvent(mIfaceName, DPP_EVENT_AUTH_SUCCESS, result);
            }
        }

        @Override
        public void onDppNotCompatible(byte capab, boolean initiator) {
            logCallback("onDppNotCompatible");
            synchronized (mLock) {
                DppResult result = new DppResult();
                result.capab = capab;
                result.initiator = initiator;
                mWifiMonitor.broadcastDppEvent(mIfaceName, DPP_EVENT_NOT_COMPATIBLE, result);
            }
        }

        @Override
        public void onDppResponsePending() {
            logCallback("onDppResponsePending");
            synchronized (mLock) {
                // For now we may discard this event
                DppResult result = new DppResult();
                mWifiMonitor.broadcastDppEvent(mIfaceName, DPP_EVENT_RESPONSE_PENDING, result);
            }
        }

        @Override
        public void onDppScanPeerQrCode(ArrayList<Byte> bootstrapData) {
            logCallback("onDppScanPeerQrCode");
            synchronized (mLock) {
                DppResult result = new DppResult();
                result.iBootstrapData = NativeUtil.stringFromByteArrayList(bootstrapData);
                mWifiMonitor.broadcastDppEvent(mIfaceName, DPP_EVENT_SCAN_PEER_QRCODE, result);
            }
        }

        @Override
        public void onDppConf(byte type, ArrayList<Byte> ssid, String connector,
                              ArrayList<Byte> cSignKey, ArrayList<Byte> netAccessKey,
                              int netAccessExpiry, String passphrase, ArrayList<Byte> psk) {
            logCallback("onDppConf");
            synchronized (mLock) {
                DppResult result = new DppResult();
                result.configEventType = type;
                result.ssid = NativeUtil.stringFromByteArrayList(ssid);
                result.connector = connector;
                result.cSignKey = NativeUtil.bytesToHexOrQuotedString(cSignKey);
                result.netAccessKey = NativeUtil.bytesToHexOrQuotedString(netAccessKey);
                result.netAccessKeyExpiry = netAccessExpiry;
                result.passphrase = passphrase;
                result.psk = NativeUtil.stringFromByteArrayList(psk);
                mWifiMonitor.broadcastDppEvent(mIfaceName, DPP_EVENT_CONF, result);
            }
        }

        @Override
        public void onDppMissingAuth(byte dppAuthParam) {
            logCallback("onDppMissingAuth");
            synchronized (mLock) {
                DppResult result = new DppResult();
                result.authMissingParam = dppAuthParam;
                mWifiMonitor.broadcastDppEvent(mIfaceName, DPP_EVENT_MISSING_AUTH, result);
            }
        }

        @Override
        public void onDppNetworkId(int netID) {
            logCallback("onDppNetworkId");
            synchronized (mLock) {
                DppResult result = new DppResult();
                result.netID = netID;
                mWifiMonitor.broadcastDppEvent(mIfaceName, DPP_EVENT_NETWORK_ID, result);
            }
        }
        /* DPP Callbacks ends */
    }

    private class SupplicantStaIfaceHalCallback extends ISupplicantStaIfaceCallback.Stub {
        private String mIfaceName;
        private boolean mStateIsFourway = false; // Used to help check for PSK password mismatch

        SupplicantStaIfaceHalCallback(@NonNull String ifaceName) {
            mIfaceName = ifaceName;
        }

        /**
         * Parses the provided payload into an ANQP element.
         *
         * @param infoID  Element type.
         * @param payload Raw payload bytes.
         * @return AnqpElement instance on success, null on failure.
         */
        private ANQPElement parseAnqpElement(Constants.ANQPElementType infoID,
                                             ArrayList<Byte> payload) {
            synchronized (mLock) {
                try {
                    return Constants.getANQPElementID(infoID) != null
                            ? ANQPParser.parseElement(
                            infoID, ByteBuffer.wrap(NativeUtil.byteArrayFromArrayList(payload)))
                            : ANQPParser.parseHS20Element(
                            infoID, ByteBuffer.wrap(NativeUtil.byteArrayFromArrayList(payload)));
                } catch (IOException | BufferUnderflowException e) {
                    Log.e(TAG, "Failed parsing ANQP element payload: " + infoID, e);
                    return null;
                }
            }
        }

        /**
         * Parse the ANQP element data and add to the provided elements map if successful.
         *
         * @param elementsMap Map to add the parsed out element to.
         * @param infoID  Element type.
         * @param payload Raw payload bytes.
         */
        private void addAnqpElementToMap(Map<Constants.ANQPElementType, ANQPElement> elementsMap,
                                         Constants.ANQPElementType infoID,
                                         ArrayList<Byte> payload) {
            synchronized (mLock) {
                if (payload == null || payload.isEmpty()) return;
                ANQPElement element = parseAnqpElement(infoID, payload);
                if (element != null) {
                    elementsMap.put(infoID, element);
                }
            }
        }

        @Override
        public void onNetworkAdded(int id) {
            synchronized (mLock) {
                logCallback("onNetworkAdded");
            }
        }

        @Override
        public void onNetworkRemoved(int id) {
            synchronized (mLock) {
                logCallback("onNetworkRemoved");
                // Reset 4way handshake state since network has been removed.
                mStateIsFourway = false;
            }
        }

        @Override
        public void onStateChanged(int newState, byte[/* 6 */] bssid, int id,
                                   ArrayList<Byte> ssid) {
            synchronized (mLock) {
                logCallback("onStateChanged");
                SupplicantState newSupplicantState = supplicantHidlStateToFrameworkState(newState);
                WifiSsid wifiSsid = // wifigbk++
                        WifiGbk.createWifiSsidFromByteArray(NativeUtil.byteArrayFromArrayList(ssid));
                String bssidStr = NativeUtil.macAddressFromByteArray(bssid);
                mStateIsFourway = (newState == ISupplicantStaIfaceCallback.State.FOURWAY_HANDSHAKE);
                if (newSupplicantState == SupplicantState.COMPLETED) {
                    mWifiMonitor.broadcastNetworkConnectionEvent(
                            mIfaceName, getCurrentNetworkId(mIfaceName), bssidStr);
                }
                mWifiMonitor.broadcastSupplicantStateChangeEvent(
                        mIfaceName, getCurrentNetworkId(mIfaceName), wifiSsid,
                        bssidStr, newSupplicantState);
            }
        }

        @Override
        public void onAnqpQueryDone(byte[/* 6 */] bssid,
                                    ISupplicantStaIfaceCallback.AnqpData data,
                                    ISupplicantStaIfaceCallback.Hs20AnqpData hs20Data) {
            synchronized (mLock) {
                logCallback("onAnqpQueryDone");
                Map<Constants.ANQPElementType, ANQPElement> elementsMap = new HashMap<>();
                addAnqpElementToMap(elementsMap, ANQPVenueName, data.venueName);
                addAnqpElementToMap(elementsMap, ANQPRoamingConsortium, data.roamingConsortium);
                addAnqpElementToMap(
                        elementsMap, ANQPIPAddrAvailability, data.ipAddrTypeAvailability);
                addAnqpElementToMap(elementsMap, ANQPNAIRealm, data.naiRealm);
                addAnqpElementToMap(elementsMap, ANQP3GPPNetwork, data.anqp3gppCellularNetwork);
                addAnqpElementToMap(elementsMap, ANQPDomName, data.domainName);
                addAnqpElementToMap(elementsMap, HSFriendlyName, hs20Data.operatorFriendlyName);
                addAnqpElementToMap(elementsMap, HSWANMetrics, hs20Data.wanMetrics);
                addAnqpElementToMap(elementsMap, HSConnCapability, hs20Data.connectionCapability);
                addAnqpElementToMap(elementsMap, HSOSUProviders, hs20Data.osuProvidersList);
                mWifiMonitor.broadcastAnqpDoneEvent(
                        mIfaceName, new AnqpEvent(NativeUtil.macAddressToLong(bssid), elementsMap));
            }
        }

        @Override
        public void onHs20IconQueryDone(byte[/* 6 */] bssid, String fileName,
                                        ArrayList<Byte> data) {
            synchronized (mLock) {
                logCallback("onHs20IconQueryDone");
                mWifiMonitor.broadcastIconDoneEvent(
                        mIfaceName,
                        new IconEvent(NativeUtil.macAddressToLong(bssid), fileName, data.size(),
                                NativeUtil.byteArrayFromArrayList(data)));
            }
        }

        @Override
        public void onHs20SubscriptionRemediation(byte[/* 6 */] bssid, byte osuMethod, String url) {
            synchronized (mLock) {
                logCallback("onHs20SubscriptionRemediation");
                mWifiMonitor.broadcastWnmEvent(
                        mIfaceName,
                        new WnmData(NativeUtil.macAddressToLong(bssid), url, osuMethod));
            }
        }

        @Override
        public void onHs20DeauthImminentNotice(byte[/* 6 */] bssid, int reasonCode,
                                               int reAuthDelayInSec, String url) {
            synchronized (mLock) {
                logCallback("onHs20DeauthImminentNotice");
                mWifiMonitor.broadcastWnmEvent(
                        mIfaceName,
                        new WnmData(NativeUtil.macAddressToLong(bssid), url,
                                reasonCode == WnmData.ESS, reAuthDelayInSec));
            }
        }

        @Override
        public void onDisconnected(byte[/* 6 */] bssid, boolean locallyGenerated, int reasonCode) {
            synchronized (mLock) {
                logCallback("onDisconnected");
                if (mVerboseLoggingEnabled) {
                    Log.e(TAG, "onDisconnected 4way=" + mStateIsFourway
                            + " locallyGenerated=" + locallyGenerated
                            + " reasonCode=" + reasonCode);
                }
                if (mStateIsFourway
                        && (!locallyGenerated || reasonCode != ReasonCode.IE_IN_4WAY_DIFFERS)) {
                    mWifiMonitor.broadcastAuthenticationFailureEvent(
                            mIfaceName, WifiManager.ERROR_AUTH_FAILURE_WRONG_PSWD, -1);
                }
                mWifiMonitor.broadcastNetworkDisconnectionEvent(
                        mIfaceName, locallyGenerated ? 1 : 0, reasonCode,
                        NativeUtil.macAddressFromByteArray(bssid));
            }
        }

        @Override
        public void onAssociationRejected(byte[/* 6 */] bssid, int statusCode, boolean timedOut) {
            synchronized (mLock) {
                logCallback("onAssociationRejected");
                mWifiMonitor.broadcastAssociationRejectionEvent(mIfaceName, statusCode, timedOut,
                        NativeUtil.macAddressFromByteArray(bssid));
            }
        }

        @Override
        public void onAuthenticationTimeout(byte[/* 6 */] bssid) {
            synchronized (mLock) {
                logCallback("onAuthenticationTimeout");
                mWifiMonitor.broadcastAuthenticationFailureEvent(
                        mIfaceName, WifiManager.ERROR_AUTH_FAILURE_TIMEOUT, -1);
            }
        }

        @Override
        public void onBssidChanged(byte reason, byte[/* 6 */] bssid) {
            synchronized (mLock) {
                logCallback("onBssidChanged");
                if (reason == BssidChangeReason.ASSOC_START) {
                    mWifiMonitor.broadcastTargetBssidEvent(
                            mIfaceName, NativeUtil.macAddressFromByteArray(bssid));
                } else if (reason == BssidChangeReason.ASSOC_COMPLETE) {
                    mWifiMonitor.broadcastAssociatedBssidEvent(
                            mIfaceName, NativeUtil.macAddressFromByteArray(bssid));
                }
            }
        }

        @Override
        public void onEapFailure() {
            synchronized (mLock) {
                logCallback("onEapFailure");
                mWifiMonitor.broadcastAuthenticationFailureEvent(
                        mIfaceName, WifiManager.ERROR_AUTH_FAILURE_EAP_FAILURE, -1);
            }
        }

        @Override
        public void onWpsEventSuccess() {
            logCallback("onWpsEventSuccess");
            synchronized (mLock) {
                mWifiMonitor.broadcastWpsSuccessEvent(mIfaceName);
            }
        }

        @Override
        public void onWpsEventFail(byte[/* 6 */] bssid, short configError, short errorInd) {
            synchronized (mLock) {
                logCallback("onWpsEventFail");
                if (configError == WpsConfigError.MSG_TIMEOUT
                        && errorInd == WpsErrorIndication.NO_ERROR) {
                    mWifiMonitor.broadcastWpsTimeoutEvent(mIfaceName);
                } else {
                    mWifiMonitor.broadcastWpsFailEvent(mIfaceName, configError, errorInd);
                }
            }
        }

        @Override
        public void onWpsEventPbcOverlap() {
            synchronized (mLock) {
                logCallback("onWpsEventPbcOverlap");
                mWifiMonitor.broadcastWpsOverlapEvent(mIfaceName);
            }
        }

        @Override
        public void onExtRadioWorkStart(int id) {
            synchronized (mLock) {
                logCallback("onExtRadioWorkStart");
            }
        }

        @Override
        public void onExtRadioWorkTimeout(int id) {
            synchronized (mLock) {
                logCallback("onExtRadioWorkTimeout");
            }
        }

        public void updateStateIsFourway(boolean stateIsFourway) {
            synchronized (mLock) {
                logCallback("updateStateIsFourway");
                mStateIsFourway = stateIsFourway;
            }
        }

    }

    private class SupplicantStaIfaceHalCallbackV1_1 extends
            android.hardware.wifi.supplicant.V1_1.ISupplicantStaIfaceCallback.Stub {
        private String mIfaceName;
        private SupplicantStaIfaceHalCallback mCallbackV1_0;

        SupplicantStaIfaceHalCallbackV1_1(@NonNull String ifaceName,
                @NonNull SupplicantStaIfaceHalCallback callback) {
            mIfaceName = ifaceName;
            mCallbackV1_0 = callback;
        }

        @Override
        public void onNetworkAdded(int id) {
            mCallbackV1_0.onNetworkAdded(id);
        }

        @Override
        public void onNetworkRemoved(int id) {
            mCallbackV1_0.onNetworkRemoved(id);
        }

        @Override
        public void onStateChanged(int newState, byte[/* 6 */] bssid, int id,
                                   ArrayList<Byte> ssid) {
            mCallbackV1_0.onStateChanged(newState, bssid, id, ssid);
        }

        @Override
        public void onAnqpQueryDone(byte[/* 6 */] bssid,
                                    ISupplicantStaIfaceCallback.AnqpData data,
                                    ISupplicantStaIfaceCallback.Hs20AnqpData hs20Data) {
            mCallbackV1_0.onAnqpQueryDone(bssid, data, hs20Data);
        }

        @Override
        public void onHs20IconQueryDone(byte[/* 6 */] bssid, String fileName,
                                        ArrayList<Byte> data) {
            mCallbackV1_0.onHs20IconQueryDone(bssid, fileName, data);
        }

        @Override
        public void onHs20SubscriptionRemediation(byte[/* 6 */] bssid,
                                                  byte osuMethod, String url) {
            mCallbackV1_0.onHs20SubscriptionRemediation(bssid, osuMethod, url);
        }

        @Override
        public void onHs20DeauthImminentNotice(byte[/* 6 */] bssid, int reasonCode,
                                               int reAuthDelayInSec, String url) {
            mCallbackV1_0.onHs20DeauthImminentNotice(bssid, reasonCode, reAuthDelayInSec, url);
        }

        @Override
        public void onDisconnected(byte[/* 6 */] bssid, boolean locallyGenerated,
                                   int reasonCode) {
            mCallbackV1_0.onDisconnected(bssid, locallyGenerated, reasonCode);
        }

        @Override
        public void onAssociationRejected(byte[/* 6 */] bssid, int statusCode,
                                          boolean timedOut) {
            mCallbackV1_0.onAssociationRejected(bssid, statusCode, timedOut);
        }

        @Override
        public void onAuthenticationTimeout(byte[/* 6 */] bssid) {
            mCallbackV1_0.onAuthenticationTimeout(bssid);
        }

        @Override
        public void onBssidChanged(byte reason, byte[/* 6 */] bssid) {
            mCallbackV1_0.onBssidChanged(reason, bssid);
        }

        @Override
        public void onEapFailure() {
            mCallbackV1_0.onEapFailure();
        }

        @Override
        public void onEapFailure_1_1(int code) {
            synchronized (mLock) {
                logCallback("onEapFailure_1_1");
                mWifiMonitor.broadcastAuthenticationFailureEvent(
                        mIfaceName, WifiManager.ERROR_AUTH_FAILURE_EAP_FAILURE, code);
            }
        }

        @Override
        public void onWpsEventSuccess() {
            mCallbackV1_0.onWpsEventSuccess();
        }

        @Override
        public void onWpsEventFail(byte[/* 6 */] bssid, short configError, short errorInd) {
            mCallbackV1_0.onWpsEventFail(bssid, configError, errorInd);
        }

        @Override
        public void onWpsEventPbcOverlap() {
            mCallbackV1_0.onWpsEventPbcOverlap();
        }

        @Override
        public void onExtRadioWorkStart(int id) {
            mCallbackV1_0.onExtRadioWorkStart(id);
        }

        @Override
        public void onExtRadioWorkTimeout(int id) {
            mCallbackV1_0.onExtRadioWorkTimeout(id);
        }
    }

    private class SupplicantStaIfaceHalCallbackV1_2 extends
            android.hardware.wifi.supplicant.V1_2.ISupplicantStaIfaceCallback.Stub {
        private SupplicantStaIfaceHalCallbackV1_1 mCallbackV1_1;

        SupplicantStaIfaceHalCallbackV1_2(
                @NonNull SupplicantStaIfaceHalCallbackV1_1 callback) {
            mCallbackV1_1 = callback;
        }

        @Override
        public void onNetworkAdded(int id) {
            mCallbackV1_1.onNetworkAdded(id);
        }

        @Override
        public void onNetworkRemoved(int id) {
            mCallbackV1_1.onNetworkRemoved(id);
        }

        @Override
        public void onStateChanged(int newState, byte[/* 6 */] bssid, int id,
                ArrayList<Byte> ssid) {
            mCallbackV1_1.onStateChanged(newState, bssid, id, ssid);
        }

        @Override
        public void onAnqpQueryDone(byte[/* 6 */] bssid,
                ISupplicantStaIfaceCallback.AnqpData data,
                ISupplicantStaIfaceCallback.Hs20AnqpData hs20Data) {
            mCallbackV1_1.onAnqpQueryDone(bssid, data, hs20Data);
        }

        @Override
        public void onHs20IconQueryDone(byte[/* 6 */] bssid, String fileName,
                ArrayList<Byte> data) {
            mCallbackV1_1.onHs20IconQueryDone(bssid, fileName, data);
        }

        @Override
        public void onHs20SubscriptionRemediation(byte[/* 6 */] bssid,
                byte osuMethod, String url) {
            mCallbackV1_1.onHs20SubscriptionRemediation(bssid, osuMethod, url);
        }

        @Override
        public void onHs20DeauthImminentNotice(byte[/* 6 */] bssid, int reasonCode,
                int reAuthDelayInSec, String url) {
            mCallbackV1_1.onHs20DeauthImminentNotice(bssid, reasonCode, reAuthDelayInSec, url);
        }

        @Override
        public void onDisconnected(byte[/* 6 */] bssid, boolean locallyGenerated,
                int reasonCode) {
            mCallbackV1_1.onDisconnected(bssid, locallyGenerated, reasonCode);
        }

        @Override
        public void onAssociationRejected(byte[/* 6 */] bssid, int statusCode,
                boolean timedOut) {
            mCallbackV1_1.onAssociationRejected(bssid, statusCode, timedOut);
        }

        @Override
        public void onAuthenticationTimeout(byte[/* 6 */] bssid) {
            mCallbackV1_1.onAuthenticationTimeout(bssid);
        }

        @Override
        public void onBssidChanged(byte reason, byte[/* 6 */] bssid) {
            mCallbackV1_1.onBssidChanged(reason, bssid);
        }

        @Override
        public void onEapFailure() {
            mCallbackV1_1.onEapFailure();
        }

        @Override
        public void onEapFailure_1_1(int code) {
            mCallbackV1_1.onEapFailure_1_1(code);
        }

        @Override
        public void onWpsEventSuccess() {
            mCallbackV1_1.onWpsEventSuccess();
        }

        @Override
        public void onWpsEventFail(byte[/* 6 */] bssid, short configError, short errorInd) {
            mCallbackV1_1.onWpsEventFail(bssid, configError, errorInd);
        }

        @Override
        public void onWpsEventPbcOverlap() {
            mCallbackV1_1.onWpsEventPbcOverlap();
        }

        @Override
        public void onExtRadioWorkStart(int id) {
            mCallbackV1_1.onExtRadioWorkStart(id);
        }

        @Override
        public void onExtRadioWorkTimeout(int id) {
            mCallbackV1_1.onExtRadioWorkTimeout(id);
        }

        @Override
        public void onDppSuccessConfigReceived(ArrayList<Byte> ssid, String password,
                byte[] psk, int securityAkm) {
            if (mDppCallback == null) {
                loge("onDppSuccessConfigReceived callback is null");
                return;
            }

            WifiConfiguration newWifiConfiguration = new WifiConfiguration();

            // Set up SSID
            WifiSsid wifiSsid =
                    WifiSsid.createFromByteArray(NativeUtil.byteArrayFromArrayList(ssid));

            newWifiConfiguration.SSID = "\"" + wifiSsid.toString() + "\"";

            // Set up password or PSK
            if (password != null) {
                newWifiConfiguration.preSharedKey = "\"" + password + "\"";
            } else if (psk != null) {
                newWifiConfiguration.preSharedKey = psk.toString();
            }

            // Set up key management: SAE or PSK
            if (securityAkm == DppAkm.SAE || securityAkm == DppAkm.PSK_SAE) {
                newWifiConfiguration.allowedKeyManagement.set(WifiConfiguration.KeyMgmt.SAE);
                newWifiConfiguration.requirePMF = true;
            } else if (securityAkm == DppAkm.PSK) {
                newWifiConfiguration.allowedKeyManagement.set(WifiConfiguration.KeyMgmt.WPA_PSK);
            } else {
                // No other AKMs are currently supported
                onDppFailure(DppFailureCode.NOT_SUPPORTED);
                return;
            }

            // Set up default values
            newWifiConfiguration.creatorName = mContext.getPackageManager()
                    .getNameForUid(Process.WIFI_UID);
            newWifiConfiguration.allowedAuthAlgorithms.set(WifiConfiguration.AuthAlgorithm.OPEN);
            newWifiConfiguration.allowedPairwiseCiphers.set(WifiConfiguration.PairwiseCipher.CCMP);
            newWifiConfiguration.allowedProtocols.set(WifiConfiguration.Protocol.RSN);
            newWifiConfiguration.status = WifiConfiguration.Status.ENABLED;

            mDppCallback.onSuccessConfigReceived(newWifiConfiguration);
        }

        @Override
        public void onDppSuccessConfigSent() {
            if (mDppCallback != null) {
                mDppCallback.onSuccessConfigSent();
            } else {
                loge("onSuccessConfigSent callback is null");
            }
        }

        @Override
        public void onDppProgress(int code) {
            if (mDppCallback != null) {
                mDppCallback.onProgress(code);
            } else {
                loge("onDppProgress callback is null");
            }
        }

        @Override
        public void onDppFailure(int code) {
            if (mDppCallback != null) {
                mDppCallback.onFailure(code);
            } else {
                loge("onDppFailure callback is null");
            }
        }
    }

    private static void logd(String s) {
        Log.d(TAG, s);
    }

    private static void logi(String s) {
        Log.i(TAG, s);
    }

    private static void loge(String s) {
        Log.e(TAG, s);
    }

    /**
     * Returns a bitmask of advanced key management capabilities: WPA3 SAE/SUITE B and OWE
     * Bitmask used is:
     * - WIFI_FEATURE_WPA3_SAE
     * - WIFI_FEATURE_WPA3_SUITE_B
     * - WIFI_FEATURE_OWE
     *
     *  This is a v1.2+ HAL feature.
     *  On error, or if these features are not supported, 0 is returned.
     */
    public int getAdvancedKeyMgmtCapabilities(@NonNull String ifaceName) {
        final String methodStr = "getAdvancedKeyMgmtCapabilities";

        int advancedCapabilities = 0;
        int keyMgmtCapabilities = getKeyMgmtCapabilities(ifaceName);

        if ((keyMgmtCapabilities & android.hardware.wifi.supplicant.V1_2.ISupplicantStaNetwork
                .KeyMgmtMask.SAE) != 0) {
            advancedCapabilities |= WIFI_FEATURE_WPA3_SAE;

            if (mVerboseLoggingEnabled) {
                Log.v(TAG, methodStr + ": SAE supported");
            }
        }

        if ((keyMgmtCapabilities & android.hardware.wifi.supplicant.V1_2.ISupplicantStaNetwork
                .KeyMgmtMask.SUITE_B_192) != 0) {
            advancedCapabilities |= WIFI_FEATURE_WPA3_SUITE_B;

            if (mVerboseLoggingEnabled) {
                Log.v(TAG, methodStr + ": SUITE_B supported");
            }
        }

        if ((keyMgmtCapabilities & android.hardware.wifi.supplicant.V1_2.ISupplicantStaNetwork
                .KeyMgmtMask.OWE) != 0) {
            advancedCapabilities |= WIFI_FEATURE_OWE;

            if (mVerboseLoggingEnabled) {
                Log.v(TAG, methodStr + ": OWE supported");
            }
        }

        if ((keyMgmtCapabilities & android.hardware.wifi.supplicant.V1_2.ISupplicantStaNetwork
                .KeyMgmtMask.DPP) != 0) {
            advancedCapabilities |= WIFI_FEATURE_DPP;

            if (mVerboseLoggingEnabled) {
                Log.v(TAG, methodStr + ": DPP supported");
            }
        }

        if (mVerboseLoggingEnabled) {
            Log.v(TAG, methodStr + ": Capability flags = " + keyMgmtCapabilities);
        }

        return advancedCapabilities;
    }

    private int getKeyMgmtCapabilities(@NonNull String ifaceName) {
        final String methodStr = "getKeyMgmtCapabilities";
        MutableBoolean status = new MutableBoolean(false);
        MutableInt keyMgmtMask = new MutableInt(0);

        if (isV1_2()) {
            ISupplicantStaIface iface = checkSupplicantStaIfaceAndLogFailure(ifaceName, methodStr);
            if (iface == null) {
                return 0;
            }

            // Get a v1.2 supplicant STA Interface
            android.hardware.wifi.supplicant.V1_2.ISupplicantStaIface staIfaceV12 =
                    getStaIfaceMockableV1_2(iface);

            if (staIfaceV12 == null) {
                Log.e(TAG, methodStr
                        + ": ISupplicantStaIface is null, cannot get advanced capabilities");
                return 0;
            }

            try {
                // Support for new key management types; SAE, SUITE_B, OWE
                // Requires HAL v1.2 or higher
                staIfaceV12.getKeyMgmtCapabilities(
                        (SupplicantStatus statusInternal, int keyMgmtMaskInternal) -> {
                            status.value = statusInternal.code == SupplicantStatusCode.SUCCESS;
                            if (status.value) {
                                keyMgmtMask.value = keyMgmtMaskInternal;
                            }
                            checkStatusAndLogFailure(statusInternal, methodStr);
                        });
            } catch (RemoteException e) {
                handleRemoteException(e, methodStr);
            }
        } else {
            Log.e(TAG, "Method " + methodStr + " is not supported in existing HAL");
        }

        // 0 is returned in case of an error
        return keyMgmtMask.value;
    }

    /**
     * Add the DPP bootstrap info obtained from QR code.
     *
     * @param ifaceName Name of the interface.
     * @param uri:The URI obtained from the QR code.
     *
     * @return: Handle to strored info else -1 on failure
     */
    public int dppAddBootstrapQrCode(@NonNull String ifaceName, String uri) {
        if (TextUtils.isEmpty(uri)) return -1;
        synchronized (mLock) {
            final String methodStr = "dppAddBootstrapQrCode";
            final MutableInt handle = new MutableInt(-1);
            ISupplicantVendorStaIface iface =
                   checkSupplicantVendorStaIfaceAndLogFailure(ifaceName, methodStr);
            if (iface == null) return -1;
            try {
                iface.dppAddBootstrapQrcode(uri,
                        (SupplicantStatus status, int hdl) -> {
                            if (checkVendorStatusAndLogFailure(status, methodStr)) {
                                handle.value = hdl;
                            }
                        });
            } catch (RemoteException e) {
                handleRemoteException(e, methodStr);
            }
            return handle.value;
        }
    }

    /**
     * Generate bootstrap URI based on the passed arguments
     *
     * @param ifaceName Name of the interface.
     * @param config – bootstrap generate config
     *
     * @return: Handle to strored URI info else -1 on failure
     */
    public int dppBootstrapGenerate(@NonNull String ifaceName, WifiDppConfig config) {
        synchronized (mLock) {
            final String methodStr = "dppBootstrapGenerate";
            final MutableInt handle = new MutableInt(-1);

            String chan_list = (TextUtils.isEmpty(config.chan_list)) ? "" : config.chan_list;
            String mac_addr = (TextUtils.isEmpty(config.mac_addr)) ? "00:00:00:00:00:00" : config.mac_addr;
            String info = (TextUtils.isEmpty(config.info)) ? "" : config.info;
            String curve = (TextUtils.isEmpty(config.curve)) ? "" : config.curve;
            String key = (TextUtils.isEmpty(config.key)) ? "" : config.key;

            ISupplicantVendorStaIface iface =
                   checkSupplicantVendorStaIfaceAndLogFailure(ifaceName, methodStr);
            if (iface == null) return -1;
            try {
                iface.dppBootstrapGenerate(config.bootstrap_type,
                            chan_list, NativeUtil.macAddressToByteArray(mac_addr),
                            info, curve, key,
                        (SupplicantStatus status, int hdl) -> {
                            if (checkVendorStatusAndLogFailure(status, methodStr)) {
                                handle.value = hdl;
                            }
                        });
            } catch (RemoteException e) {
                handleRemoteException(e, methodStr);
            }
            return handle.value;
        }
    }

    /**
     * Get bootstrap URI based on bootstrap ID
     *
     * @param ifaceName Name of the interface.
     * @param bootstrap_id: Stored bootstrap ID
     *
     * @return: URI string else -1 on failure
     */
    public String dppGetUri(@NonNull String ifaceName, int bootstrap_id) {
        synchronized (mLock) {
            final String methodStr = "dppGetUri";
            final Mutable<String> URI = new Mutable<>();
            ISupplicantVendorStaIface iface =
                   checkSupplicantVendorStaIfaceAndLogFailure(ifaceName, methodStr);
            if (iface == null) return "-1";
            try {
                iface.dppGetUri(bootstrap_id,
                        (SupplicantStatus status, String uri) -> {
                            if (checkVendorStatusAndLogFailure(status, methodStr)) {
                                URI.value = uri;
                            }
                        });
            } catch (RemoteException e) {
                handleRemoteException(e, methodStr);
            }
            return URI.value;
        }
    }

    /**
     * Remove bootstrap URI based on bootstrap ID.
     *
     * @param ifaceName Name of the interface.
     * @param bootstrap_id: Stored bootstrap ID
     *
     * @return: 0 – Success or -1 on failure
     */
    public int dppBootstrapRemove(@NonNull String ifaceName, int bootstrap_id) {
        synchronized (mLock) {
            final String methodStr = "dppBootstrapRemove";
            final MutableInt handle = new MutableInt(-1);
            ISupplicantVendorStaIface iface =
                   checkSupplicantVendorStaIfaceAndLogFailure(ifaceName, methodStr);
            if (iface == null) return -1;
            try {
                iface.dppBootstrapRemove(bootstrap_id,
                        (SupplicantStatus status, int hdl) -> {
                            if (checkVendorStatusAndLogFailure(status, methodStr)) {
                                handle.value = hdl;
                            }
                        });
            } catch (RemoteException e) {
                handleRemoteException(e, methodStr);
            }
            return handle.value;
        }
    }

    /**
     * start listen on the channel specified waiting to receive
     * the DPP Authentication request.
     *
     * @param ifaceName Name of the interface.
     * @param frequency: DPP listen frequency
     * @param dpp_role: Configurator/Enrollee role
     * @param qr_mutual: Mutual authentication required
     * @param netrole_ap: network role
     *
     * @return: Returns 0 if a DPP-listen work is successfully
     *  queued and -1 on failure.
     */
    public int dppListen(@NonNull String ifaceName, String frequency, int dpp_role,
                         boolean qr_mutual, boolean netrole_ap) {
        if (TextUtils.isEmpty(frequency)) return -1;
        synchronized (mLock) {
            final String methodStr = "dppListen";
            final MutableInt handle = new MutableInt(-1);
            ISupplicantVendorStaIface iface =
                   checkSupplicantVendorStaIfaceAndLogFailure(ifaceName, methodStr);
            if (iface == null) return -1;
            try {
                iface.dppStartListen(frequency, dpp_role,
                        qr_mutual, netrole_ap,
                        (SupplicantStatus status, int hdl) -> {
                            if (checkVendorStatusAndLogFailure(status, methodStr)) {
                                handle.value = hdl;
                            }
                        });
            } catch (RemoteException e) {
                handleRemoteException(e, methodStr);
            }
            return handle.value;
        }
    }

    /**
     * stop ongoing dpp listen.
     *
     * @param ifaceName Name of the interface.
     * @return true if request is sent successfully, false otherwise.
     */
    public boolean dppStopListen(@NonNull String ifaceName) {
        synchronized (mLock) {
            final String methodStr = "dppStopListen";
            ISupplicantVendorStaIface iface =
                   checkSupplicantVendorStaIfaceAndLogFailure(ifaceName, methodStr);
            if (iface == null) return false;
            try {
                SupplicantStatus status = iface.dppStopListen();
                return checkVendorStatusAndLogFailure(status, methodStr);
            } catch (RemoteException e) {
                handleRemoteException(e, methodStr);
                return false;
            }
        }
    }

    /**
     * Adds the DPP configurator
     *
     * @param ifaceName Name of the interface.
     * @param curve curve used for dpp encryption
     * @param key private key
     * @param expiry timeout in seconds
     *
     * @return: Identifier of the added configurator or -1 on failure
     */
    public int dppConfiguratorAdd(@NonNull String ifaceName, String curve,
                                  String key, int expiry) {
        String curve_t = (TextUtils.isEmpty(curve)) ? "" : curve;
        String key_t = (TextUtils.isEmpty(key)) ? "" : key;
        synchronized (mLock) {
            final String methodStr = "dppConfiguratorAdd";
            final MutableInt handle = new MutableInt(-1);
            ISupplicantVendorStaIface iface =
                   checkSupplicantVendorStaIfaceAndLogFailure(ifaceName, methodStr);
            if (iface == null) return -1;
            try {
                iface.dppConfiguratorAdd(curve_t, key_t, expiry,
                        (SupplicantStatus status, int hdl) -> {
                            if (checkVendorStatusAndLogFailure(status, methodStr)) {
                                handle.value = hdl;
                            }
                        });
            } catch (RemoteException e) {
                handleRemoteException(e, methodStr);
            }
            return handle.value;
        }
    }

    /**
     * Remove the added configurator through dppConfiguratorAdd.
     *
     * @param ifaceName Name of the interface.
     * @param config_id: DPP Configurator ID
     *
     * @return: Handle to strored info else -1 on failure
     */
    public int dppConfiguratorRemove(@NonNull String ifaceName, int config_id) {
        synchronized (mLock) {
            final String methodStr = "dppConfiguratorRemove";
            final MutableInt handle = new MutableInt(-1);
            ISupplicantVendorStaIface iface =
                   checkSupplicantVendorStaIfaceAndLogFailure(ifaceName, methodStr);
            if (iface == null) return -1;
            try {
                iface.dppConfiguratorRemove(config_id,
                        (SupplicantStatus status, int hdl) -> {
                            if (checkVendorStatusAndLogFailure(status, methodStr)) {
                                handle.value = hdl;
                            }
                        });
            } catch (RemoteException e) {
                handleRemoteException(e, methodStr);
            }
            return handle.value;
        }
    }

    /**
     * Start DPP authentication and provisioning with the specified peer
     *
     * @param ifaceName Name of the interface.
     * @param config – dpp auth init config
     *
     * @return: 0 if DPP Authentication request was transmitted and -1 on failure
     */
    public int  dppStartAuth(@NonNull String ifaceName, WifiDppConfig config) {
        String ssid = (TextUtils.isEmpty(config.ssid)) ? "" : config.ssid;
        String passphrase = (TextUtils.isEmpty(config.passphrase)) ? "" : config.passphrase;
        synchronized (mLock) {
            final String methodStr = "dppStartAuth";
            final MutableInt Status = new MutableInt(-1);
            ISupplicantVendorStaIface iface =
                   checkSupplicantVendorStaIfaceAndLogFailure(ifaceName, methodStr);
            if (iface == null) return -1;
            try {
                iface.dppStartAuth(config.peer_bootstrap_id,
                            config.own_bootstrap_id, config.dpp_role,
                            ssid, passphrase, (config.isAp > 0) ? true : false,
                            (config.isDpp > 0) ? true: false, config.conf_id, config.expiry,
                        (SupplicantStatus status, int hdl) -> {
                            if (checkVendorStatusAndLogFailure(status, methodStr)) {
                                Status.value = hdl;
                            }
                        });
            } catch (RemoteException e) {
                handleRemoteException(e, methodStr);
            }
            return Status.value;
        }
    }

    /**
     * Retrieve Private key to be used for configurator
     *
     * @param ifaceName Name of the interface.
     * @param id: id of configurator obj
     *
     * @return: Key string else -1 on failure
     */
    public String dppConfiguratorGetKey(@NonNull String ifaceName, int id) {
        synchronized (mLock) {
            final String methodStr = "dppConfiguratorGetKey";
            final Mutable<String> KEY = new Mutable<>();
            ISupplicantVendorStaIface iface =
                   checkSupplicantVendorStaIfaceAndLogFailure(ifaceName, methodStr);
            if (iface == null) return "-1";
            try {
                iface.dppConfiguratorGetKey(id,
                        (SupplicantStatus status, String key) -> {
                            if (checkVendorStatusAndLogFailure(status, methodStr)) {
                                KEY.value = key;
                            }
                        });
            } catch (RemoteException e) {
                handleRemoteException(e, methodStr);
            }
            return KEY.value;
        }
    }

    /*
     * Adds a DPP peer URI to the URI list.
     *
     *  This is a v1.2+ HAL feature.
     *  Returns an ID to be used later to refer to this URI (>0).
     *  On error, or if these features are not supported, -1 is returned.
     */
    public int addDppPeerUri(@NonNull String ifaceName, @NonNull String uri) {
        final String methodStr = "addDppPeerUri";
        MutableBoolean status = new MutableBoolean(false);
        MutableInt bootstrapId = new MutableInt(-1);

        if (!isV1_2()) {
            Log.e(TAG, "Method " + methodStr + " is not supported in existing HAL");
            return -1;
        }

        ISupplicantStaIface iface = checkSupplicantStaIfaceAndLogFailure(ifaceName, methodStr);
        if (iface == null) {
            return -1;
        }

        // Get a v1.2 supplicant STA Interface
        android.hardware.wifi.supplicant.V1_2.ISupplicantStaIface staIfaceV12 =
                getStaIfaceMockableV1_2(iface);

        if (staIfaceV12 == null) {
            Log.e(TAG, methodStr + ": ISupplicantStaIface is null");
            return -1;
        }

        try {
            // Support for DPP (Easy connect)
            // Requires HAL v1.2 or higher
            staIfaceV12.addDppPeerUri(uri,
                    (SupplicantStatus statusInternal, int bootstrapIdInternal) -> {
                        status.value = statusInternal.code == SupplicantStatusCode.SUCCESS;
                        if (status.value) {
                            bootstrapId.value = bootstrapIdInternal;
                        }
                        checkStatusAndLogFailure(statusInternal, methodStr);
                    });
        } catch (RemoteException e) {
            handleRemoteException(e, methodStr);
            return -1;
        }

        return bootstrapId.value;
    }

    /**
     * Removes a DPP URI to the URI list given an ID.
     *
     *  This is a v1.2+ HAL feature.
     *  Returns true when operation is successful
     *  On error, or if these features are not supported, false is returned.
     */
    public boolean removeDppUri(@NonNull String ifaceName, int bootstrapId)  {
        final String methodStr = "removeDppUri";

        if (!isV1_2()) {
            Log.e(TAG, "Method " + methodStr + " is not supported in existing HAL");
            return false;
        }

        ISupplicantStaIface iface = checkSupplicantStaIfaceAndLogFailure(ifaceName, methodStr);
        if (iface == null) {
            return false;
        }

        // Get a v1.2 supplicant STA Interface
        android.hardware.wifi.supplicant.V1_2.ISupplicantStaIface staIfaceV12 =
                getStaIfaceMockableV1_2(iface);

        if (staIfaceV12 == null) {
            Log.e(TAG, methodStr + ": ISupplicantStaIface is null");
            return false;
        }

        try {
            // Support for DPP (Easy connect)
            // Requires HAL v1.2 or higher
            SupplicantStatus status = staIfaceV12.removeDppUri(bootstrapId);
            return checkStatusAndLogFailure(status, methodStr);
        } catch (RemoteException e) {
            handleRemoteException(e, methodStr);
        }

        return false;
    }

    /**
     * Stops/aborts DPP Initiator request
     *
     *  This is a v1.2+ HAL feature.
     *  Returns true when operation is successful
     *  On error, or if these features are not supported, false is returned.
     */
    public boolean stopDppInitiator(@NonNull String ifaceName)  {
        final String methodStr = "stopDppInitiator";

        if (!isV1_2()) {
            return false;
        }

        ISupplicantStaIface iface = checkSupplicantStaIfaceAndLogFailure(ifaceName, methodStr);
        if (iface == null) {
            return false;
        }

        // Get a v1.2 supplicant STA Interface
        android.hardware.wifi.supplicant.V1_2.ISupplicantStaIface staIfaceV12 =
                getStaIfaceMockableV1_2(iface);

        if (staIfaceV12 == null) {
            Log.e(TAG, methodStr + ": ISupplicantStaIface is null");
            return false;
        }

        try {
            // Support for DPP (Easy connect)
            // Requires HAL v1.2 or higher
            SupplicantStatus status = staIfaceV12.stopDppInitiator();
            return checkStatusAndLogFailure(status, methodStr);
        } catch (RemoteException e) {
            handleRemoteException(e, methodStr);
        }

        return false;
    }

    /**
     * Starts DPP Configurator-Initiator request
     *
     *  This is a v1.2+ HAL feature.
     *  Returns true when operation is successful
     *  On error, or if these features are not supported, false is returned.
     */
    public boolean startDppConfiguratorInitiator(@NonNull String ifaceName, int peerBootstrapId,
            int ownBootstrapId, @NonNull String ssid, String password, String psk,
            int netRole, int securityAkm)  {
        final String methodStr = "startDppConfiguratorInitiator";

        if (!isV1_2()) {
            Log.e(TAG, "Method " + methodStr + " is not supported in existing HAL");
            return false;
        }

        ISupplicantStaIface iface = checkSupplicantStaIfaceAndLogFailure(ifaceName, methodStr);
        if (iface == null) {
            return false;
        }

        // Get a v1.2 supplicant STA Interface
        android.hardware.wifi.supplicant.V1_2.ISupplicantStaIface staIfaceV12 =
                getStaIfaceMockableV1_2(iface);

        if (staIfaceV12 == null) {
            Log.e(TAG, methodStr + ": ISupplicantStaIface is null");
            return false;
        }

        try {
            // Support for DPP (Easy connect)
            // Requires HAL v1.2 or higher
            SupplicantStatus status = staIfaceV12.startDppConfiguratorInitiator(peerBootstrapId,
                    ownBootstrapId, ssid, password != null ? password : "", psk != null ? psk : "",
                    netRole, securityAkm);
            return checkStatusAndLogFailure(status, methodStr);
        } catch (RemoteException e) {
            handleRemoteException(e, methodStr);
        }

        return false;
    }

    /**
     * Starts DPP Enrollee-Initiator request
     *
     *  This is a v1.2+ HAL feature.
     *  Returns true when operation is successful
     *  On error, or if these features are not supported, false is returned.
     */
    public boolean startDppEnrolleeInitiator(@NonNull String ifaceName, int peerBootstrapId,
            int ownBootstrapId)  {
        final String methodStr = "startDppEnrolleeInitiator";

        if (!isV1_2()) {
            Log.e(TAG, "Method " + methodStr + " is not supported in existing HAL");
            return false;
        }

        ISupplicantStaIface iface = checkSupplicantStaIfaceAndLogFailure(ifaceName, methodStr);
        if (iface == null) {
            return false;
        }

        // Get a v1.2 supplicant STA Interface
        android.hardware.wifi.supplicant.V1_2.ISupplicantStaIface staIfaceV12 =
                getStaIfaceMockableV1_2(iface);

        if (staIfaceV12 == null) {
            Log.e(TAG, methodStr + ": ISupplicantStaIface is null");
            return false;
        }

        try {
            // Support for DPP (Easy connect)
            // Requires HAL v1.2 or higher
            SupplicantStatus status = staIfaceV12.startDppEnrolleeInitiator(peerBootstrapId,
                    ownBootstrapId);
            return checkStatusAndLogFailure(status, methodStr);
        } catch (RemoteException e) {
            handleRemoteException(e, methodStr);
        }

        return false;
    }

    /**
     * Register callbacks for DPP events.
     *
     * @param dppCallback DPP callback object.
     */
    public void registerDppCallback(DppEventCallback dppCallback) {
        mDppCallback = dppCallback;
    }
}<|MERGE_RESOLUTION|>--- conflicted
+++ resolved
@@ -195,8 +195,9 @@
                     Log.w(TAG, "ISupplicant died: cookie=" + cookie);
                     supplicantServiceDiedHandler(cookie);
                 }
-<<<<<<< HEAD
-            };
+            });
+        }
+    }
 
     private final HwRemoteBinder.DeathRecipient mSupplicantVendorDeathRecipient =
             cookie -> {
@@ -205,11 +206,6 @@
                     supplicantvendorServiceDiedHandler();
                 }
             };
-=======
-            });
-        }
-    }
->>>>>>> 2d75d3e1
 
     public SupplicantStaIfaceHal(Context context, WifiMonitor monitor,
                                  PropertyService propertyService, Looper looper) {
@@ -770,7 +766,6 @@
         }
     }
 
-<<<<<<< HEAD
     private void supplicantvendorServiceDiedHandler() {
         synchronized (mLock) {
             mISupplicantVendor = null;
@@ -778,10 +773,7 @@
         }
     }
 
-    private void supplicantServiceDiedHandler() {
-=======
     private void supplicantServiceDiedHandler(long cookie) {
->>>>>>> 2d75d3e1
         synchronized (mLock) {
             if (mDeathRecipientCookie != cookie) {
                 Log.i(TAG, "Ignoring stale death recipient notification");
