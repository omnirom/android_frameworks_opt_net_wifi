--- conflicted
+++ resolved
@@ -1178,24 +1178,11 @@
                                 "ResponderLocation: lci/lcr parser failed exception -- " + e);
                     }
                     // Clear LCI and LCR data if the location data should not be retransmitted,
-<<<<<<< HEAD
-                    // has a retention expiration time, contains no useful data, or did not parse.
-                    if (responderLocation == null) {
-                        lci = null;
-                        lcr = null;
-                    } else if (!isCalledFromPrivilegedContext) {
-                        // clear the raw lci and lcr buffers and civic location data if the
-                        // caller is not in a privileged context.
-                        lci = null;
-                        lcr = null;
-                        responderLocation.setCivicLocationSubelementDefaults();
-=======
                     // has a retention expiration time, contains no useful data, or did not parse,
                     // or the caller is not in a privileged context.
                     if (responderLocation == null || !isCalledFromPrivilegedContext) {
                         lci = null;
                         lcr = null;
->>>>>>> af10c29a
                     }
                     if (resultForRequest.successNumber <= 1
                             && resultForRequest.distanceSdInMm != 0) {
