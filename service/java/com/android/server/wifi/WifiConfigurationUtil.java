/*
 * Copyright (C) 2016 The Android Open Source Project
 *
 * Licensed under the Apache License, Version 2.0 (the "License");
 * you may not use this file except in compliance with the License.
 * You may obtain a copy of the License at
 *
 *      http://www.apache.org/licenses/LICENSE-2.0
 *
 * Unless required by applicable law or agreed to in writing, software
 * distributed under the License is distributed on an "AS IS" BASIS,
 * WITHOUT WARRANTIES OR CONDITIONS OF ANY KIND, either express or implied.
 * See the License for the specific language governing permissions and
 * limitations under the License.
 */

package com.android.server.wifi;

import static com.android.server.wifi.util.NativeUtil.addEnclosingQuotes;

import android.content.pm.UserInfo;
import android.net.IpConfiguration;
import android.net.MacAddress;
import android.net.StaticIpConfiguration;
import android.net.wifi.WifiConfiguration;
import android.net.wifi.WifiEnterpriseConfig;
import android.net.wifi.WifiNetworkSpecifier;
import android.net.wifi.WifiScanner;
import android.os.PatternMatcher;
import android.os.UserHandle;
import android.text.TextUtils;
import android.util.Log;
import android.util.Pair;

import com.android.internal.annotations.VisibleForTesting;
import com.android.server.wifi.util.NativeUtil;
import com.android.server.wifi.util.TelephonyUtil;

import java.nio.charset.StandardCharsets;
import java.security.cert.X509Certificate;
import java.util.Arrays;
import java.util.BitSet;
import java.util.Comparator;
import java.util.List;
import java.util.Objects;

/**
 * WifiConfiguration utility for any {@link android.net.wifi.WifiConfiguration} related operations.
 * Currently contains:
 *   > Helper method to check if the WifiConfiguration object is visible to the provided users.
 *   > Helper methods to identify the encryption of a WifiConfiguration object.
 */
public class WifiConfigurationUtil {
    private static final String TAG = "WifiConfigurationUtil";

    /**
     * Constants used for validating external config objects.
     */
<<<<<<< HEAD
    private static final int ENCLOSING_QUTOES_LEN = 2;
    private static final int SSID_UTF_8_MIN_LEN = 1 + ENCLOSING_QUTOES_LEN;
    private static final int SSID_UTF_8_MAX_LEN = // wifigbk++
                        WifiGbk.MAX_SSID_UTF_LENGTH + ENCLOSING_QUTOES_LEN;
=======
    private static final int ENCLOSING_QUOTES_LEN = 2;
    private static final int SSID_UTF_8_MIN_LEN = 1 + ENCLOSING_QUOTES_LEN;
    private static final int SSID_UTF_8_MAX_LEN = 32 + ENCLOSING_QUOTES_LEN;
>>>>>>> b1914eb4
    private static final int SSID_HEX_MIN_LEN = 2;
    private static final int SSID_HEX_MAX_LEN = 64;
    private static final int PSK_ASCII_MIN_LEN = 8 + ENCLOSING_QUOTES_LEN;
    private static final int PSK_ASCII_MAX_LEN = 63 + ENCLOSING_QUOTES_LEN;
    private static final int PSK_HEX_LEN = 64;
    @VisibleForTesting
    public static final String PASSWORD_MASK = "*";
    private static final String MATCH_EMPTY_SSID_PATTERN_PATH = "";
    private static final Pair<MacAddress, MacAddress> MATCH_NONE_BSSID_PATTERN =
            new Pair(MacAddress.BROADCAST_ADDRESS, MacAddress.BROADCAST_ADDRESS);
    private static final Pair<MacAddress, MacAddress> MATCH_ALL_BSSID_PATTERN =
            new Pair(MacAddress.ALL_ZEROS_ADDRESS, MacAddress.ALL_ZEROS_ADDRESS);

    /**
     * Check whether a network configuration is visible to a user or any of its managed profiles.
     *
     * @param config   the network configuration whose visibility should be checked
     * @param profiles the user IDs of the user itself and all its managed profiles (can be obtained
     *                 via {@link android.os.UserManager#getProfiles})
     * @return whether the network configuration is visible to the user or any of its managed
     * profiles
     */
    public static boolean isVisibleToAnyProfile(WifiConfiguration config, List<UserInfo> profiles) {
        return (config.shared || doesUidBelongToAnyProfile(config.creatorUid, profiles));
    }

    /**
     * Check whether a uid belong to a user or any of its managed profiles.
     *
     * @param uid      uid of the app.
     * @param profiles the user IDs of the user itself and all its managed profiles (can be obtained
     *                 via {@link android.os.UserManager#getProfiles})
     * @return whether the uid belongs to the user or any of its managed profiles.
     */
    public static boolean doesUidBelongToAnyProfile(int uid, List<UserInfo> profiles) {
        final int userId = UserHandle.getUserId(uid);
        for (UserInfo profile : profiles) {
            if (profile.id == userId) {
                return true;
            }
        }
        return false;
    }

    /**
     * Checks if the provided |wepKeys| array contains any non-null value;
     */
    public static boolean hasAnyValidWepKey(String[] wepKeys) {
        for (int i = 0; i < wepKeys.length; i++) {
            if (wepKeys[i] != null) {
                return true;
            }
        }
        return false;
    }

    /**
     * Helper method to check if the provided |config| corresponds to a PSK network or not.
     */
    public static boolean isConfigForPskNetwork(WifiConfiguration config) {
        return config.allowedKeyManagement.get(WifiConfiguration.KeyMgmt.WPA_PSK);
    }

    /**
     * Helper method to check if the provided |config| corresponds to an SAE network or not.
     */
    public static boolean isConfigForSaeNetwork(WifiConfiguration config) {
        return config.allowedKeyManagement.get(WifiConfiguration.KeyMgmt.SAE);
    }

    /**
     * Helper method to check if the provided |config| corresponds to an OWE network or not.
     */
    public static boolean isConfigForOweNetwork(WifiConfiguration config) {
        return config.allowedKeyManagement.get(WifiConfiguration.KeyMgmt.OWE);
    }

    /**
     * Helper method to check if the provided |config| corresponds to a EAP network or not.
     */
    public static boolean isConfigForEapNetwork(WifiConfiguration config) {
        return (config.allowedKeyManagement.get(WifiConfiguration.KeyMgmt.WPA_EAP)
                || config.allowedKeyManagement.get(WifiConfiguration.KeyMgmt.IEEE8021X));
    }

    /**
     * Helper method to check if the provided |config| corresponds to a EAP Suite-B network or not.
     */
    public static boolean isConfigForEapSuiteBNetwork(WifiConfiguration config) {
        return config.allowedKeyManagement.get(WifiConfiguration.KeyMgmt.SUITE_B_192);
    }

    /**
     * Helper method to check if the provided |config| corresponds to a WEP network or not.
     */
    public static boolean isConfigForWepNetwork(WifiConfiguration config) {
        return (config.allowedKeyManagement.get(WifiConfiguration.KeyMgmt.NONE)
                && hasAnyValidWepKey(config.wepKeys));
    }

    /**
     * Helper method to check if the provided |config| corresponds to an open or enhanced
     * open network, or not.
     */
    public static boolean isConfigForOpenNetwork(WifiConfiguration config) {
        return (!(isConfigForWepNetwork(config) || isConfigForPskNetwork(config)
                || isConfigForEapNetwork(config) || isConfigForSaeNetwork(config)
                || isConfigForEapSuiteBNetwork(config)));
    }

    public static boolean isConfigForSha256Network(WifiConfiguration config) {
        return config.allowedKeyManagement.get(WifiConfiguration.KeyMgmt.FILS_SHA256);
    }

    public static boolean isConfigForSha384Network(WifiConfiguration config) {
        return config.allowedKeyManagement.get(WifiConfiguration.KeyMgmt.FILS_SHA384);
    }

    /**
     * Compare existing and new WifiConfiguration objects after a network update and return if
     * IP parameters have changed or not.
     *
     * @param existingConfig Existing WifiConfiguration object corresponding to the network.
     * @param newConfig      New WifiConfiguration object corresponding to the network.
     * @return true if IP parameters have changed, false otherwise.
     */
    public static boolean hasIpChanged(WifiConfiguration existingConfig,
            WifiConfiguration newConfig) {
        if (existingConfig.getIpAssignment() != newConfig.getIpAssignment()) {
            return true;
        }
        if (newConfig.getIpAssignment() == IpConfiguration.IpAssignment.STATIC) {
            return !Objects.equals(existingConfig.getStaticIpConfiguration(),
                    newConfig.getStaticIpConfiguration());
        }
        return false;
    }

    /**
     * Compare existing and new WifiConfiguration objects after a network update and return if
     * proxy parameters have changed or not.
     *
     * @param existingConfig Existing WifiConfiguration object corresponding to the network.
     * @param newConfig      New WifiConfiguration object corresponding to the network.
     * @return true if proxy parameters have changed, false if no existing config and proxy settings
     * are NONE, false otherwise.
     */
    public static boolean hasProxyChanged(WifiConfiguration existingConfig,
            WifiConfiguration newConfig) {
        if (existingConfig == null) {
            return newConfig.getProxySettings() != IpConfiguration.ProxySettings.NONE;
        }
        if (newConfig.getProxySettings() != existingConfig.getProxySettings()) {
            return true;
        }
        return !Objects.equals(existingConfig.getHttpProxy(), newConfig.getHttpProxy());
    }

    /**
     * Compare existing and new WifiConfiguration objects after a network update and return if
     * MAC randomization setting has changed or not.
     * @param existingConfig Existing WifiConfiguration object corresponding to the network.
     * @param newConfig      New WifiConfiguration object corresponding to the network.
     * @return true if MAC randomization setting setting changed or the existing confiuration is
     * null and the newConfig is setting macRandomizationSetting to the default value.
     */
    public static boolean hasMacRandomizationSettingsChanged(WifiConfiguration existingConfig,
            WifiConfiguration newConfig) {
        if (existingConfig == null) {
            return newConfig.macRandomizationSetting != WifiConfiguration.RANDOMIZATION_PERSISTENT;
        }
        return newConfig.macRandomizationSetting != existingConfig.macRandomizationSetting;
    }

    /**
     * Compare existing and new WifiEnterpriseConfig objects after a network update and return if
     * credential parameters have changed or not.
     *
     * @param existingEnterpriseConfig Existing WifiConfiguration object corresponding to the
     *                                 network.
     * @param newEnterpriseConfig      New WifiConfiguration object corresponding to the network.
     * @return true if credentials have changed, false otherwise.
     */
    @VisibleForTesting
    public static boolean hasEnterpriseConfigChanged(WifiEnterpriseConfig existingEnterpriseConfig,
            WifiEnterpriseConfig newEnterpriseConfig) {
        if (existingEnterpriseConfig != null && newEnterpriseConfig != null) {
            if (existingEnterpriseConfig.getEapMethod() != newEnterpriseConfig.getEapMethod()) {
                return true;
            }
            if (existingEnterpriseConfig.getPhase2Method()
                    != newEnterpriseConfig.getPhase2Method()) {
                return true;
            }
            if (getEapSimNum(existingEnterpriseConfig) != getEapSimNum(newEnterpriseConfig)){
                return true;
            }
            if (!TextUtils.equals(existingEnterpriseConfig.getIdentity(),
                                  newEnterpriseConfig.getIdentity())) {
                return true;
            }
            if (!TelephonyUtil.isSimEapMethod(existingEnterpriseConfig.getEapMethod())
                    && !TextUtils.equals(existingEnterpriseConfig.getAnonymousIdentity(),
                    newEnterpriseConfig.getAnonymousIdentity())) {
                return true;
            }
            if (!TextUtils.equals(existingEnterpriseConfig.getPassword(),
                                    newEnterpriseConfig.getPassword())) {
                return true;
            }
            X509Certificate[] existingCaCerts = existingEnterpriseConfig.getCaCertificates();
            X509Certificate[] newCaCerts = newEnterpriseConfig.getCaCertificates();
            if (!Arrays.equals(existingCaCerts, newCaCerts)) {
                return true;
            }
        } else {
            // One of the configs may have an enterpriseConfig
            if (existingEnterpriseConfig != null || newEnterpriseConfig != null) {
                return true;
            }
        }
        return false;
    }

    public static int getEapSimNum(WifiEnterpriseConfig enterpriseConfig){
        int mSimNum =0;
        if (enterpriseConfig.getSimNum() != null
                             && !enterpriseConfig.getSimNum().isEmpty()) {
            mSimNum = Integer.parseInt(enterpriseConfig.getSimNum());
        }
        return mSimNum;
    }

    /**
     * Compare existing and new WifiConfiguration objects after a network update and return if
     * credential parameters have changed or not.
     *
     * @param existingConfig Existing WifiConfiguration object corresponding to the network.
     * @param newConfig      New WifiConfiguration object corresponding to the network.
     * @return true if credentials have changed, false otherwise.
     */
    public static boolean hasCredentialChanged(WifiConfiguration existingConfig,
            WifiConfiguration newConfig) {
        if (!Objects.equals(existingConfig.allowedKeyManagement,
                newConfig.allowedKeyManagement)) {
            return true;
        }
        if (!Objects.equals(existingConfig.allowedProtocols, newConfig.allowedProtocols)) {
            return true;
        }
        if (!Objects.equals(existingConfig.allowedAuthAlgorithms,
                newConfig.allowedAuthAlgorithms)) {
            return true;
        }
        if (!Objects.equals(existingConfig.allowedPairwiseCiphers,
                newConfig.allowedPairwiseCiphers)) {
            return true;
        }
        if (!Objects.equals(existingConfig.allowedGroupCiphers,
                newConfig.allowedGroupCiphers)) {
            return true;
        }
        if (!Objects.equals(existingConfig.allowedGroupMgmtCiphers,
                newConfig.allowedGroupMgmtCiphers)) {
            return true;
        }
        if (!Objects.equals(existingConfig.allowedSuiteBCiphers,
                newConfig.allowedSuiteBCiphers)) {
            return true;
        }
        if (!Objects.equals(existingConfig.preSharedKey, newConfig.preSharedKey)) {
            return true;
        }
        if (!Arrays.equals(existingConfig.wepKeys, newConfig.wepKeys)) {
            return true;
        }
        if (existingConfig.wepTxKeyIndex != newConfig.wepTxKeyIndex) {
            return true;
        }
        if (existingConfig.hiddenSSID != newConfig.hiddenSSID) {
            return true;
        }
        if (existingConfig.requirePMF != newConfig.requirePMF) {
            return true;
        }
        if (hasEnterpriseConfigChanged(existingConfig.enterpriseConfig,
                newConfig.enterpriseConfig)) {
            return true;
        }
        return false;
    }

    private static boolean validateSsid(String ssid, boolean isAdd) {
        if (isAdd) {
            if (ssid == null) {
                Log.e(TAG, "validateSsid : null string");
                return false;
            }
        } else {
            if (ssid == null) {
                // This is an update, so the SSID can be null if that is not being changed.
                return true;
            }
        }
        if (ssid.isEmpty()) {
            Log.e(TAG, "validateSsid failed: empty string");
            return false;
        }
        if (ssid.startsWith("\"")) {
            // UTF-8 SSID string
            byte[] ssidBytes = ssid.getBytes(StandardCharsets.UTF_8);
            if (ssidBytes.length < SSID_UTF_8_MIN_LEN) {
                Log.e(TAG, "validateSsid failed: utf-8 ssid string size too small: "
                        + ssidBytes.length);
                return false;
            }
            if (ssidBytes.length > SSID_UTF_8_MAX_LEN) {
                Log.e(TAG, "validateSsid failed: utf-8 ssid string size too large: "
                        + ssidBytes.length);
                return false;
            }
        } else {
            // HEX SSID string
            if (ssid.length() < SSID_HEX_MIN_LEN) {
                Log.e(TAG, "validateSsid failed: hex string size too small: " + ssid.length());
                return false;
            }
            if (ssid.length() > SSID_HEX_MAX_LEN) {
                Log.e(TAG, "validateSsid failed: hex string size too large: " + ssid.length());
                return false;
            }
        }
        try {
            NativeUtil.decodeSsid(ssid);
        } catch (IllegalArgumentException e) {
            Log.e(TAG, "validateSsid failed: malformed string: " + ssid);
            return false;
        }
        return true;
    }

    private static boolean validateBssid(MacAddress bssid) {
        if (bssid == null) return true;
        if (bssid.getAddressType() != MacAddress.TYPE_UNICAST) {
            Log.e(TAG, "validateBssid failed: invalid bssid");
            return false;
        }
        return true;
    }

    private static boolean validateBssid(String bssid) {
        if (bssid == null) return true;
        if (bssid.isEmpty()) {
            Log.e(TAG, "validateBssid failed: empty string");
            return false;
        }
        MacAddress bssidMacAddress;
        try {
            bssidMacAddress = MacAddress.fromString(bssid);
        } catch (IllegalArgumentException e) {
            Log.e(TAG, "validateBssid failed: malformed string: " + bssid);
            return false;
        }
        if (!validateBssid(bssidMacAddress)) {
            return false;
        }
        return true;
    }

    private static boolean validatePsk(String psk, boolean isAdd) {
        if (isAdd) {
            if (psk == null) {
                Log.e(TAG, "validatePsk: null string");
                return false;
            }
        } else {
            if (psk == null) {
                // This is an update, so the psk can be null if that is not being changed.
                return true;
            } else if (psk.equals(PASSWORD_MASK)) {
                // This is an update, so the app might have returned back the masked password, let
                // it thru. WifiConfigManager will handle it.
                return true;
            }
        }
        if (psk.isEmpty()) {
            Log.e(TAG, "validatePsk failed: empty string");
            return false;
        }
        if (psk.startsWith("\"")) {
            // ASCII PSK string
            byte[] pskBytes = psk.getBytes(StandardCharsets.US_ASCII);
            if (pskBytes.length < PSK_ASCII_MIN_LEN) {
                Log.e(TAG, "validatePsk failed: ascii string size too small: " + pskBytes.length);
                return false;
            }
            if (pskBytes.length > PSK_ASCII_MAX_LEN) {
                Log.e(TAG, "validatePsk failed: ascii string size too large: " + pskBytes.length);
                return false;
            }
        } else {
            // HEX PSK string
            if (psk.length() != PSK_HEX_LEN) {
                Log.e(TAG, "validatePsk failed: hex string size mismatch: " + psk.length());
                return false;
            }
        }
        try {
            NativeUtil.hexOrQuotedStringToBytes(psk);
        } catch (IllegalArgumentException e) {
            Log.e(TAG, "validatePsk failed: malformed string: " + psk);
            return false;
        }
        return true;
    }

    private static boolean validateBitSet(BitSet bitSet, int validValuesLength) {
        if (bitSet == null) return false;
        BitSet clonedBitset = (BitSet) bitSet.clone();
        clonedBitset.clear(0, validValuesLength);
        return clonedBitset.isEmpty();
    }

    private static boolean validateBitSets(WifiConfiguration config) {
        // 1. Check |allowedKeyManagement|.
        if (!validateBitSet(config.allowedKeyManagement,
                WifiConfiguration.KeyMgmt.strings.length)) {
            Log.e(TAG, "validateBitsets failed: invalid allowedKeyManagement bitset "
                    + config.allowedKeyManagement);
            return false;
        }
        // 2. Check |allowedProtocols|.
        if (!validateBitSet(config.allowedProtocols,
                WifiConfiguration.Protocol.strings.length)) {
            Log.e(TAG, "validateBitsets failed: invalid allowedProtocols bitset "
                    + config.allowedProtocols);
            return false;
        }
        // 3. Check |allowedAuthAlgorithms|.
        if (!validateBitSet(config.allowedAuthAlgorithms,
                WifiConfiguration.AuthAlgorithm.strings.length)) {
            Log.e(TAG, "validateBitsets failed: invalid allowedAuthAlgorithms bitset "
                    + config.allowedAuthAlgorithms);
            return false;
        }
        // 4. Check |allowedGroupCiphers|.
        if (!validateBitSet(config.allowedGroupCiphers,
                WifiConfiguration.GroupCipher.strings.length)) {
            Log.e(TAG, "validateBitsets failed: invalid allowedGroupCiphers bitset "
                    + config.allowedGroupCiphers);
            return false;
        }
        // 5. Check |allowedPairwiseCiphers|.
        if (!validateBitSet(config.allowedPairwiseCiphers,
                WifiConfiguration.PairwiseCipher.strings.length)) {
            Log.e(TAG, "validateBitsets failed: invalid allowedPairwiseCiphers bitset "
                    + config.allowedPairwiseCiphers);
            return false;
        }
        return true;
    }

    private static boolean validateKeyMgmt(BitSet keyMgmnt) {
        if (keyMgmnt.cardinality() > 1) {
            if (keyMgmnt.cardinality() > 4) {
                Log.e(TAG, "validateKeyMgmt failed: cardinality > 4");
                return false;
            }
            if (!keyMgmnt.get(WifiConfiguration.KeyMgmt.WPA_EAP)) {
                Log.e(TAG, "validateKeyMgmt failed: not WPA_EAP");
                return false;
            }
            if (!keyMgmnt.get(WifiConfiguration.KeyMgmt.IEEE8021X)
                    && !keyMgmnt.get(WifiConfiguration.KeyMgmt.WPA_PSK)) {
                Log.e(TAG, "validateKeyMgmt failed: not PSK or 8021X");
                return false;
            }
        }
        return true;
    }

    private static boolean validateIpConfiguration(IpConfiguration ipConfig) {
        if (ipConfig == null) {
            Log.e(TAG, "validateIpConfiguration failed: null IpConfiguration");
            return false;
        }
        if (ipConfig.getIpAssignment() == IpConfiguration.IpAssignment.STATIC) {
            StaticIpConfiguration staticIpConfig = ipConfig.getStaticIpConfiguration();
            if (staticIpConfig == null) {
                Log.e(TAG, "validateIpConfiguration failed: null StaticIpConfiguration");
                return false;
            }
            if (staticIpConfig.ipAddress == null) {
                Log.e(TAG, "validateIpConfiguration failed: null static ip Address");
                return false;
            }
        }
        return true;
    }

    /**
     * Enums to specify if the provided config is being validated for add or update.
     */
    public static final boolean VALIDATE_FOR_ADD = true;
    public static final boolean VALIDATE_FOR_UPDATE = false;

    /**
     * Validate the configuration received from an external application.
     *
     * This method checks for the following parameters:
     * 1. {@link WifiConfiguration#SSID}
     * 2. {@link WifiConfiguration#BSSID}
     * 3. {@link WifiConfiguration#preSharedKey}
     * 4. {@link WifiConfiguration#allowedKeyManagement}
     * 5. {@link WifiConfiguration#allowedProtocols}
     * 6. {@link WifiConfiguration#allowedAuthAlgorithms}
     * 7. {@link WifiConfiguration#allowedGroupCiphers}
     * 8. {@link WifiConfiguration#allowedPairwiseCiphers}
     * 9. {@link WifiConfiguration#getIpConfiguration()}
     *
     * @param config {@link WifiConfiguration} received from an external application.
     * @param isAdd {@link #VALIDATE_FOR_ADD} to indicate a network config received for an add,
     *              {@link #VALIDATE_FOR_UPDATE} for a network config received for an update.
     *              These 2 cases need to be handled differently because the config received for an
     *              update could contain only the fields that are being changed.
     * @return true if the parameters are valid, false otherwise.
     */
    public static boolean validate(WifiConfiguration config, boolean isAdd) {
        if (!validateSsid(config.SSID, isAdd)) {
            return false;
        }
        if (!validateBssid(config.BSSID)) {
            return false;
        }
        if (!validateBitSets(config)) {
            return false;
        }
        if (!validateKeyMgmt(config.allowedKeyManagement)) {
            return false;
        }
        if (config.allowedKeyManagement.get(WifiConfiguration.KeyMgmt.WPA_PSK)
                && !validatePsk(config.preSharedKey, isAdd)) {
            return false;
        }
        if (!validateIpConfiguration(config.getIpConfiguration())) {
            return false;
        }
        // TBD: Validate some enterprise params as well in the future here.
        return true;
    }

    private static boolean validateBssidPattern(
            Pair<MacAddress, MacAddress> bssidPatternMatcher) {
        if (bssidPatternMatcher == null) return true;
        MacAddress baseAddress = bssidPatternMatcher.first;
        MacAddress mask = bssidPatternMatcher.second;
        if (baseAddress.getAddressType() != MacAddress.TYPE_UNICAST) {
            Log.e(TAG, "validateBssidPatternMatcher failed : invalid base address: " + baseAddress);
            return false;
        }
        if (mask.equals(MacAddress.ALL_ZEROS_ADDRESS)
                && !baseAddress.equals(MacAddress.ALL_ZEROS_ADDRESS)) {
            Log.e(TAG, "validateBssidPatternMatcher failed : invalid mask/base: " + mask + "/"
                    + baseAddress);
            return false;
        }
        // TBD: Can we do any more sanity checks?
        return true;
    }

    // TODO(b/113878056): Some of this is duplicated in {@link WifiNetworkConfigBuilder}.
    // Merge them somehow?.
    private static boolean isValidNetworkSpecifier(WifiNetworkSpecifier specifier) {
        PatternMatcher ssidPatternMatcher = specifier.ssidPatternMatcher;
        Pair<MacAddress, MacAddress> bssidPatternMatcher = specifier.bssidPatternMatcher;
        if (ssidPatternMatcher == null || bssidPatternMatcher == null) {
            return false;
        }
        if (ssidPatternMatcher.getPath() == null || bssidPatternMatcher.first == null
                || bssidPatternMatcher.second == null) {
            return false;
        }
        return true;
    }

    private static boolean isMatchNoneNetworkSpecifier(WifiNetworkSpecifier specifier) {
        PatternMatcher ssidPatternMatcher = specifier.ssidPatternMatcher;
        Pair<MacAddress, MacAddress> bssidPatternMatcher = specifier.bssidPatternMatcher;
        if (ssidPatternMatcher.getType() != PatternMatcher.PATTERN_PREFIX
                && ssidPatternMatcher.getPath().equals(MATCH_EMPTY_SSID_PATTERN_PATH)) {
            return true;
        }
        if (bssidPatternMatcher.equals(MATCH_NONE_BSSID_PATTERN)) {
            return true;
        }
        return false;
    }

    private static boolean isMatchAllNetworkSpecifier(WifiNetworkSpecifier specifier) {
        PatternMatcher ssidPatternMatcher = specifier.ssidPatternMatcher;
        Pair<MacAddress, MacAddress> bssidPatternMatcher = specifier.bssidPatternMatcher;
        if (ssidPatternMatcher.match(MATCH_EMPTY_SSID_PATTERN_PATH)
                && bssidPatternMatcher.equals(MATCH_ALL_BSSID_PATTERN)) {
            return true;
        }
        return false;
    }

    /**
     * Validate the configuration received from an external application inside
     * {@link WifiNetworkSpecifier}.
     *
     * This method checks for the following parameters:
     * 1. {@link WifiNetworkSpecifier#ssidPatternMatcher}
     * 2. {@link WifiNetworkSpecifier#bssidPatternMatcher}
     * 3. {@link WifiConfiguration#SSID}
     * 4. {@link WifiConfiguration#BSSID}
     * 5. {@link WifiConfiguration#preSharedKey}
     * 6. {@link WifiConfiguration#allowedKeyManagement}
     * 7. {@link WifiConfiguration#allowedProtocols}
     * 8. {@link WifiConfiguration#allowedAuthAlgorithms}
     * 9. {@link WifiConfiguration#allowedGroupCiphers}
     * 10. {@link WifiConfiguration#allowedPairwiseCiphers}
     * 11. {@link WifiConfiguration#getIpConfiguration()}
     *
     * @param specifier Instance of {@link WifiNetworkSpecifier}.
     * @return true if the parameters are valid, false otherwise.
     */
    public static boolean validateNetworkSpecifier(WifiNetworkSpecifier specifier) {
        if (!isValidNetworkSpecifier(specifier)) {
            Log.e(TAG, "validateNetworkSpecifier failed : invalid network specifier");
            return false;
        }
        if (isMatchNoneNetworkSpecifier(specifier)) {
            Log.e(TAG, "validateNetworkSpecifier failed : match-none specifier");
            return false;
        }
        if (isMatchAllNetworkSpecifier(specifier)) {
            Log.e(TAG, "validateNetworkSpecifier failed : match-all specifier");
            return false;
        }
        WifiConfiguration config = specifier.wifiConfiguration;
        if (specifier.ssidPatternMatcher.getType() == PatternMatcher.PATTERN_LITERAL) {
            // For literal SSID matches, the value should satisfy SSID requirements.
            // WifiConfiguration.SSID needs quotes around ASCII SSID.
            if (!validateSsid(addEnclosingQuotes(specifier.ssidPatternMatcher.getPath()), true)) {
                return false;
            }
        } else {
            if (config.hiddenSSID) {
                Log.e(TAG, "validateNetworkSpecifier failed : ssid pattern not supported "
                        + "for hidden networks");
                return false;
            }
        }
        if (Objects.equals(specifier.bssidPatternMatcher.second, MacAddress.BROADCAST_ADDRESS)) {
            // For literal BSSID matches, the value should satisfy MAC address requirements.
            if (!validateBssid(specifier.bssidPatternMatcher.first)) {
                return false;
            }
        } else {
            if (!validateBssidPattern(specifier.bssidPatternMatcher)) {
                return false;
            }
        }
        if (!validateBitSets(config)) {
            return false;
        }
        if (!validateKeyMgmt(config.allowedKeyManagement)) {
            return false;
        }
        if (config.allowedKeyManagement.get(WifiConfiguration.KeyMgmt.WPA_PSK)
                && !validatePsk(config.preSharedKey, true)) {
            return false;
        }
        // TBD: Validate some enterprise params as well in the future here.
        return true;
    }

    /**
     * Check if the provided two networks are the same.
     * Note: This does not check if network selection BSSID's are the same.
     *
     * @param config  Configuration corresponding to a network.
     * @param config1 Configuration corresponding to another network.
     *
     * @return true if |config| and |config1| are the same network.
     *         false otherwise.
     */
    public static boolean isSameNetwork(WifiConfiguration config, WifiConfiguration config1) {
        if (config == null && config1 == null) {
            return true;
        }
        if (config == null || config1 == null) {
            return false;
        }
        if (config.networkId != config1.networkId) {
            return false;
        }
        if (!Objects.equals(config.SSID, config1.SSID)) {
            return false;
        }
        if (WifiConfigurationUtil.hasCredentialChanged(config, config1)) {
            return false;
        }
        return true;
    }

    /**
     * Create a PnoNetwork object from the provided WifiConfiguration.
     *
     * @param config      Configuration corresponding to the network.
     * @return PnoNetwork object corresponding to the network.
     */
    public static WifiScanner.PnoSettings.PnoNetwork createPnoNetwork(
            WifiConfiguration config) {
        WifiScanner.PnoSettings.PnoNetwork pnoNetwork =
                new WifiScanner.PnoSettings.PnoNetwork(config.SSID);
        if (config.hiddenSSID) {
            pnoNetwork.flags |= WifiScanner.PnoSettings.PnoNetwork.FLAG_DIRECTED_SCAN;
        }
        pnoNetwork.flags |= WifiScanner.PnoSettings.PnoNetwork.FLAG_A_BAND;
        pnoNetwork.flags |= WifiScanner.PnoSettings.PnoNetwork.FLAG_G_BAND;
        if (config.allowedKeyManagement.get(WifiConfiguration.KeyMgmt.WPA_PSK)) {
            pnoNetwork.authBitField |= WifiScanner.PnoSettings.PnoNetwork.AUTH_CODE_PSK;
        } else if (config.allowedKeyManagement.get(WifiConfiguration.KeyMgmt.WPA_EAP)
                || config.allowedKeyManagement.get(WifiConfiguration.KeyMgmt.IEEE8021X)) {
            pnoNetwork.authBitField |= WifiScanner.PnoSettings.PnoNetwork.AUTH_CODE_EAPOL;
        } else {
            pnoNetwork.authBitField |= WifiScanner.PnoSettings.PnoNetwork.AUTH_CODE_OPEN;
        }
        return pnoNetwork;
    }


    /**
     * General WifiConfiguration list sorting algorithm:
     * 1, Place the fully enabled networks first.
     * 2. Next place all the temporarily disabled networks.
     * 3. Place the permanently disabled networks last (Permanently disabled networks are removed
     * before WifiConfigManager uses this comparator today!).
     *
     * Among the networks with the same status, sort them in the order determined by the return of
     * {@link #compareNetworksWithSameStatus(WifiConfiguration, WifiConfiguration)} method
     * implementation.
     */
    public abstract static class WifiConfigurationComparator implements
            Comparator<WifiConfiguration> {
        private static final int ENABLED_NETWORK_SCORE = 3;
        private static final int TEMPORARY_DISABLED_NETWORK_SCORE = 2;
        private static final int PERMANENTLY_DISABLED_NETWORK_SCORE = 1;

        @Override
        public int compare(WifiConfiguration a, WifiConfiguration b) {
            int configAScore = getNetworkStatusScore(a);
            int configBScore = getNetworkStatusScore(b);
            if (configAScore == configBScore) {
                return compareNetworksWithSameStatus(a, b);
            } else {
                return Integer.compare(configBScore, configAScore);
            }
        }

        // This needs to be implemented by the connected/disconnected PNO list comparator.
        abstract int compareNetworksWithSameStatus(WifiConfiguration a, WifiConfiguration b);

        /**
         * Returns an integer representing a score for each configuration. The scores are assigned
         * based on the status of the configuration. The scores are assigned according to the order:
         * Fully enabled network > Temporarily disabled network > Permanently disabled network.
         */
        private int getNetworkStatusScore(WifiConfiguration config) {
            if (config.getNetworkSelectionStatus().isNetworkEnabled()) {
                return ENABLED_NETWORK_SCORE;
            } else if (config.getNetworkSelectionStatus().isNetworkTemporaryDisabled()) {
                return TEMPORARY_DISABLED_NETWORK_SCORE;
            } else {
                return PERMANENTLY_DISABLED_NETWORK_SCORE;
            }
        }
    }
}<|MERGE_RESOLUTION|>--- conflicted
+++ resolved
@@ -56,16 +56,10 @@
     /**
      * Constants used for validating external config objects.
      */
-<<<<<<< HEAD
     private static final int ENCLOSING_QUTOES_LEN = 2;
     private static final int SSID_UTF_8_MIN_LEN = 1 + ENCLOSING_QUTOES_LEN;
     private static final int SSID_UTF_8_MAX_LEN = // wifigbk++
                         WifiGbk.MAX_SSID_UTF_LENGTH + ENCLOSING_QUTOES_LEN;
-=======
-    private static final int ENCLOSING_QUOTES_LEN = 2;
-    private static final int SSID_UTF_8_MIN_LEN = 1 + ENCLOSING_QUOTES_LEN;
-    private static final int SSID_UTF_8_MAX_LEN = 32 + ENCLOSING_QUOTES_LEN;
->>>>>>> b1914eb4
     private static final int SSID_HEX_MIN_LEN = 2;
     private static final int SSID_HEX_MAX_LEN = 64;
     private static final int PSK_ASCII_MIN_LEN = 8 + ENCLOSING_QUOTES_LEN;
