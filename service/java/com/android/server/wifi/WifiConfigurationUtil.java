--- conflicted
+++ resolved
@@ -524,13 +524,8 @@
 
     private static boolean validateKeyMgmt(BitSet keyMgmnt) {
         if (keyMgmnt.cardinality() > 1) {
-<<<<<<< HEAD
-            if (keyMgmnt.cardinality() > 4) {
-                Log.e(TAG, "validateKeyMgmt failed: cardinality > 4");
-=======
             if (keyMgmnt.cardinality() > 3) {
                 Log.e(TAG, "validateKeyMgmt failed: cardinality > 3");
->>>>>>> 2d75d3e1
                 return false;
             }
             if (!keyMgmnt.get(WifiConfiguration.KeyMgmt.WPA_EAP)) {
