--- conflicted
+++ resolved
@@ -98,23 +98,12 @@
         }
     }
 
-<<<<<<< HEAD
     // Dual SAP config
     private String mBridgeInterfaceName = null;
     private boolean mDualSapStatus = false;
 
     private int mWifiGeneration = WIFI_GENERATION_DEFAULT;
 
-    WifiApConfigStore(Context context, WifiInjector wifiInjector, Handler handler,
-            BackupManagerProxy backupManagerProxy, WifiConfigStore wifiConfigStore,
-            WifiConfigManager wifiConfigManager, ActiveModeWarden activeModeWarden) {
-        this(context, wifiInjector, handler, backupManagerProxy, wifiConfigStore,
-                wifiConfigManager, activeModeWarden,
-                new File(Environment.getLegacyWifiSharedDirectory(), LEGACY_AP_CONFIG_FILE));
-    }
-
-=======
->>>>>>> 1e16118f
     WifiApConfigStore(Context context,
             WifiInjector wifiInjector,
             Handler handler,
