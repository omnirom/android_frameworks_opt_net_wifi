--- conflicted
+++ resolved
@@ -527,14 +527,6 @@
                 mContext, 0, intent, PendingIntent.FLAG_UPDATE_CURRENT);
     }
 
-<<<<<<< HEAD
-    public void setWifiGeneration(int generation) {
-        mWifiGeneration = generation;
-    }
-
-    public int getWifiGeneration() {
-        return mWifiGeneration;
-=======
     private static String generatePassword() {
         // Characters that will be used for password generation. Some characters commonly known to
         // be confusing like 0 and O excluded from this list.
@@ -547,6 +539,13 @@
             sb.append(allowed.charAt(random.nextInt(allowed.length())));
         }
         return sb.toString();
->>>>>>> 469eeeff
+    }
+
+    public void setWifiGeneration(int generation) {
+        mWifiGeneration = generation;
+    }
+
+    public int getWifiGeneration() {
+        return mWifiGeneration;
     }
 }