/*
 * Copyright (C) 2011 The Android Open Source Project
 *
 * Licensed under the Apache License, Version 2.0 (the "License");
 * you may not use this file except in compliance with the License.
 * You may obtain a copy of the License at
 *
 *      http://www.apache.org/licenses/LICENSE-2.0
 *
 * Unless required by applicable law or agreed to in writing, software
 * distributed under the License is distributed on an "AS IS" BASIS,
 * WITHOUT WARRANTIES OR CONDITIONS OF ANY KIND, either express or implied.
 * See the License for the specific language governing permissions and
 * limitations under the License.
 */

package com.android.server.wifi.p2p;

import android.app.AlertDialog;
import android.content.BroadcastReceiver;
import android.content.Context;
import android.content.DialogInterface;
import android.content.DialogInterface.OnClickListener;
import android.content.Intent;
import android.content.IntentFilter;
import android.content.pm.PackageManager;
import android.content.res.Configuration;
import android.content.res.Resources;
import android.location.LocationManager;
import android.net.ConnectivityManager;
import android.net.DhcpResults;
import android.net.InterfaceConfiguration;
import android.net.LinkAddress;
import android.net.LinkProperties;
import android.net.NetworkInfo;
import android.net.NetworkUtils;
import android.net.ip.IIpClient;
import android.net.ip.IpClientCallbacks;
import android.net.ip.IpClientUtil;
import android.net.shared.ProvisioningConfiguration;
import android.net.wifi.WifiManager;
import android.net.wifi.WpsInfo;
import android.net.wifi.p2p.IWifiP2pManager;
import android.net.wifi.p2p.WifiP2pConfig;
import android.net.wifi.p2p.WifiP2pDevice;
import android.net.wifi.p2p.WifiP2pDeviceList;
import android.net.wifi.p2p.WifiP2pGroup;
import android.net.wifi.p2p.WifiP2pGroupList;
import android.net.wifi.p2p.WifiP2pGroupList.GroupDeleteListener;
import android.net.wifi.p2p.WifiP2pInfo;
import android.net.wifi.p2p.WifiP2pManager;
import android.net.wifi.p2p.WifiP2pProvDiscEvent;
import android.net.wifi.p2p.WifiP2pWfdInfo;
import android.net.wifi.p2p.nsd.WifiP2pServiceInfo;
import android.net.wifi.p2p.nsd.WifiP2pServiceRequest;
import android.net.wifi.p2p.nsd.WifiP2pServiceResponse;
import android.os.Binder;
import android.os.Bundle;
import android.os.Handler;
import android.os.HandlerThread;
import android.os.IBinder;
import android.os.INetworkManagementService;
import android.os.Looper;
import android.os.Message;
import android.os.Messenger;
import android.os.Process;
import android.os.RemoteException;
import android.os.ServiceManager;
import android.os.UserHandle;
import android.os.UserManager;
import android.provider.Settings;
import android.text.TextUtils;
import android.util.Log;
import android.util.Slog;
import android.util.SparseArray;
import android.view.KeyEvent;
import android.view.LayoutInflater;
import android.view.View;
import android.view.ViewGroup;
import android.view.WindowManager;
import android.widget.EditText;
import android.widget.TextView;

import com.android.internal.R;
import com.android.internal.annotations.VisibleForTesting;
import com.android.internal.util.AsyncChannel;
import com.android.internal.util.Protocol;
import com.android.internal.util.State;
import com.android.internal.util.StateMachine;
import com.android.server.wifi.FrameworkFacade;
import com.android.server.wifi.WifiInjector;
import com.android.server.wifi.WifiLog;
import com.android.server.wifi.nano.WifiMetricsProto.P2pConnectionEvent;
import com.android.server.wifi.util.WifiAsyncChannel;
import com.android.server.wifi.WifiNative;
import com.android.server.wifi.util.WifiHandler;
import com.android.server.wifi.util.WifiPermissionsUtil;
import com.android.server.wifi.util.WifiPermissionsWrapper;

import java.io.FileDescriptor;
import java.io.PrintWriter;
import java.net.InetAddress;
import java.util.ArrayList;
import java.util.Collection;
import java.util.HashMap;
import java.util.List;
import java.util.Map;

/**
 * WifiP2pService includes a state machine to perform Wi-Fi p2p operations. Applications
 * communicate with this service to issue device discovery and connectivity requests
 * through the WifiP2pManager interface. The state machine communicates with the wifi
 * driver through wpa_supplicant and handles the event responses through WifiMonitor.
 *
 * Note that the term Wifi when used without a p2p suffix refers to the client mode
 * of Wifi operation
 * @hide
 */
public class WifiP2pServiceImpl extends IWifiP2pManager.Stub {
    private static final String TAG = "WifiP2pService";
    private static boolean DBG = false;
    private static final String NETWORKTYPE = "WIFI_P2P";

    private Context mContext;

    INetworkManagementService mNwService;
    private IIpClient mIpClient;
    private int mIpClientStartIndex = 0;
    private DhcpResults mDhcpResults;

    private P2pStateMachine mP2pStateMachine;
    private AsyncChannel mReplyChannel = new WifiAsyncChannel(TAG);
    private AsyncChannel mWifiChannel;
    private LocationManager mLocationManager;
    private WifiInjector mWifiInjector;
    private WifiPermissionsUtil mWifiPermissionsUtil;
    private FrameworkFacade mFrameworkFacade;
    private WifiP2pMetrics mWifiP2pMetrics;

    private static final Boolean JOIN_GROUP = true;
    private static final Boolean FORM_GROUP = false;

    private static final Boolean RELOAD = true;
    private static final Boolean NO_RELOAD = false;

    private static final String[] RECEIVER_PERMISSIONS_FOR_BROADCAST = {
            android.Manifest.permission.ACCESS_FINE_LOCATION,
            android.Manifest.permission.ACCESS_WIFI_STATE
    };

    // Two minutes comes from the wpa_supplicant setting
    private static final int GROUP_CREATING_WAIT_TIME_MS = 120 * 1000;
    private static int sGroupCreatingTimeoutIndex = 0;

    private static final int DISABLE_P2P_WAIT_TIME_MS = 5 * 1000;
    private static int sDisableP2pTimeoutIndex = 0;

    // Set a two minute discover timeout to avoid STA scans from being blocked
    private static final int DISCOVER_TIMEOUT_S = 120;

    // Idle time after a peer is gone when the group is torn down
    private static final int GROUP_IDLE_TIME_S = 10;

    private static final int BASE = Protocol.BASE_WIFI_P2P_SERVICE;

    // Delayed message to timeout group creation
    public static final int GROUP_CREATING_TIMED_OUT        =   BASE + 1;

    // User accepted a peer request
    private static final int PEER_CONNECTION_USER_ACCEPT    =   BASE + 2;
    // User rejected a peer request
    private static final int PEER_CONNECTION_USER_REJECT    =   BASE + 3;
    // User wants to disconnect wifi in favour of p2p
    private static final int DROP_WIFI_USER_ACCEPT          =   BASE + 4;
    // User wants to keep his wifi connection and drop p2p
    private static final int DROP_WIFI_USER_REJECT          =   BASE + 5;
    // Delayed message to timeout p2p disable
    public static final int DISABLE_P2P_TIMED_OUT           =   BASE + 6;
    // User confirm a peer request
    public static final int PEER_CONNECTION_USER_CONFIRM    =   BASE + 7;

    // Commands to the ClientModeImpl
    public static final int P2P_CONNECTION_CHANGED          =   BASE + 11;

    // These commands are used to temporarily disconnect wifi when we detect
    // a frequency conflict which would make it impossible to have with p2p
    // and wifi active at the same time.
    // If the user chooses to disable wifi temporarily, we keep wifi disconnected
    // until the p2p connection is done and terminated at which point we will
    // bring back wifi up
    // DISCONNECT_WIFI_REQUEST
    //      msg.arg1 = 1 enables temporary disconnect and 0 disables it.
    public static final int DISCONNECT_WIFI_REQUEST         =   BASE + 12;
    public static final int DISCONNECT_WIFI_RESPONSE        =   BASE + 13;

    public static final int SET_MIRACAST_MODE               =   BASE + 14;

    // During dhcp (and perhaps other times) we can't afford to drop packets
    // but Discovery will switch our channel enough we will.
    //   msg.arg1 = ENABLED for blocking, DISABLED for resumed.
    //   msg.arg2 = msg to send when blocked
    //   msg.obj  = StateMachine to send to when blocked
    public static final int BLOCK_DISCOVERY                 =   BASE + 15;
    public static final int ENABLE_P2P                      =   BASE + 16;
    public static final int DISABLE_P2P                     =   BASE + 17;
    public static final int REMOVE_CLIENT_INFO              =   BASE + 18;

    // Messages for interaction with IpClient.
    private static final int IPC_PRE_DHCP_ACTION            =   BASE + 30;
    private static final int IPC_POST_DHCP_ACTION           =   BASE + 31;
    private static final int IPC_DHCP_RESULTS               =   BASE + 32;
    private static final int IPC_PROVISIONING_SUCCESS       =   BASE + 33;
    private static final int IPC_PROVISIONING_FAILURE       =   BASE + 34;

    public static final int ENABLED                         = 1;
    public static final int DISABLED                        = 0;

    static final int P2P_BLUETOOTH_COEXISTENCE_MODE_DISABLED    = 1;
    static final int P2P_BLUETOOTH_COEXISTENCE_MODE_SENSE       = 2;

    private final boolean mP2pSupported;

    private WifiP2pDevice mThisDevice = new WifiP2pDevice();

    // When a group has been explicitly created by an app, we persist the group
    // even after all clients have been disconnected until an explicit remove
    // is invoked
    private boolean mAutonomousGroup;

    // Invitation to join an existing p2p group
    private boolean mJoinExistingGroup;

    // Track whether we are in p2p discovery. This is used to avoid sending duplicate
    // broadcasts
    private boolean mDiscoveryStarted;

    // Track whether servcice/peer discovery is blocked in favor of other wifi actions
    // (notably dhcp)
    private boolean mDiscoveryBlocked;

    // remember if we were in a scan when it had to be stopped
    private boolean mDiscoveryPostponed = false;

    private NetworkInfo mNetworkInfo;

    private boolean mTemporarilyDisconnectedWifi = false;

    // The transaction Id of service discovery request
    private byte mServiceTransactionId = 0;

    // Service discovery request ID of wpa_supplicant.
    // null means it's not set yet.
    private String mServiceDiscReqId;

    // clients(application) information list
    private HashMap<Messenger, ClientInfo> mClientInfoList = new HashMap<Messenger, ClientInfo>();

    // clients(application) channel list
    private Map<IBinder, Messenger> mClientChannelList = new HashMap<IBinder, Messenger>();

    // Is chosen as a unique address to avoid conflict with
    // the ranges defined in Tethering.java
    private static final String SERVER_ADDRESS = "192.168.49.1";

    // The empty device address set by wpa_supplicant.
    private static final String EMPTY_DEVICE_ADDRESS = "00:00:00:00:00:00";

    /**
     * Error code definition.
     * see the Table.8 in the WiFi Direct specification for the detail.
     */
    public enum P2pStatus {
        // Success
        SUCCESS,

        // The target device is currently unavailable
        INFORMATION_IS_CURRENTLY_UNAVAILABLE,

        // Protocol error
        INCOMPATIBLE_PARAMETERS,

        // The target device reached the limit of the number of the connectable device.
        // For example, device limit or group limit is set
        LIMIT_REACHED,

        // Protocol error
        INVALID_PARAMETER,

        // Unable to accommodate request
        UNABLE_TO_ACCOMMODATE_REQUEST,

        // Previous protocol error, or disruptive behavior
        PREVIOUS_PROTOCOL_ERROR,

        // There is no common channels the both devices can use
        NO_COMMON_CHANNEL,

        // Unknown p2p group. For example, Device A tries to invoke the previous persistent group,
        // but device B has removed the specified credential already
        UNKNOWN_P2P_GROUP,

        // Both p2p devices indicated an intent of 15 in group owner negotiation
        BOTH_GO_INTENT_15,

        // Incompatible provisioning method
        INCOMPATIBLE_PROVISIONING_METHOD,

        // Rejected by user
        REJECTED_BY_USER,

        // Unknown error
        UNKNOWN;

        /**
         * Returns P2p status corresponding to a given error value
         * @param error integer error value
         * @return P2pStatus enum for value
         */
        public static P2pStatus valueOf(int error) {
            switch(error) {
                case 0 :
                    return SUCCESS;
                case 1:
                    return INFORMATION_IS_CURRENTLY_UNAVAILABLE;
                case 2:
                    return INCOMPATIBLE_PARAMETERS;
                case 3:
                    return LIMIT_REACHED;
                case 4:
                    return INVALID_PARAMETER;
                case 5:
                    return UNABLE_TO_ACCOMMODATE_REQUEST;
                case 6:
                    return PREVIOUS_PROTOCOL_ERROR;
                case 7:
                    return NO_COMMON_CHANNEL;
                case 8:
                    return UNKNOWN_P2P_GROUP;
                case 9:
                    return BOTH_GO_INTENT_15;
                case 10:
                    return INCOMPATIBLE_PROVISIONING_METHOD;
                case 11:
                    return REJECTED_BY_USER;
                default:
                    return UNKNOWN;
            }
        }
    }

    /**
     * Handles client connections
     */
    private class ClientHandler extends WifiHandler {

        ClientHandler(String tag, android.os.Looper looper) {
            super(tag, looper);
        }

        @Override
        public void handleMessage(Message msg) {
            super.handleMessage(msg);
            switch (msg.what) {
                case WifiP2pManager.SET_DEVICE_NAME:
                case WifiP2pManager.SET_WFD_INFO:
                case WifiP2pManager.SET_WFDR2_INFO:
                case WifiP2pManager.DISCOVER_PEERS:
                case WifiP2pManager.STOP_DISCOVERY:
                case WifiP2pManager.CONNECT:
                case WifiP2pManager.CANCEL_CONNECT:
                case WifiP2pManager.CREATE_GROUP:
                case WifiP2pManager.REMOVE_GROUP:
                case WifiP2pManager.START_LISTEN:
                case WifiP2pManager.STOP_LISTEN:
                case WifiP2pManager.SET_CHANNEL:
                case WifiP2pManager.START_WPS:
                case WifiP2pManager.ADD_LOCAL_SERVICE:
                case WifiP2pManager.REMOVE_LOCAL_SERVICE:
                case WifiP2pManager.CLEAR_LOCAL_SERVICES:
                case WifiP2pManager.DISCOVER_SERVICES:
                case WifiP2pManager.ADD_SERVICE_REQUEST:
                case WifiP2pManager.REMOVE_SERVICE_REQUEST:
                case WifiP2pManager.CLEAR_SERVICE_REQUESTS:
                case WifiP2pManager.REQUEST_PEERS:
                case WifiP2pManager.REQUEST_CONNECTION_INFO:
                case WifiP2pManager.REQUEST_GROUP_INFO:
                case WifiP2pManager.DELETE_PERSISTENT_GROUP:
                case WifiP2pManager.REQUEST_PERSISTENT_GROUP_INFO:
                case WifiP2pManager.FACTORY_RESET:
                case WifiP2pManager.SET_ONGOING_PEER_CONFIG:
                case WifiP2pManager.REQUEST_ONGOING_PEER_CONFIG:
                case WifiP2pManager.REQUEST_P2P_STATE:
                case WifiP2pManager.REQUEST_DISCOVERY_STATE:
                case WifiP2pManager.REQUEST_NETWORK_INFO:
                case WifiP2pManager.UPDATE_CHANNEL_INFO:
                case WifiP2pManager.REQUEST_DEVICE_INFO:
                    mP2pStateMachine.sendMessage(Message.obtain(msg));
                    break;
                default:
                    Slog.d(TAG, "ClientHandler.handleMessage ignoring msg=" + msg);
                    break;
            }
        }
    }
    private ClientHandler mClientHandler;

    /**
     * Provide a way for unit tests to set valid log object in the WifiHandler
     * @param log WifiLog object to assign to the clientHandler
     */
    @VisibleForTesting
    void setWifiHandlerLogForTest(WifiLog log) {
        mClientHandler.setWifiLog(log);

    }

    /**
     * Provide a way for unit tests to set valid log object in the WifiAsyncChannel
     * @param log WifiLog object to assign to the mReplyChannel
     */
    @VisibleForTesting
    void setWifiLogForReplyChannel(WifiLog log) {
        ((WifiAsyncChannel) mReplyChannel).setWifiLog(log);
    }

    private class DeathHandlerData {
        DeathHandlerData(DeathRecipient dr, Messenger m) {
            mDeathRecipient = dr;
            mMessenger = m;
        }

        @Override
        public String toString() {
            return "deathRecipient=" + mDeathRecipient + ", messenger=" + mMessenger;
        }

        DeathRecipient mDeathRecipient;
        Messenger mMessenger;
    }
    private Object mLock = new Object();
    private final Map<IBinder, DeathHandlerData> mDeathDataByBinder = new HashMap<>();

    public WifiP2pServiceImpl(Context context, WifiInjector wifiInjector) {
        mContext = context;
        mWifiInjector = wifiInjector;
        mWifiPermissionsUtil = mWifiInjector.getWifiPermissionsUtil();
        mFrameworkFacade = mWifiInjector.getFrameworkFacade();
        mWifiP2pMetrics = mWifiInjector.getWifiP2pMetrics();

        mNetworkInfo = new NetworkInfo(ConnectivityManager.TYPE_WIFI_P2P, 0, NETWORKTYPE, "");

        mP2pSupported = mContext.getPackageManager().hasSystemFeature(
                PackageManager.FEATURE_WIFI_DIRECT);

        mThisDevice.primaryDeviceType = mContext.getResources().getString(
                com.android.internal.R.string.config_wifi_p2p_device_type);

        HandlerThread wifiP2pThread = mWifiInjector.getWifiP2pServiceHandlerThread();
        mClientHandler = new ClientHandler(TAG, wifiP2pThread.getLooper());
        mP2pStateMachine = new P2pStateMachine(TAG, wifiP2pThread.getLooper(), mP2pSupported);
        mP2pStateMachine.start();
    }
    public void enableVerboseLogging(int verbose) {
        if (verbose > 0 ) {
            DBG = true;
        } else {
            DBG = false;
        }
    }
    /**
     * Obtains the service interface for Managements services
     */
    public void connectivityServiceReady() {
        IBinder b = ServiceManager.getService(Context.NETWORKMANAGEMENT_SERVICE);
        mNwService = INetworkManagementService.Stub.asInterface(b);
    }

    private void enforceAccessPermission() {
        mContext.enforceCallingOrSelfPermission(android.Manifest.permission.ACCESS_WIFI_STATE,
                "WifiP2pService");
    }

    private void enforceChangePermission() {
        mContext.enforceCallingOrSelfPermission(android.Manifest.permission.CHANGE_WIFI_STATE,
                "WifiP2pService");
    }

    private void enforceConnectivityInternalPermission() {
        mContext.enforceCallingOrSelfPermission(
                android.Manifest.permission.CONNECTIVITY_INTERNAL,
                "WifiP2pService");
    }

    private int checkConnectivityInternalPermission() {
        return mContext.checkCallingOrSelfPermission(
                android.Manifest.permission.CONNECTIVITY_INTERNAL);
    }

    private int checkLocationHardwarePermission() {
        return mContext.checkCallingOrSelfPermission(
                android.Manifest.permission.LOCATION_HARDWARE);
    }

    private void enforceConnectivityInternalOrLocationHardwarePermission() {
        if (checkConnectivityInternalPermission() != PackageManager.PERMISSION_GRANTED
                && checkLocationHardwarePermission() != PackageManager.PERMISSION_GRANTED) {
            enforceConnectivityInternalPermission();
        }
    }

    private void stopIpClient() {
        // Invalidate all previous start requests
        mIpClientStartIndex++;
        if (mIpClient != null) {
            try {
                mIpClient.stop();
            } catch (RemoteException e) {
                e.rethrowFromSystemServer();
            }
            mIpClient = null;
        }
        mDhcpResults = null;
    }

    private void startIpClient(String ifname, Handler smHandler) {
        stopIpClient();
        mIpClientStartIndex++;
        IpClientUtil.makeIpClient(mContext, ifname, new IpClientCallbacksImpl(
                mIpClientStartIndex, smHandler));
    }

    private class IpClientCallbacksImpl extends IpClientCallbacks {
        private final int mStartIndex;
        private final Handler mHandler;

        private IpClientCallbacksImpl(int startIndex, Handler handler) {
            mStartIndex = startIndex;
            mHandler = handler;
        }

        @Override
        public void onIpClientCreated(IIpClient ipClient) {
            mHandler.post(() -> {
                if (mIpClientStartIndex != mStartIndex) {
                    // This start request is obsolete
                    return;
                }
                mIpClient = ipClient;

                final ProvisioningConfiguration config =
                        new ProvisioningConfiguration.Builder()
                                .withoutIPv6()
                                .withoutIpReachabilityMonitor()
                                .withPreDhcpAction(30 * 1000)
                                .withProvisioningTimeoutMs(36 * 1000)
                                .build();
                try {
                    mIpClient.startProvisioning(config.toStableParcelable());
                } catch (RemoteException e) {
                    e.rethrowFromSystemServer();
                }
            });
        }

        @Override
        public void onPreDhcpAction() {
            mP2pStateMachine.sendMessage(IPC_PRE_DHCP_ACTION);
        }
        @Override
        public void onPostDhcpAction() {
            mP2pStateMachine.sendMessage(IPC_POST_DHCP_ACTION);
        }
        @Override
        public void onNewDhcpResults(DhcpResults dhcpResults) {
            mP2pStateMachine.sendMessage(IPC_DHCP_RESULTS, dhcpResults);
        }
        @Override
        public void onProvisioningSuccess(LinkProperties newLp) {
            mP2pStateMachine.sendMessage(IPC_PROVISIONING_SUCCESS);
        }
        @Override
        public void onProvisioningFailure(LinkProperties newLp) {
            mP2pStateMachine.sendMessage(IPC_PROVISIONING_FAILURE);
        }
    }

    /**
     * Get a reference to handler. This is used by a client to establish
     * an AsyncChannel communication with WifiP2pService
     */
    @Override
    public Messenger getMessenger(final IBinder binder) {
        enforceAccessPermission();
        enforceChangePermission();

        synchronized (mLock) {
            final Messenger messenger = new Messenger(mClientHandler);
            if (DBG) {
                Log.d(TAG, "getMessenger: uid=" + getCallingUid() + ", binder=" + binder
                        + ", messenger=" + messenger);
            }

            IBinder.DeathRecipient dr = () -> {
                if (DBG) Log.d(TAG, "binderDied: binder=" + binder);
                close(binder);
            };

            try {
                binder.linkToDeath(dr, 0);
                mDeathDataByBinder.put(binder, new DeathHandlerData(dr, messenger));
            } catch (RemoteException e) {
                Log.e(TAG, "Error on linkToDeath: e=" + e);
                // fall-through here - won't clean up
            }
            mP2pStateMachine.sendMessage(ENABLE_P2P);

            return messenger;
        }
    }

    /**
     * Get a reference to handler. This is used by a ClientModeImpl to establish
     * an AsyncChannel communication with P2pStateMachine
     * @hide
     */
    @Override
    public Messenger getP2pStateMachineMessenger() {
        enforceConnectivityInternalOrLocationHardwarePermission();
        enforceAccessPermission();
        enforceChangePermission();
        return new Messenger(mP2pStateMachine.getHandler());
    }

    /**
     * Clean-up the state and configuration requested by the closing app. Takes same action as
     * when the app dies (binder death).
     */
    @Override
    public void close(IBinder binder) {
        enforceAccessPermission();
        enforceChangePermission();

        DeathHandlerData dhd;
        synchronized (mLock) {
            dhd = mDeathDataByBinder.get(binder);
            if (dhd == null) {
                Log.w(TAG, "close(): no death recipient for binder");
                return;
            }

            mP2pStateMachine.sendMessage(REMOVE_CLIENT_INFO, 0, 0, binder);
            binder.unlinkToDeath(dhd.mDeathRecipient, 0);
            mDeathDataByBinder.remove(binder);

            // clean-up if there are no more clients registered
            // TODO: what does the ClientModeImpl client do? It isn't tracked through here!
            if (dhd.mMessenger != null && mDeathDataByBinder.isEmpty()) {
                try {
                    dhd.mMessenger.send(
                            mClientHandler.obtainMessage(WifiP2pManager.STOP_DISCOVERY));
                    dhd.mMessenger.send(mClientHandler.obtainMessage(WifiP2pManager.REMOVE_GROUP));
                } catch (RemoteException e) {
                    Log.e(TAG, "close: Failed sending clean-up commands: e=" + e);
                }
                mP2pStateMachine.sendMessage(DISABLE_P2P);
            }
        }
    }

    /** This is used to provide information to drivers to optimize performance depending
     * on the current mode of operation.
     * 0 - disabled
     * 1 - source operation
     * 2 - sink operation
     *
     * As an example, the driver could reduce the channel dwell time during scanning
     * when acting as a source or sink to minimize impact on miracast.
     * @param int mode of operation
     */
    @Override
    public void setMiracastMode(int mode) {
        enforceConnectivityInternalPermission();
        checkConfigureWifiDisplayPermission();
        mP2pStateMachine.sendMessage(SET_MIRACAST_MODE, mode);
        if (mWifiChannel != null) {
            mWifiChannel.sendMessage(WifiP2pServiceImpl.SET_MIRACAST_MODE, mode);
        } else {
            Log.e(TAG, "setMiracastMode(): WifiChannel is null");
        }
    }

    @Override
    public void checkConfigureWifiDisplayPermission() {
        if (!getWfdPermission(Binder.getCallingUid())) {
            throw new SecurityException("Wifi Display Permission denied for uid = "
                    + Binder.getCallingUid());
        }
    }

    private boolean getWfdPermission(int uid) {
        WifiPermissionsWrapper wifiPermissionsWrapper = mWifiInjector.getWifiPermissionsWrapper();
        return wifiPermissionsWrapper.getUidPermission(
                android.Manifest.permission.CONFIGURE_WIFI_DISPLAY, uid)
                != PackageManager.PERMISSION_DENIED;
    }

    @Override
    protected void dump(FileDescriptor fd, PrintWriter pw, String[] args) {
        if (mContext.checkCallingOrSelfPermission(android.Manifest.permission.DUMP)
                != PackageManager.PERMISSION_GRANTED) {
            pw.println("Permission Denial: can't dump WifiP2pService from from pid="
                    + Binder.getCallingPid()
                    + ", uid=" + Binder.getCallingUid());
            return;
        }
        mP2pStateMachine.dump(fd, pw, args);
        pw.println("mAutonomousGroup " + mAutonomousGroup);
        pw.println("mJoinExistingGroup " + mJoinExistingGroup);
        pw.println("mDiscoveryStarted " + mDiscoveryStarted);
        pw.println("mNetworkInfo " + mNetworkInfo);
        pw.println("mTemporarilyDisconnectedWifi " + mTemporarilyDisconnectedWifi);
        pw.println("mServiceDiscReqId " + mServiceDiscReqId);
        pw.println("mDeathDataByBinder " + mDeathDataByBinder);
        pw.println("mClientInfoList " + mClientInfoList.size());
        pw.println();

        final IIpClient ipClient = mIpClient;
        if (ipClient != null) {
            pw.println("mIpClient:");
            IpClientUtil.dumpIpClient(ipClient, fd, pw, args);
        }
    }

    /**
     * Handles interaction with ClientModeImpl
     */
    private class P2pStateMachine extends StateMachine {

        private DefaultState mDefaultState = new DefaultState();
        private P2pNotSupportedState mP2pNotSupportedState = new P2pNotSupportedState();
        private P2pDisablingState mP2pDisablingState = new P2pDisablingState();
        private P2pDisabledState mP2pDisabledState = new P2pDisabledState();
        private P2pEnabledState mP2pEnabledState = new P2pEnabledState();
        // Inactive is when p2p is enabled with no connectivity
        private InactiveState mInactiveState = new InactiveState();
        private GroupCreatingState mGroupCreatingState = new GroupCreatingState();
        private UserAuthorizingInviteRequestState mUserAuthorizingInviteRequestState =
                new UserAuthorizingInviteRequestState();
        private UserAuthorizingNegotiationRequestState mUserAuthorizingNegotiationRequestState =
                new UserAuthorizingNegotiationRequestState();
        private ProvisionDiscoveryState mProvisionDiscoveryState = new ProvisionDiscoveryState();
        private GroupNegotiationState mGroupNegotiationState = new GroupNegotiationState();
        private FrequencyConflictState mFrequencyConflictState = new FrequencyConflictState();

        private GroupCreatedState mGroupCreatedState = new GroupCreatedState();
        private UserAuthorizingJoinState mUserAuthorizingJoinState = new UserAuthorizingJoinState();
        private OngoingGroupRemovalState mOngoingGroupRemovalState = new OngoingGroupRemovalState();

        private WifiP2pNative mWifiNative = mWifiInjector.getWifiP2pNative();
        private WifiP2pMonitor mWifiMonitor = mWifiInjector.getWifiP2pMonitor();
        private WifiNative mWifNative = mWifiInjector.getWifiNative();
        private final WifiP2pDeviceList mPeers = new WifiP2pDeviceList();
        private String mInterfaceName;

        // During a connection, supplicant can tell us that a device was lost. From a supplicant's
        // perspective, the discovery stops during connection and it purges device since it does
        // not get latest updates about the device without being in discovery state.
        // From the framework perspective, the device is still there since we are connecting or
        // connected to it. so we keep these devices in a separate list, so that they are removed
        // when connection is cancelled or lost
        private final WifiP2pDeviceList mPeersLostDuringConnection = new WifiP2pDeviceList();
        private final WifiP2pGroupList mGroups = new WifiP2pGroupList(null,
                new GroupDeleteListener() {
                    @Override
                    public void onDeleteGroup(int netId) {
                        if (DBG) logd("called onDeleteGroup() netId=" + netId);
                        mWifiNative.removeP2pNetwork(netId);
                        mWifiNative.saveConfig();
                        sendP2pPersistentGroupsChangedBroadcast();
                    }
                });
        private final WifiP2pInfo mWifiP2pInfo = new WifiP2pInfo();
        private WifiP2pGroup mGroup;
<<<<<<< HEAD
        // Is the HAL (HIDL) interface available for use.
        private boolean mIsHalInterfaceAvailable = false;
        private boolean mIsBTCoexDisabled = false;
=======
>>>>>>> 8c980ff3
        // Is the P2P interface available for use.
        private boolean mIsInterfaceAvailable = false;
        // Is wifi on or off.
        private boolean mIsWifiEnabled = false;

        // Saved WifiP2pConfig for an ongoing peer connection. This will never be null.
        // The deviceAddress will be an empty string when the device is inactive
        // or if it is connected without any ongoing join request
        private WifiP2pConfig mSavedPeerConfig = new WifiP2pConfig();

        private void logStateAndMessage(Message message, State state) {
            StringBuilder b = new StringBuilder();

            if (message != null) {
                b.append("{ what=");
                b.append(message.what);

                if (message.arg1 != 0) {
                    b.append(" arg1=");
                    b.append(message.arg1);
                }

                if (message.arg2 != 0) {
                    b.append(" arg2=");
                    b.append(message.arg2);
                }

                if (message.obj != null) {
                    b.append(" obj=");
                    b.append(message.obj.getClass().getSimpleName());
                }

                b.append(" }");
            }

            logd(" " + state.getClass().getSimpleName() + " " + b.toString());
        }

        P2pStateMachine(String name, Looper looper, boolean p2pSupported) {
            super(name, looper);

            // CHECKSTYLE:OFF IndentationCheck
            addState(mDefaultState);
                addState(mP2pNotSupportedState, mDefaultState);
                addState(mP2pDisablingState, mDefaultState);
                addState(mP2pDisabledState, mDefaultState);
                addState(mP2pEnabledState, mDefaultState);
                    addState(mInactiveState, mP2pEnabledState);
                    addState(mGroupCreatingState, mP2pEnabledState);
                        addState(mUserAuthorizingInviteRequestState, mGroupCreatingState);
                        addState(mUserAuthorizingNegotiationRequestState, mGroupCreatingState);
                        addState(mProvisionDiscoveryState, mGroupCreatingState);
                        addState(mGroupNegotiationState, mGroupCreatingState);
                        addState(mFrequencyConflictState, mGroupCreatingState);
                    addState(mGroupCreatedState, mP2pEnabledState);
                        addState(mUserAuthorizingJoinState, mGroupCreatedState);
                        addState(mOngoingGroupRemovalState, mGroupCreatedState);
            // CHECKSTYLE:ON IndentationCheck

            if (p2pSupported) {
                setInitialState(mP2pDisabledState);
            } else {
                setInitialState(mP2pNotSupportedState);
            }
            setLogRecSize(50);
            setLogOnlyTransitions(true);

            if (p2pSupported) {
                // Register for wifi on/off broadcasts
                mContext.registerReceiver(new BroadcastReceiver() {
                    @Override
                    public void onReceive(Context context, Intent intent) {
                        int wifistate = intent.getIntExtra(WifiManager.EXTRA_WIFI_STATE,
                                WifiManager.WIFI_STATE_UNKNOWN);
                        if (wifistate == WifiManager.WIFI_STATE_ENABLED) {
                            mIsWifiEnabled = true;
                            checkAndReEnableP2p();
                        } else {
                            mIsWifiEnabled = false;
                            // Teardown P2P if it's up already.
                            sendMessage(DISABLE_P2P);
                        }
                        checkAndSendP2pStateChangedBroadcast();
                    }
                }, new IntentFilter(WifiManager.WIFI_STATE_CHANGED_ACTION));
                // Register for location mode on/off broadcasts
                mContext.registerReceiver(new BroadcastReceiver() {
                    @Override
                    public void onReceive(Context context, Intent intent) {
                        if (isLocationModeEnabled()) {
                            checkAndReEnableP2p();
                        } else {
                            sendMessage(DISABLE_P2P);
                        }
                        checkAndSendP2pStateChangedBroadcast();
                    }
                }, new IntentFilter(LocationManager.MODE_CHANGED_ACTION));
                // Register for interface availability from HalDeviceManager
                mWifiNative.registerInterfaceAvailableListener((boolean isAvailable) -> {
                    mIsInterfaceAvailable = isAvailable;
                    if (isAvailable) {
                        checkAndReEnableP2p();
                    }
                    checkAndSendP2pStateChangedBroadcast();
                }, getHandler());
            }
        }

        public void registerForWifiMonitorEvents() {
            mWifiMonitor.registerHandler(mInterfaceName,
                    WifiP2pMonitor.AP_STA_CONNECTED_EVENT, getHandler());
            mWifiMonitor.registerHandler(mInterfaceName,
                    WifiP2pMonitor.AP_STA_DISCONNECTED_EVENT, getHandler());
            mWifiMonitor.registerHandler(mInterfaceName,
                    WifiP2pMonitor.P2P_DEVICE_FOUND_EVENT, getHandler());
            mWifiMonitor.registerHandler(mInterfaceName,
                    WifiP2pMonitor.P2P_DEVICE_LOST_EVENT, getHandler());
            mWifiMonitor.registerHandler(mInterfaceName,
                    WifiP2pMonitor.P2P_FIND_STOPPED_EVENT, getHandler());
            mWifiMonitor.registerHandler(mInterfaceName,
                    WifiP2pMonitor.P2P_GO_NEGOTIATION_FAILURE_EVENT, getHandler());
            mWifiMonitor.registerHandler(mInterfaceName,
                    WifiP2pMonitor.P2P_GO_NEGOTIATION_REQUEST_EVENT, getHandler());
            mWifiMonitor.registerHandler(mInterfaceName,
                    WifiP2pMonitor.P2P_GO_NEGOTIATION_SUCCESS_EVENT, getHandler());
            mWifiMonitor.registerHandler(mInterfaceName,
                    WifiP2pMonitor.P2P_GROUP_FORMATION_FAILURE_EVENT, getHandler());
            mWifiMonitor.registerHandler(mInterfaceName,
                    WifiP2pMonitor.P2P_GROUP_FORMATION_SUCCESS_EVENT, getHandler());
            mWifiMonitor.registerHandler(mInterfaceName,
                    WifiP2pMonitor.P2P_GROUP_REMOVED_EVENT, getHandler());
            mWifiMonitor.registerHandler(mInterfaceName,
                    WifiP2pMonitor.P2P_GROUP_STARTED_EVENT, getHandler());
            mWifiMonitor.registerHandler(mInterfaceName,
                    WifiP2pMonitor.P2P_INVITATION_RECEIVED_EVENT, getHandler());
            mWifiMonitor.registerHandler(mInterfaceName,
                    WifiP2pMonitor.P2P_INVITATION_RESULT_EVENT, getHandler());
            mWifiMonitor.registerHandler(mInterfaceName,
                    WifiP2pMonitor.P2P_PROV_DISC_ENTER_PIN_EVENT, getHandler());
            mWifiMonitor.registerHandler(mInterfaceName,
                    WifiP2pMonitor.P2P_PROV_DISC_FAILURE_EVENT, getHandler());
            mWifiMonitor.registerHandler(mInterfaceName,
                    WifiP2pMonitor.P2P_PROV_DISC_PBC_REQ_EVENT, getHandler());
            mWifiMonitor.registerHandler(mInterfaceName,
                    WifiP2pMonitor.P2P_PROV_DISC_PBC_RSP_EVENT, getHandler());
            mWifiMonitor.registerHandler(mInterfaceName,
                    WifiP2pMonitor.P2P_PROV_DISC_SHOW_PIN_EVENT, getHandler());
            mWifiMonitor.registerHandler(mInterfaceName,
                    WifiP2pMonitor.P2P_SERV_DISC_RESP_EVENT, getHandler());
            mWifiMonitor.registerHandler(mInterfaceName,
                    WifiP2pMonitor.SUP_CONNECTION_EVENT, getHandler());
            mWifiMonitor.registerHandler(mInterfaceName,
                    WifiP2pMonitor.SUP_DISCONNECTION_EVENT, getHandler());

            mWifiMonitor.startMonitoring(mInterfaceName);
        }

        class DefaultState extends State {
            @Override
            public boolean processMessage(Message message) {
                if (DBG) logStateAndMessage(message, this);
                switch (message.what) {
                    case AsyncChannel.CMD_CHANNEL_HALF_CONNECTED:
                        if (message.arg1 == AsyncChannel.STATUS_SUCCESSFUL) {
                            if (DBG) logd("Full connection with ClientModeImpl established");
                            mWifiChannel = (AsyncChannel) message.obj;
                        } else {
                            loge("Full connection failure, error = " + message.arg1);
                            mWifiChannel = null;
                            transitionTo(mP2pDisabledState);
                        }
                        break;

                    case AsyncChannel.CMD_CHANNEL_DISCONNECTED:
                        if (message.arg1 == AsyncChannel.STATUS_SEND_UNSUCCESSFUL) {
                            loge("Send failed, client connection lost");
                        } else {
                            loge("Client connection lost with reason: " + message.arg1);
                        }
                        mWifiChannel = null;
                        transitionTo(mP2pDisabledState);
                        break;

                    case AsyncChannel.CMD_CHANNEL_FULL_CONNECTION:
                        AsyncChannel ac = new WifiAsyncChannel(TAG);
                        ac.connect(mContext, getHandler(), message.replyTo);
                        break;
                    case BLOCK_DISCOVERY:
                        mDiscoveryBlocked = (message.arg1 == ENABLED ? true : false);
                        // always reset this - we went to a state that doesn't support discovery so
                        // it would have stopped regardless
                        mDiscoveryPostponed = false;
                        if (mDiscoveryBlocked) {
                            if (message.obj == null) {
                                Log.e(TAG, "Illegal argument(s)");
                                break;
                            }
                            StateMachine m = (StateMachine) message.obj;
                            try {
                                m.sendMessage(message.arg2);
                            } catch (Exception e) {
                                loge("unable to send BLOCK_DISCOVERY response: " + e);
                            }
                        }
                        break;
                    case WifiP2pManager.DISCOVER_PEERS:
                        replyToMessage(message, WifiP2pManager.DISCOVER_PEERS_FAILED,
                                WifiP2pManager.BUSY);
                        break;
                    case WifiP2pManager.STOP_DISCOVERY:
                        replyToMessage(message, WifiP2pManager.STOP_DISCOVERY_FAILED,
                                WifiP2pManager.BUSY);
                        break;
                    case WifiP2pManager.DISCOVER_SERVICES:
                        replyToMessage(message, WifiP2pManager.DISCOVER_SERVICES_FAILED,
                                WifiP2pManager.BUSY);
                        break;
                    case WifiP2pManager.CONNECT:
                        replyToMessage(message, WifiP2pManager.CONNECT_FAILED,
                                WifiP2pManager.BUSY);
                        break;
                    case WifiP2pManager.CANCEL_CONNECT:
                        replyToMessage(message, WifiP2pManager.CANCEL_CONNECT_FAILED,
                                WifiP2pManager.BUSY);
                        break;
                    case WifiP2pManager.CREATE_GROUP:
                        replyToMessage(message, WifiP2pManager.CREATE_GROUP_FAILED,
                                WifiP2pManager.BUSY);
                        break;
                    case WifiP2pManager.REMOVE_GROUP:
                        replyToMessage(message, WifiP2pManager.REMOVE_GROUP_FAILED,
                                WifiP2pManager.BUSY);
                        break;
                    case WifiP2pManager.ADD_LOCAL_SERVICE:
                        replyToMessage(message, WifiP2pManager.ADD_LOCAL_SERVICE_FAILED,
                                WifiP2pManager.BUSY);
                        break;
                    case WifiP2pManager.REMOVE_LOCAL_SERVICE:
                        replyToMessage(message, WifiP2pManager.REMOVE_LOCAL_SERVICE_FAILED,
                                WifiP2pManager.BUSY);
                        break;
                    case WifiP2pManager.CLEAR_LOCAL_SERVICES:
                        replyToMessage(message, WifiP2pManager.CLEAR_LOCAL_SERVICES_FAILED,
                                WifiP2pManager.BUSY);
                        break;
                    case WifiP2pManager.ADD_SERVICE_REQUEST:
                        replyToMessage(message, WifiP2pManager.ADD_SERVICE_REQUEST_FAILED,
                                WifiP2pManager.BUSY);
                        break;
                    case WifiP2pManager.REMOVE_SERVICE_REQUEST:
                        replyToMessage(message,
                                WifiP2pManager.REMOVE_SERVICE_REQUEST_FAILED,
                                WifiP2pManager.BUSY);
                        break;
                    case WifiP2pManager.CLEAR_SERVICE_REQUESTS:
                        replyToMessage(message,
                                WifiP2pManager.CLEAR_SERVICE_REQUESTS_FAILED,
                                WifiP2pManager.BUSY);
                        break;
                    case WifiP2pManager.SET_DEVICE_NAME:
                        replyToMessage(message, WifiP2pManager.SET_DEVICE_NAME_FAILED,
                                WifiP2pManager.BUSY);
                        break;
                    case WifiP2pManager.DELETE_PERSISTENT_GROUP:
                        replyToMessage(message, WifiP2pManager.DELETE_PERSISTENT_GROUP_FAILED,
                                WifiP2pManager.BUSY);
                        break;
                    case WifiP2pManager.SET_WFD_INFO:
                        if (!getWfdPermission(message.sendingUid)) {
                            replyToMessage(message, WifiP2pManager.SET_WFD_INFO_FAILED,
                                    WifiP2pManager.ERROR);
                        } else {
                            replyToMessage(message, WifiP2pManager.SET_WFD_INFO_FAILED,
                                    WifiP2pManager.BUSY);
                        }
                        break;
                    case WifiP2pManager.SET_WFDR2_INFO:
                        if (!getWfdPermission(message.sendingUid)) {
                            replyToMessage(message, WifiP2pManager.SET_WFDR2_INFO_FAILED,
                                    WifiP2pManager.ERROR);
                        } else {
                            replyToMessage(message, WifiP2pManager.SET_WFDR2_INFO_FAILED,
                                    WifiP2pManager.BUSY);
                        }
                        break;
                    case WifiP2pManager.REQUEST_PEERS:
                        replyToMessage(message, WifiP2pManager.RESPONSE_PEERS,
                                getPeers(getCallingPkgName(message.sendingUid, message.replyTo),
                                message.sendingUid));
                        break;
                    case WifiP2pManager.REQUEST_CONNECTION_INFO:
                        replyToMessage(message, WifiP2pManager.RESPONSE_CONNECTION_INFO,
                                new WifiP2pInfo(mWifiP2pInfo));
                        break;
                    case WifiP2pManager.REQUEST_GROUP_INFO:
                        if (!mWifiPermissionsUtil.checkCanAccessWifiDirect(
                                getCallingPkgName(message.sendingUid, message.replyTo),
                                message.sendingUid)) {
                            replyToMessage(message, WifiP2pManager.RESPONSE_GROUP_INFO, null);
                            // remain at this state.
                            break;
                        }
                        replyToMessage(message, WifiP2pManager.RESPONSE_GROUP_INFO,
                                mGroup != null ? new WifiP2pGroup(mGroup) : null);
                        break;
                    case WifiP2pManager.REQUEST_PERSISTENT_GROUP_INFO:
                        replyToMessage(message, WifiP2pManager.RESPONSE_PERSISTENT_GROUP_INFO,
                                new WifiP2pGroupList(mGroups, null));
                        break;
                    case WifiP2pManager.REQUEST_P2P_STATE:
                        replyToMessage(message, WifiP2pManager.RESPONSE_P2P_STATE,
                                (mIsWifiEnabled && mIsInterfaceAvailable && isLocationModeEnabled())
                                ? WifiP2pManager.WIFI_P2P_STATE_ENABLED
                                : WifiP2pManager.WIFI_P2P_STATE_DISABLED);
                        break;
                    case WifiP2pManager.REQUEST_DISCOVERY_STATE:
                        replyToMessage(message, WifiP2pManager.RESPONSE_DISCOVERY_STATE,
                                mDiscoveryStarted
                                ? WifiP2pManager.WIFI_P2P_DISCOVERY_STARTED
                                : WifiP2pManager.WIFI_P2P_DISCOVERY_STOPPED);
                        break;
                    case WifiP2pManager.REQUEST_NETWORK_INFO:
                        replyToMessage(message, WifiP2pManager.RESPONSE_NETWORK_INFO,
                                mNetworkInfo);
                        break;
                    case WifiP2pManager.START_WPS:
                        replyToMessage(message, WifiP2pManager.START_WPS_FAILED,
                                WifiP2pManager.BUSY);
                        break;
                    case WifiP2pManager.GET_HANDOVER_REQUEST:
                    case WifiP2pManager.GET_HANDOVER_SELECT:
                        replyToMessage(message, WifiP2pManager.RESPONSE_GET_HANDOVER_MESSAGE, null);
                        break;
                    case WifiP2pManager.INITIATOR_REPORT_NFC_HANDOVER:
                    case WifiP2pManager.RESPONDER_REPORT_NFC_HANDOVER:
                        replyToMessage(message, WifiP2pManager.REPORT_NFC_HANDOVER_FAILED,
                                WifiP2pManager.BUSY);
                        break;
                    case WifiP2pMonitor.P2P_INVITATION_RESULT_EVENT:
                    case WifiP2pMonitor.SUP_CONNECTION_EVENT:
                    case WifiP2pMonitor.SUP_DISCONNECTION_EVENT:
                    case WifiP2pMonitor.P2P_GROUP_REMOVED_EVENT:
                    case WifiP2pMonitor.P2P_DEVICE_FOUND_EVENT:
                    case WifiP2pMonitor.P2P_DEVICE_LOST_EVENT:
                    case WifiP2pMonitor.P2P_FIND_STOPPED_EVENT:
                    case WifiP2pMonitor.P2P_SERV_DISC_RESP_EVENT:
                    case PEER_CONNECTION_USER_ACCEPT:
                    case PEER_CONNECTION_USER_REJECT:
                    case DISCONNECT_WIFI_RESPONSE:
                    case DROP_WIFI_USER_ACCEPT:
                    case DROP_WIFI_USER_REJECT:
                    case GROUP_CREATING_TIMED_OUT:
                    case DISABLE_P2P_TIMED_OUT:
                    case IPC_PRE_DHCP_ACTION:
                    case IPC_POST_DHCP_ACTION:
                    case IPC_DHCP_RESULTS:
                    case IPC_PROVISIONING_SUCCESS:
                    case IPC_PROVISIONING_FAILURE:
                    case WifiP2pMonitor.P2P_PROV_DISC_FAILURE_EVENT:
                    case SET_MIRACAST_MODE:
                    case WifiP2pManager.START_LISTEN:
                    case WifiP2pManager.STOP_LISTEN:
                    case WifiP2pManager.SET_CHANNEL:
                    case ENABLE_P2P:
                        // Enable is lazy and has no response
                        break;
                    case DISABLE_P2P:
                        // If we end up handling in default, p2p is not enabled
                        break;
                    case WifiP2pMonitor.P2P_GROUP_STARTED_EVENT:
                        // unexpected group created, remove
                        if (message.obj == null) {
                            Log.e(TAG, "Illegal arguments");
                            break;
                        }
                        mGroup = (WifiP2pGroup) message.obj;
                        loge("Unexpected group creation, remove " + mGroup);
                        mWifiNative.p2pGroupRemove(mGroup.getInterface());
                        break;
                    case WifiP2pMonitor.P2P_GROUP_FORMATION_FAILURE_EVENT:
                        // A group formation failure is always followed by
                        // a group removed event. Flushing things at group formation
                        // failure causes supplicant issues. Ignore right now.
                        break;
                    case WifiP2pManager.FACTORY_RESET:
                        if (factoryReset(message.sendingUid)) {
                            replyToMessage(message, WifiP2pManager.FACTORY_RESET_SUCCEEDED);
                        } else {
                            replyToMessage(message, WifiP2pManager.FACTORY_RESET_FAILED,
                                    WifiP2pManager.ERROR);
                        }
                        break;
                    case WifiP2pManager.SET_ONGOING_PEER_CONFIG:
                        if (mWifiPermissionsUtil.checkNetworkStackPermission(message.sendingUid)) {
                            WifiP2pConfig peerConfig = (WifiP2pConfig) message.obj;
                            if (isConfigInvalid(peerConfig)) {
                                loge("Dropping set mSavedPeerConfig requeset" + peerConfig);
                                replyToMessage(message,
                                        WifiP2pManager.SET_ONGOING_PEER_CONFIG_FAILED);
                            } else {
                                logd("setSavedPeerConfig to " + peerConfig);
                                mSavedPeerConfig = peerConfig;
                                replyToMessage(message,
                                        WifiP2pManager.SET_ONGOING_PEER_CONFIG_SUCCEEDED);
                            }
                        } else {
                            loge("Permission violation - no NETWORK_STACK permission,"
                                    + " uid = " + message.sendingUid);
                            replyToMessage(message,
                                    WifiP2pManager.SET_ONGOING_PEER_CONFIG_FAILED);
                        }
                        break;
                    case WifiP2pManager.REQUEST_ONGOING_PEER_CONFIG:
                        if (mWifiPermissionsUtil.checkNetworkStackPermission(message.sendingUid)) {
                            replyToMessage(message,
                                    WifiP2pManager.RESPONSE_ONGOING_PEER_CONFIG, mSavedPeerConfig);
                        } else {
                            loge("Permission violation - no NETWORK_STACK permission,"
                                    + " uid = " + message.sendingUid);
                            replyToMessage(message,
                                    WifiP2pManager.RESPONSE_ONGOING_PEER_CONFIG, null);
                        }
                        break;
                    case WifiP2pManager.UPDATE_CHANNEL_INFO:
                        if (!(message.obj instanceof Bundle)) {
                            break;
                        }
                        Bundle bundle = (Bundle) message.obj;
                        String pkgName = bundle.getString(WifiP2pManager.CALLING_PACKAGE);
                        IBinder binder = bundle.getBinder(WifiP2pManager.CALLING_BINDER);
                        try {
                            mWifiPermissionsUtil.checkPackage(message.sendingUid, pkgName);
                        } catch (SecurityException se) {
                            loge("Unable to update calling package, " + se);
                            break;
                        }
                        if (binder != null && message.replyTo != null) {
                            mClientChannelList.put(binder, message.replyTo);
                            ClientInfo clientInfo = getClientInfo(message.replyTo, true);
                            clientInfo.mPackageName = pkgName;
                        }
                        break;
                    case WifiP2pManager.REQUEST_DEVICE_INFO:
                        if (!mWifiPermissionsUtil.checkCanAccessWifiDirect(
                                getCallingPkgName(message.sendingUid, message.replyTo),
                                message.sendingUid)) {
                            replyToMessage(message, WifiP2pManager.RESPONSE_DEVICE_INFO, null);
                            break;
                        }
                        replyToMessage(message, WifiP2pManager.RESPONSE_DEVICE_INFO,
                                new WifiP2pDevice(mThisDevice));
                        break;
                    default:
                        loge("Unhandled message " + message);
                        return NOT_HANDLED;
                }
                return HANDLED;
            }
        }

        class P2pNotSupportedState extends State {
            @Override
            public boolean processMessage(Message message) {
                if (DBG) logStateAndMessage(message, this);
                switch (message.what) {
                    case WifiP2pManager.DISCOVER_PEERS:
                        replyToMessage(message, WifiP2pManager.DISCOVER_PEERS_FAILED,
                                WifiP2pManager.P2P_UNSUPPORTED);
                        break;
                    case WifiP2pManager.STOP_DISCOVERY:
                        replyToMessage(message, WifiP2pManager.STOP_DISCOVERY_FAILED,
                                WifiP2pManager.P2P_UNSUPPORTED);
                        break;
                    case WifiP2pManager.DISCOVER_SERVICES:
                        replyToMessage(message, WifiP2pManager.DISCOVER_SERVICES_FAILED,
                                WifiP2pManager.P2P_UNSUPPORTED);
                        break;
                    case WifiP2pManager.CONNECT:
                        replyToMessage(message, WifiP2pManager.CONNECT_FAILED,
                                WifiP2pManager.P2P_UNSUPPORTED);
                        break;
                    case WifiP2pManager.CANCEL_CONNECT:
                        replyToMessage(message, WifiP2pManager.CANCEL_CONNECT_FAILED,
                                WifiP2pManager.P2P_UNSUPPORTED);
                        break;
                    case WifiP2pManager.CREATE_GROUP:
                        replyToMessage(message, WifiP2pManager.CREATE_GROUP_FAILED,
                                WifiP2pManager.P2P_UNSUPPORTED);
                        break;
                    case WifiP2pManager.REMOVE_GROUP:
                        replyToMessage(message, WifiP2pManager.REMOVE_GROUP_FAILED,
                                WifiP2pManager.P2P_UNSUPPORTED);
                        break;
                    case WifiP2pManager.ADD_LOCAL_SERVICE:
                        replyToMessage(message, WifiP2pManager.ADD_LOCAL_SERVICE_FAILED,
                                WifiP2pManager.P2P_UNSUPPORTED);
                        break;
                    case WifiP2pManager.REMOVE_LOCAL_SERVICE:
                        replyToMessage(message, WifiP2pManager.REMOVE_LOCAL_SERVICE_FAILED,
                                WifiP2pManager.P2P_UNSUPPORTED);
                        break;
                    case WifiP2pManager.CLEAR_LOCAL_SERVICES:
                        replyToMessage(message, WifiP2pManager.CLEAR_LOCAL_SERVICES_FAILED,
                                WifiP2pManager.P2P_UNSUPPORTED);
                        break;
                    case WifiP2pManager.ADD_SERVICE_REQUEST:
                        replyToMessage(message, WifiP2pManager.ADD_SERVICE_REQUEST_FAILED,
                                WifiP2pManager.P2P_UNSUPPORTED);
                        break;
                    case WifiP2pManager.REMOVE_SERVICE_REQUEST:
                        replyToMessage(message,
                                WifiP2pManager.REMOVE_SERVICE_REQUEST_FAILED,
                                WifiP2pManager.P2P_UNSUPPORTED);
                        break;
                    case WifiP2pManager.CLEAR_SERVICE_REQUESTS:
                        replyToMessage(message,
                                WifiP2pManager.CLEAR_SERVICE_REQUESTS_FAILED,
                                WifiP2pManager.P2P_UNSUPPORTED);
                        break;
                    case WifiP2pManager.SET_DEVICE_NAME:
                        replyToMessage(message, WifiP2pManager.SET_DEVICE_NAME_FAILED,
                                WifiP2pManager.P2P_UNSUPPORTED);
                        break;
                    case WifiP2pManager.DELETE_PERSISTENT_GROUP:
                        replyToMessage(message, WifiP2pManager.DELETE_PERSISTENT_GROUP_FAILED,
                                WifiP2pManager.P2P_UNSUPPORTED);
                        break;
                    case WifiP2pManager.SET_WFD_INFO:
                        if (!getWfdPermission(message.sendingUid)) {
                            replyToMessage(message, WifiP2pManager.SET_WFD_INFO_FAILED,
                                    WifiP2pManager.ERROR);
                        } else {
                            replyToMessage(message, WifiP2pManager.SET_WFD_INFO_FAILED,
                                    WifiP2pManager.P2P_UNSUPPORTED);
                        }
                        break;
                    case WifiP2pManager.SET_WFDR2_INFO:
                        if (!getWfdPermission(message.sendingUid)) {
                            replyToMessage(message, WifiP2pManager.SET_WFDR2_INFO_FAILED,
                                    WifiP2pManager.ERROR);
                        } else {
                            replyToMessage(message, WifiP2pManager.SET_WFDR2_INFO_FAILED,
                                    WifiP2pManager.P2P_UNSUPPORTED);
                        }
                        break;
                    case WifiP2pManager.START_WPS:
                        replyToMessage(message, WifiP2pManager.START_WPS_FAILED,
                                WifiP2pManager.P2P_UNSUPPORTED);
                        break;
                    case WifiP2pManager.START_LISTEN:
                        replyToMessage(message, WifiP2pManager.START_LISTEN_FAILED,
                                WifiP2pManager.P2P_UNSUPPORTED);
                        break;
                    case WifiP2pManager.STOP_LISTEN:
                        replyToMessage(message, WifiP2pManager.STOP_LISTEN_FAILED,
                                WifiP2pManager.P2P_UNSUPPORTED);
                        break;
                    case WifiP2pManager.FACTORY_RESET:
                        replyToMessage(message, WifiP2pManager.FACTORY_RESET_FAILED,
                                WifiP2pManager.P2P_UNSUPPORTED);
                        break;

                    default:
                        return NOT_HANDLED;
                }
                return HANDLED;
            }
        }

        class P2pDisablingState extends State {
            @Override
            public void enter() {
                if (DBG) logd(getName());
                sendMessageDelayed(obtainMessage(DISABLE_P2P_TIMED_OUT,
                        ++sDisableP2pTimeoutIndex, 0), DISABLE_P2P_WAIT_TIME_MS);
            }

            @Override
            public boolean processMessage(Message message) {
                if (DBG) logStateAndMessage(message, this);
                switch (message.what) {
                    case WifiP2pMonitor.SUP_DISCONNECTION_EVENT:
                        if (DBG) logd("p2p socket connection lost");
                        transitionTo(mP2pDisabledState);
                        break;
                    case ENABLE_P2P:
                    case DISABLE_P2P:
                    case REMOVE_CLIENT_INFO:
                        deferMessage(message);
                        break;
                    case DISABLE_P2P_TIMED_OUT:
                        if (sDisableP2pTimeoutIndex == message.arg1) {
                            loge("P2p disable timed out");
                            transitionTo(mP2pDisabledState);
                        }
                        break;
                    default:
                        return NOT_HANDLED;
                }
                return HANDLED;
            }
        }

        class P2pDisabledState extends State {
            @Override
            public void enter() {
                if (DBG) logd(getName());
            }

            private void setupInterfaceFeatures(String interfaceName) {
                long featureSets = mWifiNative.getSupportedFeatureSet(interfaceName);
                Log.i(TAG, "P2p feature set 0x" + Long.toHexString(featureSets));

                if ((featureSets & WifiManager.WIFI_FEATURE_P2P_RAND_MAC) != 0) {
                    Log.i(TAG, "Supported feature: P2P MAC randomization");
                    mWifiNative.setMacRandomization(true);
                }
            }

            @Override
            public boolean processMessage(Message message) {
                if (DBG) logStateAndMessage(message, this);
                switch (message.what) {
                    case ENABLE_P2P:
                        boolean isLocationEnabled = isLocationModeEnabled();
                        if (!mIsWifiEnabled || !isLocationEnabled) {
                            Log.e(TAG, "Ignore P2P enable since wifi is " + mIsWifiEnabled
                                    + " and location is " + isLocationEnabled);
                            break;
                        }
                        mInterfaceName = mWifiNative.setupInterface((String ifaceName) -> {
                            mIsInterfaceAvailable = false;
                            sendMessage(DISABLE_P2P);
                            checkAndSendP2pStateChangedBroadcast();
                        }, getHandler());
                        if (mInterfaceName == null) {
                            Log.e(TAG, "Failed to setup interface for P2P");
                            break;
                        }
                        setupInterfaceFeatures(mInterfaceName);
                        try {
                            mNwService.setInterfaceUp(mInterfaceName);
                        } catch (RemoteException re) {
                            loge("Unable to change interface settings: " + re);
                        } catch (IllegalStateException ie) {
                            loge("Unable to change interface settings: " + ie);
                        }
                        registerForWifiMonitorEvents();
                        transitionTo(mInactiveState);
                        break;
                    case REMOVE_CLIENT_INFO:
                        if (!(message.obj instanceof IBinder)) {
                            loge("Invalid obj when REMOVE_CLIENT_INFO");
                            break;
                        }
                        IBinder b = (IBinder) message.obj;
                        // client service info is clear before enter disable p2p,
                        // just need to remove it from list
                        Messenger m = mClientChannelList.remove(b);
                        ClientInfo clientInfo = mClientInfoList.remove(m);
                        if (clientInfo != null) {
                            logd("Remove client - " + clientInfo.mPackageName);
                        }
                        break;
                    default:
                        return NOT_HANDLED;
                }
                return HANDLED;
            }
        }

        class P2pEnabledState extends State {
            @Override
            public void enter() {
                if (DBG) logd(getName());
                mNetworkInfo.setIsAvailable(true);

                if (isPendingFactoryReset()) {
                    factoryReset(Process.SYSTEM_UID);
                }

                sendP2pConnectionChangedBroadcast();
                initializeP2pSettings();
            }

            @Override
            public boolean processMessage(Message message) {
                if (DBG) logStateAndMessage(message, this);
                switch (message.what) {
                    case WifiP2pMonitor.SUP_DISCONNECTION_EVENT:
                        loge("Unexpected loss of p2p socket connection");
                        transitionTo(mP2pDisabledState);
                        break;
                    case ENABLE_P2P:
                        // Nothing to do
                        break;
                    case DISABLE_P2P:
                        if (mPeers.clear()) {
                            sendPeersChangedBroadcast();
                        }
                        if (mGroups.clear()) sendP2pPersistentGroupsChangedBroadcast();
                        // clear services list for all clients since interface will teardown soon.
                        clearServicesForAllClients();
                        mWifiMonitor.stopMonitoring(mInterfaceName);
                        mWifiNative.teardownInterface();
                        transitionTo(mP2pDisablingState);
                        break;
                    case REMOVE_CLIENT_INFO:
                        if (!(message.obj instanceof IBinder)) {
                            break;
                        }
                        IBinder b = (IBinder) message.obj;
                        // clear client info and remove it from list
                        clearClientInfo(mClientChannelList.get(b));
                        mClientChannelList.remove(b);
                        break;
                    case WifiP2pManager.SET_DEVICE_NAME:
                    {
                        WifiP2pDevice d = (WifiP2pDevice) message.obj;
                        if (d != null && setAndPersistDeviceName(d.deviceName)) {
                            if (DBG) logd("set device name " + d.deviceName);
                            replyToMessage(message, WifiP2pManager.SET_DEVICE_NAME_SUCCEEDED);
                        } else {
                            replyToMessage(message, WifiP2pManager.SET_DEVICE_NAME_FAILED,
                                    WifiP2pManager.ERROR);
                        }
                        break;
                    }
                    case WifiP2pManager.SET_WFD_INFO:
                    {
                        WifiP2pWfdInfo d = (WifiP2pWfdInfo) message.obj;
                        if (!getWfdPermission(message.sendingUid)) {
                            replyToMessage(message, WifiP2pManager.SET_WFD_INFO_FAILED,
                                    WifiP2pManager.ERROR);
                        } else if (d != null && setWfdInfo(d)) {
                            replyToMessage(message, WifiP2pManager.SET_WFD_INFO_SUCCEEDED);
                        } else {
                            replyToMessage(message, WifiP2pManager.SET_WFD_INFO_FAILED,
                                    WifiP2pManager.ERROR);
                        }
                        break;
                    }
                    case WifiP2pManager.SET_WFDR2_INFO:
                    {
                        WifiP2pWfdInfo d = (WifiP2pWfdInfo) message.obj;
                        if (!getWfdPermission(message.sendingUid)) {
                            replyToMessage(message, WifiP2pManager.SET_WFDR2_INFO_FAILED,
                                    WifiP2pManager.ERROR);
                        } else if (d != null && setWfdR2Info(d)) {
                            replyToMessage(message, WifiP2pManager.SET_WFDR2_INFO_SUCCEEDED);
                        } else {
                            replyToMessage(message, WifiP2pManager.SET_WFDR2_INFO_FAILED,
                                    WifiP2pManager.ERROR);
                        }
                        break;
                    }
                    case BLOCK_DISCOVERY:
                        boolean blocked = (message.arg1 == ENABLED ? true : false);
                        if (mDiscoveryBlocked == blocked) break;
                        mDiscoveryBlocked = blocked;
                        if (blocked && mDiscoveryStarted) {
                            mWifiNative.p2pStopFind();
                            mDiscoveryPostponed = true;
                        }
                        if (!blocked && mDiscoveryPostponed) {
                            mDiscoveryPostponed = false;
                            mWifiNative.p2pFind(DISCOVER_TIMEOUT_S);
                        }
                        if (blocked) {
                            if (message.obj == null) {
                                Log.e(TAG, "Illegal argument(s)");
                                break;
                            }
                            StateMachine m = (StateMachine) message.obj;
                            try {
                                m.sendMessage(message.arg2);
                            } catch (Exception e) {
                                loge("unable to send BLOCK_DISCOVERY response: " + e);
                            }
                        }
                        break;
                    case WifiP2pManager.DISCOVER_PEERS:
                        if (!mWifiPermissionsUtil.checkCanAccessWifiDirect(
                                getCallingPkgName(message.sendingUid, message.replyTo),
                                message.sendingUid)) {
                            replyToMessage(message, WifiP2pManager.DISCOVER_PEERS_FAILED,
                                    WifiP2pManager.ERROR);
                            // remain at this state.
                            break;
                        }
                        if (mDiscoveryBlocked) {
                            replyToMessage(message, WifiP2pManager.DISCOVER_PEERS_FAILED,
                                    WifiP2pManager.BUSY);
                            break;
                        }
                        // do not send service discovery request while normal find operation.
                        clearSupplicantServiceRequest();
                        if (mWifiNative.p2pFind(DISCOVER_TIMEOUT_S)) {
                            mWifiP2pMetrics.incrementPeerScans();
                            replyToMessage(message, WifiP2pManager.DISCOVER_PEERS_SUCCEEDED);
                            sendP2pDiscoveryChangedBroadcast(true);
                        } else {
                            replyToMessage(message, WifiP2pManager.DISCOVER_PEERS_FAILED,
                                    WifiP2pManager.ERROR);
                        }
                        break;
                    case WifiP2pMonitor.P2P_FIND_STOPPED_EVENT:
                        sendP2pDiscoveryChangedBroadcast(false);
                        break;
                    case WifiP2pManager.STOP_DISCOVERY:
                        if (mWifiNative.p2pStopFind()) {
                            replyToMessage(message, WifiP2pManager.STOP_DISCOVERY_SUCCEEDED);
                        } else {
                            replyToMessage(message, WifiP2pManager.STOP_DISCOVERY_FAILED,
                                    WifiP2pManager.ERROR);
                        }
                        break;
                    case WifiP2pManager.DISCOVER_SERVICES:
                        if (!mWifiPermissionsUtil.checkCanAccessWifiDirect(
                                getCallingPkgName(message.sendingUid, message.replyTo),
                                message.sendingUid)) {
                            replyToMessage(message, WifiP2pManager.DISCOVER_SERVICES_FAILED,
                                    WifiP2pManager.ERROR);
                            // remain at this state.
                            break;
                        }
                        if (mDiscoveryBlocked) {
                            replyToMessage(message, WifiP2pManager.DISCOVER_SERVICES_FAILED,
                                    WifiP2pManager.BUSY);
                            break;
                        }
                        if (DBG) logd(getName() + " discover services");
                        if (!updateSupplicantServiceRequest()) {
                            replyToMessage(message, WifiP2pManager.DISCOVER_SERVICES_FAILED,
                                    WifiP2pManager.NO_SERVICE_REQUESTS);
                            break;
                        }
                        if (mWifiNative.p2pFind(DISCOVER_TIMEOUT_S)) {
                            mWifiP2pMetrics.incrementServiceScans();
                            replyToMessage(message, WifiP2pManager.DISCOVER_SERVICES_SUCCEEDED);
                        } else {
                            replyToMessage(message, WifiP2pManager.DISCOVER_SERVICES_FAILED,
                                    WifiP2pManager.ERROR);
                        }
                        break;
                    case WifiP2pMonitor.P2P_DEVICE_FOUND_EVENT:
                        if (message.obj == null) {
                            Log.e(TAG, "Illegal argument(s)");
                            break;
                        }
                        WifiP2pDevice device = (WifiP2pDevice) message.obj;
                        if (mThisDevice.deviceAddress.equals(device.deviceAddress)) break;
                        mPeers.updateSupplicantDetails(device);
                        sendPeersChangedBroadcast();
                        break;
                    case WifiP2pMonitor.P2P_DEVICE_LOST_EVENT:
                        if (message.obj == null) {
                            Log.e(TAG, "Illegal argument(s)");
                            break;
                        }
                        device = (WifiP2pDevice) message.obj;
                        // Gets current details for the one removed
                        device = mPeers.remove(device.deviceAddress);
                        if (device != null) {
                            sendPeersChangedBroadcast();
                        }
                        break;
                    case WifiP2pManager.ADD_LOCAL_SERVICE:
                        if (!mWifiPermissionsUtil.checkCanAccessWifiDirect(
                                getCallingPkgName(message.sendingUid, message.replyTo),
                                message.sendingUid)) {
                            replyToMessage(message, WifiP2pManager.ADD_LOCAL_SERVICE_FAILED);
                            // remain at this state.
                            break;
                        }
                        if (DBG) logd(getName() + " add service");
                        WifiP2pServiceInfo servInfo = (WifiP2pServiceInfo) message.obj;
                        if (addLocalService(message.replyTo, servInfo)) {
                            replyToMessage(message, WifiP2pManager.ADD_LOCAL_SERVICE_SUCCEEDED);
                        } else {
                            replyToMessage(message, WifiP2pManager.ADD_LOCAL_SERVICE_FAILED);
                        }
                        break;
                    case WifiP2pManager.REMOVE_LOCAL_SERVICE:
                        if (DBG) logd(getName() + " remove service");
                        servInfo = (WifiP2pServiceInfo) message.obj;
                        removeLocalService(message.replyTo, servInfo);
                        replyToMessage(message, WifiP2pManager.REMOVE_LOCAL_SERVICE_SUCCEEDED);
                        break;
                    case WifiP2pManager.CLEAR_LOCAL_SERVICES:
                        if (DBG) logd(getName() + " clear service");
                        clearLocalServices(message.replyTo);
                        replyToMessage(message, WifiP2pManager.CLEAR_LOCAL_SERVICES_SUCCEEDED);
                        break;
                    case WifiP2pManager.ADD_SERVICE_REQUEST:
                        if (DBG) logd(getName() + " add service request");
                        if (!addServiceRequest(message.replyTo,
                                (WifiP2pServiceRequest) message.obj)) {
                            replyToMessage(message, WifiP2pManager.ADD_SERVICE_REQUEST_FAILED);
                            break;
                        }
                        replyToMessage(message, WifiP2pManager.ADD_SERVICE_REQUEST_SUCCEEDED);
                        break;
                    case WifiP2pManager.REMOVE_SERVICE_REQUEST:
                        if (DBG) logd(getName() + " remove service request");
                        removeServiceRequest(message.replyTo, (WifiP2pServiceRequest) message.obj);
                        replyToMessage(message, WifiP2pManager.REMOVE_SERVICE_REQUEST_SUCCEEDED);
                        break;
                    case WifiP2pManager.CLEAR_SERVICE_REQUESTS:
                        if (DBG) logd(getName() + " clear service request");
                        clearServiceRequests(message.replyTo);
                        replyToMessage(message, WifiP2pManager.CLEAR_SERVICE_REQUESTS_SUCCEEDED);
                        break;
                    case WifiP2pMonitor.P2P_SERV_DISC_RESP_EVENT:
                        if (DBG) logd(getName() + " receive service response");
                        if (message.obj == null) {
                            Log.e(TAG, "Illegal argument(s)");
                            break;
                        }
                        List<WifiP2pServiceResponse> sdRespList =
                                (List<WifiP2pServiceResponse>) message.obj;
                        for (WifiP2pServiceResponse resp : sdRespList) {
                            WifiP2pDevice dev =
                                    mPeers.get(resp.getSrcDevice().deviceAddress);
                            resp.setSrcDevice(dev);
                            sendServiceResponse(resp);
                        }
                        break;
                    case WifiP2pManager.DELETE_PERSISTENT_GROUP:
                        if (DBG) logd(getName() + " delete persistent group");
                        mGroups.remove(message.arg1);
                        mWifiP2pMetrics.updatePersistentGroup(mGroups);
                        replyToMessage(message, WifiP2pManager.DELETE_PERSISTENT_GROUP_SUCCEEDED);
                        break;
                    case SET_MIRACAST_MODE:
                        mWifiNative.setMiracastMode(message.arg1);
                        break;
                    case WifiP2pManager.START_LISTEN:
                        if (!mWifiPermissionsUtil.checkNetworkSettingsPermission(
                                message.sendingUid)) {
                            loge("Permission violation - no NETWORK_SETTING permission,"
                                    + " uid = " + message.sendingUid);
                            replyToMessage(message, WifiP2pManager.START_LISTEN_FAILED);
                            break;
                        }
                        if (DBG) logd(getName() + " start listen mode");
                        mWifiNative.p2pFlush();
                        if (mWifiNative.p2pExtListen(true, 500, 500)) {
                            replyToMessage(message, WifiP2pManager.START_LISTEN_SUCCEEDED);
                        } else {
                            replyToMessage(message, WifiP2pManager.START_LISTEN_FAILED);
                        }
                        break;
                    case WifiP2pManager.STOP_LISTEN:
                        if (!mWifiPermissionsUtil.checkNetworkSettingsPermission(
                                message.sendingUid)) {
                            loge("Permission violation - no NETWORK_SETTING permission,"
                                    + " uid = " + message.sendingUid);
                            replyToMessage(message, WifiP2pManager.STOP_LISTEN_FAILED);
                            break;
                        }
                        if (DBG) logd(getName() + " stop listen mode");
                        if (mWifiNative.p2pExtListen(false, 0, 0)) {
                            replyToMessage(message, WifiP2pManager.STOP_LISTEN_SUCCEEDED);
                        } else {
                            replyToMessage(message, WifiP2pManager.STOP_LISTEN_FAILED);
                        }
                        mWifiNative.p2pFlush();
                        break;
                    case WifiP2pManager.SET_CHANNEL:
                        Bundle p2pChannels = (Bundle) message.obj;
                        int lc = p2pChannels.getInt("lc", 0);
                        int oc = p2pChannels.getInt("oc", 0);
                        if (DBG) logd(getName() + " set listen and operating channel");
                        if (mWifiNative.p2pSetChannel(lc, oc)) {
                            replyToMessage(message, WifiP2pManager.SET_CHANNEL_SUCCEEDED);
                        } else {
                            replyToMessage(message, WifiP2pManager.SET_CHANNEL_FAILED);
                        }
                        break;
                    case WifiP2pManager.GET_HANDOVER_REQUEST:
                        Bundle requestBundle = new Bundle();
                        requestBundle.putString(WifiP2pManager.EXTRA_HANDOVER_MESSAGE,
                                mWifiNative.getNfcHandoverRequest());
                        replyToMessage(message, WifiP2pManager.RESPONSE_GET_HANDOVER_MESSAGE,
                                requestBundle);
                        break;
                    case WifiP2pManager.GET_HANDOVER_SELECT:
                        Bundle selectBundle = new Bundle();
                        selectBundle.putString(WifiP2pManager.EXTRA_HANDOVER_MESSAGE,
                                mWifiNative.getNfcHandoverSelect());
                        replyToMessage(message, WifiP2pManager.RESPONSE_GET_HANDOVER_MESSAGE,
                                selectBundle);
                        break;
                    default:
                        return NOT_HANDLED;
                }
                return HANDLED;
            }

            @Override
            public void exit() {
                sendP2pDiscoveryChangedBroadcast(false);
                mNetworkInfo.setIsAvailable(false);
            }
        }

        class InactiveState extends State {
            @Override
            public void enter() {
                if (DBG) logd(getName());
                mSavedPeerConfig.invalidate();
            }

            @Override
            public boolean processMessage(Message message) {
                if (DBG) logStateAndMessage(message, this);
                switch (message.what) {
                    case WifiP2pManager.CONNECT:
                        if (!mWifiPermissionsUtil.checkCanAccessWifiDirect(
                                getCallingPkgName(message.sendingUid, message.replyTo),
                                message.sendingUid)) {
                            replyToMessage(message, WifiP2pManager.CONNECT_FAILED);
                            // remain at this state.
                            break;
                        }
                        if (DBG) logd(getName() + " sending connect");
                        WifiP2pConfig config = (WifiP2pConfig) message.obj;

                        boolean isConnectFailed = false;
                        if (isConfigValidAsGroup(config)) {
                            mAutonomousGroup = false;
                            mWifiNative.p2pStopFind();
                            if (mWifiNative.p2pGroupAdd(config, true)) {
                                mWifiP2pMetrics.startConnectionEvent(
                                        P2pConnectionEvent.CONNECTION_FAST,
                                        config);
                                transitionTo(mGroupNegotiationState);
                            } else {
                                loge("Cannot join a group with config.");
                                isConnectFailed = true;
                                replyToMessage(message, WifiP2pManager.CONNECT_FAILED);
                            }
                        } else {
                            if (isConfigInvalid(config)) {
                                loge("Dropping connect request " + config);
                                isConnectFailed = true;
                                replyToMessage(message, WifiP2pManager.CONNECT_FAILED);
                            } else {
                                mAutonomousGroup = false;
                                mWifiNative.p2pStopFind();
                                if (reinvokePersistentGroup(config)) {
                                    mWifiP2pMetrics.startConnectionEvent(
                                            P2pConnectionEvent.CONNECTION_REINVOKE,
                                            config);
                                    transitionTo(mGroupNegotiationState);
                                } else {
                                    mWifiP2pMetrics.startConnectionEvent(
                                            P2pConnectionEvent.CONNECTION_FRESH,
                                            config);
                                    transitionTo(mProvisionDiscoveryState);
                                }
                            }
                        }

                        if (!isConnectFailed) {
                            mSavedPeerConfig = config;
                            mPeers.updateStatus(mSavedPeerConfig.deviceAddress,
                                    WifiP2pDevice.INVITED);
                            sendPeersChangedBroadcast();
                            replyToMessage(message, WifiP2pManager.CONNECT_SUCCEEDED);
                        }
                        break;
                    case WifiP2pManager.STOP_DISCOVERY:
                        if (mWifiNative.p2pStopFind()) {
                            // When discovery stops in inactive state, flush to clear
                            // state peer data
                            mWifiNative.p2pFlush();
                            mServiceDiscReqId = null;
                            replyToMessage(message, WifiP2pManager.STOP_DISCOVERY_SUCCEEDED);
                        } else {
                            replyToMessage(message, WifiP2pManager.STOP_DISCOVERY_FAILED,
                                    WifiP2pManager.ERROR);
                        }
                        break;
                    case WifiP2pMonitor.P2P_GO_NEGOTIATION_REQUEST_EVENT:
                        config = (WifiP2pConfig) message.obj;
                        if (isConfigInvalid(config)) {
                            loge("Dropping GO neg request " + config);
                            break;
                        }
                        mSavedPeerConfig = config;
                        mAutonomousGroup = false;
                        mJoinExistingGroup = false;
                        mWifiP2pMetrics.startConnectionEvent(
                                P2pConnectionEvent.CONNECTION_FRESH,
                                config);
                        transitionTo(mUserAuthorizingNegotiationRequestState);
                        break;
                    case WifiP2pMonitor.P2P_INVITATION_RECEIVED_EVENT:
                        if (message.obj == null) {
                            Log.e(TAG, "Invalid argument(s)");
                            break;
                        }
                        WifiP2pGroup group = (WifiP2pGroup) message.obj;
                        WifiP2pDevice owner = group.getOwner();
                        if (owner == null) {
                            int id = group.getNetworkId();
                            if (id < 0) {
                                loge("Ignored invitation from null owner");
                                break;
                            }

                            String addr = mGroups.getOwnerAddr(id);
                            if (addr != null) {
                                group.setOwner(new WifiP2pDevice(addr));
                                owner = group.getOwner();
                            } else {
                                loge("Ignored invitation from null owner");
                                break;
                            }
                        }
                        config = new WifiP2pConfig();
                        config.deviceAddress = group.getOwner().deviceAddress;
                        if (isConfigInvalid(config)) {
                            loge("Dropping invitation request " + config);
                            break;
                        }
                        mSavedPeerConfig = config;

                        // Check if we have the owner in peer list and use appropriate
                        // wps method. Default is to use PBC.
                        if (owner != null && ((owner = mPeers.get(owner.deviceAddress)) != null)) {
                            if (owner.wpsPbcSupported()) {
                                mSavedPeerConfig.wps.setup = WpsInfo.PBC;
                            } else if (owner.wpsKeypadSupported()) {
                                mSavedPeerConfig.wps.setup = WpsInfo.KEYPAD;
                            } else if (owner.wpsDisplaySupported()) {
                                mSavedPeerConfig.wps.setup = WpsInfo.DISPLAY;
                            }
                        }

                        mAutonomousGroup = false;
                        mJoinExistingGroup = true;
                        mWifiP2pMetrics.startConnectionEvent(
                                P2pConnectionEvent.CONNECTION_FRESH,
                                config);
                        transitionTo(mUserAuthorizingInviteRequestState);
                        break;
                    case WifiP2pMonitor.P2P_PROV_DISC_PBC_REQ_EVENT:
                    case WifiP2pMonitor.P2P_PROV_DISC_ENTER_PIN_EVENT:
                        // We let the supplicant handle the provision discovery response
                        // and wait instead for the GO_NEGOTIATION_REQUEST_EVENT.
                        // Handling provision discovery and issuing a p2p_connect before
                        // group negotiation comes through causes issues
                        break;
                    case WifiP2pMonitor.P2P_PROV_DISC_SHOW_PIN_EVENT:
                        if (message.obj == null) {
                            Log.e(TAG, "Illegal argument(s)");
                            break;
                        }
                        WifiP2pProvDiscEvent provDisc = (WifiP2pProvDiscEvent) message.obj;
                        WifiP2pDevice device = provDisc.device;
                        if (device == null) {
                            Slog.d(TAG, "Device entry is null");
                            break;
                        }
                        mSavedPeerConfig = new WifiP2pConfig();
                        mSavedPeerConfig.wps.setup = WpsInfo.KEYPAD;
                        mSavedPeerConfig.deviceAddress = device.deviceAddress;
                        mSavedPeerConfig.wps.pin = provDisc.pin;

                        notifyP2pProvDiscShowPinRequest(provDisc.pin, device.deviceAddress);
                        mPeers.updateStatus(device.deviceAddress, WifiP2pDevice.INVITED);
                        sendPeersChangedBroadcast();
                        transitionTo(mUserAuthorizingNegotiationRequestState);
                        break;
                    case WifiP2pManager.CREATE_GROUP:
                        if (!mWifiPermissionsUtil.checkCanAccessWifiDirect(
                                getCallingPkgName(message.sendingUid, message.replyTo),
                                message.sendingUid)) {
                            replyToMessage(message, WifiP2pManager.CREATE_GROUP_FAILED,
                                    WifiP2pManager.ERROR);
                            // remain at this state.
                            break;
                        }
                        mAutonomousGroup = true;
                        int netId = message.arg1;
                        config = (WifiP2pConfig) message.obj;
                        boolean ret = false;
                        if (config != null) {
                            if (isConfigValidAsGroup(config)) {
                                mWifiP2pMetrics.startConnectionEvent(
                                        P2pConnectionEvent.CONNECTION_FAST,
                                        config);
                                ret = mWifiNative.p2pGroupAdd(config, false);
                            } else {
                                ret = false;
                            }
                        } else if (netId == WifiP2pGroup.PERSISTENT_NET_ID) {
                            // check if the go persistent group is present.
                            netId = mGroups.getNetworkId(mThisDevice.deviceAddress);
                            if (netId != -1) {
                                mWifiP2pMetrics.startConnectionEvent(
                                        P2pConnectionEvent.CONNECTION_REINVOKE,
                                        null);
                                ret = mWifiNative.p2pGroupAdd(netId);
                            } else {
                                mWifiP2pMetrics.startConnectionEvent(
                                        P2pConnectionEvent.CONNECTION_LOCAL,
                                        null);
                                ret = mWifiNative.p2pGroupAdd(true);
                            }
                        } else {
                            mWifiP2pMetrics.startConnectionEvent(
                                    P2pConnectionEvent.CONNECTION_LOCAL,
                                    null);
                            ret = mWifiNative.p2pGroupAdd(false);
                        }

                        if (ret) {
                            replyToMessage(message, WifiP2pManager.CREATE_GROUP_SUCCEEDED);
                            transitionTo(mGroupNegotiationState);
                        } else {
                            replyToMessage(message, WifiP2pManager.CREATE_GROUP_FAILED,
                                    WifiP2pManager.ERROR);
                            // remain at this state.
                        }
                        break;
                    case WifiP2pMonitor.P2P_GROUP_STARTED_EVENT:
                        if (message.obj == null) {
                            Log.e(TAG, "Invalid argument(s)");
                            break;
                        }
                        mGroup = (WifiP2pGroup) message.obj;
                        if (DBG) logd(getName() + " group started");
                        if (mGroup.isGroupOwner()
                                && EMPTY_DEVICE_ADDRESS.equals(mGroup.getOwner().deviceAddress)) {
                            // wpa_supplicant doesn't set own device address to go_dev_addr.
                            mGroup.getOwner().deviceAddress = mThisDevice.deviceAddress;
                        }
                        // We hit this scenario when a persistent group is reinvoked
                        if (mGroup.getNetworkId() == WifiP2pGroup.PERSISTENT_NET_ID) {
                            mAutonomousGroup = false;
                            deferMessage(message);
                            transitionTo(mGroupNegotiationState);
                        } else {
                            loge("Unexpected group creation, remove " + mGroup);
                            mWifiNative.p2pGroupRemove(mGroup.getInterface());
                        }
                        break;
                    case WifiP2pManager.START_LISTEN:
                        if (!mWifiPermissionsUtil.checkNetworkSettingsPermission(
                                message.sendingUid)) {
                            loge("Permission violation - no NETWORK_SETTING permission,"
                                    + " uid = " + message.sendingUid);
                            replyToMessage(message, WifiP2pManager.START_LISTEN_FAILED);
                            break;
                        }
                        if (DBG) logd(getName() + " start listen mode");
                        mWifiNative.p2pFlush();
                        if (mWifiNative.p2pExtListen(true, 500, 500)) {
                            replyToMessage(message, WifiP2pManager.START_LISTEN_SUCCEEDED);
                        } else {
                            replyToMessage(message, WifiP2pManager.START_LISTEN_FAILED);
                        }
                        break;
                    case WifiP2pManager.STOP_LISTEN:
                        if (!mWifiPermissionsUtil.checkNetworkSettingsPermission(
                                message.sendingUid)) {
                            loge("Permission violation - no NETWORK_SETTING permission,"
                                    + " uid = " + message.sendingUid);
                            replyToMessage(message, WifiP2pManager.STOP_LISTEN_FAILED);
                            break;
                        }
                        if (DBG) logd(getName() + " stop listen mode");
                        if (mWifiNative.p2pExtListen(false, 0, 0)) {
                            replyToMessage(message, WifiP2pManager.STOP_LISTEN_SUCCEEDED);
                        } else {
                            replyToMessage(message, WifiP2pManager.STOP_LISTEN_FAILED);
                        }
                        mWifiNative.p2pFlush();
                        break;
                    case WifiP2pManager.SET_CHANNEL:
                        if (message.obj == null) {
                            Log.e(TAG, "Illegal arguments(s)");
                            break;
                        }
                        Bundle p2pChannels = (Bundle) message.obj;
                        int lc = p2pChannels.getInt("lc", 0);
                        int oc = p2pChannels.getInt("oc", 0);
                        if (DBG) logd(getName() + " set listen and operating channel");
                        if (mWifiNative.p2pSetChannel(lc, oc)) {
                            replyToMessage(message, WifiP2pManager.SET_CHANNEL_SUCCEEDED);
                        } else {
                            replyToMessage(message, WifiP2pManager.SET_CHANNEL_FAILED);
                        }
                        break;
                    case WifiP2pManager.INITIATOR_REPORT_NFC_HANDOVER:
                        String handoverSelect = null;

                        if (message.obj != null) {
                            handoverSelect = ((Bundle) message.obj)
                                    .getString(WifiP2pManager.EXTRA_HANDOVER_MESSAGE);
                        }

                        if (handoverSelect != null
                                && mWifiNative.initiatorReportNfcHandover(handoverSelect)) {
                            replyToMessage(message, WifiP2pManager.REPORT_NFC_HANDOVER_SUCCEEDED);
                            transitionTo(mGroupCreatingState);
                        } else {
                            replyToMessage(message, WifiP2pManager.REPORT_NFC_HANDOVER_FAILED);
                        }
                        break;
                    case WifiP2pManager.RESPONDER_REPORT_NFC_HANDOVER:
                        String handoverRequest = null;

                        if (message.obj != null) {
                            handoverRequest = ((Bundle) message.obj)
                                    .getString(WifiP2pManager.EXTRA_HANDOVER_MESSAGE);
                        }

                        if (handoverRequest != null
                                && mWifiNative.responderReportNfcHandover(handoverRequest)) {
                            replyToMessage(message, WifiP2pManager.REPORT_NFC_HANDOVER_SUCCEEDED);
                            transitionTo(mGroupCreatingState);
                        } else {
                            replyToMessage(message, WifiP2pManager.REPORT_NFC_HANDOVER_FAILED);
                        }
                        break;
                    default:
                        return NOT_HANDLED;
                }
                return HANDLED;
            }
        }

        class GroupCreatingState extends State {
            @Override
            public void enter() {
                if (DBG) logd(getName());
                sendMessageDelayed(obtainMessage(GROUP_CREATING_TIMED_OUT,
                        ++sGroupCreatingTimeoutIndex, 0), GROUP_CREATING_WAIT_TIME_MS);
            }

            @Override
            public boolean processMessage(Message message) {
                if (DBG) logStateAndMessage(message, this);
                boolean ret = HANDLED;
                switch (message.what) {
                    case GROUP_CREATING_TIMED_OUT:
                        if (sGroupCreatingTimeoutIndex == message.arg1) {
                            if (DBG) logd("Group negotiation timed out");
                            mWifiP2pMetrics.endConnectionEvent(
                                    P2pConnectionEvent.CLF_TIMEOUT);
                            handleGroupCreationFailure();
                            transitionTo(mInactiveState);
                        }
                        break;
                    case WifiP2pMonitor.P2P_DEVICE_LOST_EVENT:
                        if (message.obj == null) {
                            Log.e(TAG, "Illegal argument(s)");
                            break;
                        }
                        WifiP2pDevice device = (WifiP2pDevice) message.obj;
                        if (!mSavedPeerConfig.deviceAddress.equals(device.deviceAddress)) {
                            if (DBG) {
                                logd("mSavedPeerConfig " + mSavedPeerConfig.deviceAddress
                                        + "device " + device.deviceAddress);
                            }
                            // Do the regular device lost handling
                            ret = NOT_HANDLED;
                            break;
                        }
                        // Do nothing
                        if (DBG) logd("Add device to lost list " + device);
                        mPeersLostDuringConnection.updateSupplicantDetails(device);
                        break;
                    case WifiP2pManager.DISCOVER_PEERS:
                        // Discovery will break negotiation
                        replyToMessage(message, WifiP2pManager.DISCOVER_PEERS_FAILED,
                                WifiP2pManager.BUSY);
                        break;
                    case WifiP2pManager.CANCEL_CONNECT:
                        // Do a supplicant p2p_cancel which only cancels an ongoing
                        // group negotiation. This will fail for a pending provision
                        // discovery or for a pending user action, but at the framework
                        // level, we always treat cancel as succeeded and enter
                        // an inactive state
                        mWifiNative.p2pCancelConnect();
                        mWifiP2pMetrics.endConnectionEvent(
                                P2pConnectionEvent.CLF_CANCEL);
                        handleGroupCreationFailure();
                        transitionTo(mInactiveState);
                        replyToMessage(message, WifiP2pManager.CANCEL_CONNECT_SUCCEEDED);
                        break;
                    case WifiP2pMonitor.P2P_GO_NEGOTIATION_SUCCESS_EVENT:
                        // We hit this scenario when NFC handover is invoked.
                        mAutonomousGroup = false;
                        transitionTo(mGroupNegotiationState);
                        break;
                    default:
                        ret = NOT_HANDLED;
                }
                return ret;
            }
        }

        class UserAuthorizingNegotiationRequestState extends State {
            @Override
            public void enter() {
                if (DBG) logd(getName());
                if (mSavedPeerConfig.wps.setup == WpsInfo.PBC
                            || TextUtils.isEmpty(mSavedPeerConfig.wps.pin)) {
                    notifyInvitationReceived();
                }
            }

            @Override
            public boolean processMessage(Message message) {
                if (DBG) logStateAndMessage(message, this);
                boolean ret = HANDLED;
                switch (message.what) {
                    case PEER_CONNECTION_USER_ACCEPT:
                        mWifiNative.p2pStopFind();
                        p2pConnectWithPinDisplay(mSavedPeerConfig);
                        mPeers.updateStatus(mSavedPeerConfig.deviceAddress, WifiP2pDevice.INVITED);
                        sendPeersChangedBroadcast();
                        transitionTo(mGroupNegotiationState);
                        break;
                    case PEER_CONNECTION_USER_REJECT:
                        if (DBG) logd("User rejected negotiation " + mSavedPeerConfig);
                        transitionTo(mInactiveState);
                        break;
                    case PEER_CONNECTION_USER_CONFIRM:
                        mSavedPeerConfig.wps.setup = WpsInfo.DISPLAY;
                        mWifiNative.p2pConnect(mSavedPeerConfig, FORM_GROUP);
                        transitionTo(mGroupNegotiationState);
                        break;
                    default:
                        return NOT_HANDLED;
                }
                return ret;
            }

            @Override
            public void exit() {
                // TODO: dismiss dialog if not already done
            }
        }

        class UserAuthorizingInviteRequestState extends State {
            @Override
            public void enter() {
                if (DBG) logd(getName());
                notifyInvitationReceived();
            }

            @Override
            public boolean processMessage(Message message) {
                if (DBG) logStateAndMessage(message, this);
                boolean ret = HANDLED;
                switch (message.what) {
                    case PEER_CONNECTION_USER_ACCEPT:
                        mWifiNative.p2pStopFind();
                        if (!reinvokePersistentGroup(mSavedPeerConfig)) {
                            // Do negotiation when persistence fails
                            p2pConnectWithPinDisplay(mSavedPeerConfig);
                        }
                        mPeers.updateStatus(mSavedPeerConfig.deviceAddress, WifiP2pDevice.INVITED);
                        sendPeersChangedBroadcast();
                        transitionTo(mGroupNegotiationState);
                        break;
                    case PEER_CONNECTION_USER_REJECT:
                        if (DBG) logd("User rejected invitation " + mSavedPeerConfig);
                        transitionTo(mInactiveState);
                        break;
                    default:
                        return NOT_HANDLED;
                }
                return ret;
            }

            @Override
            public void exit() {
                // TODO: dismiss dialog if not already done
            }
        }

        class ProvisionDiscoveryState extends State {
            @Override
            public void enter() {
                if (DBG) logd(getName());
                mWifiNative.p2pProvisionDiscovery(mSavedPeerConfig);
            }

            @Override
            public boolean processMessage(Message message) {
                if (DBG) logStateAndMessage(message, this);
                WifiP2pProvDiscEvent provDisc = null;
                WifiP2pDevice device = null;
                switch (message.what) {
                    case WifiP2pMonitor.P2P_PROV_DISC_PBC_RSP_EVENT:
                        if (message.obj == null) {
                            Log.e(TAG, "Invalid argument(s)");
                            break;
                        }
                        provDisc = (WifiP2pProvDiscEvent) message.obj;
                        device = provDisc.device;
                        if (device != null
                                && !device.deviceAddress.equals(mSavedPeerConfig.deviceAddress)) {
                            break;
                        }
                        if (mSavedPeerConfig.wps.setup == WpsInfo.PBC) {
                            if (DBG) logd("Found a match " + mSavedPeerConfig);
                            p2pConnectWithPinDisplay(mSavedPeerConfig);
                            transitionTo(mGroupNegotiationState);
                        }
                        break;
                    case WifiP2pMonitor.P2P_PROV_DISC_ENTER_PIN_EVENT:
                        if (message.obj == null) {
                            Log.e(TAG, "Illegal argument(s)");
                            break;
                        }
                        provDisc = (WifiP2pProvDiscEvent) message.obj;
                        device = provDisc.device;
                        if (device != null
                                && !device.deviceAddress.equals(mSavedPeerConfig.deviceAddress)) {
                            break;
                        }
                        if (mSavedPeerConfig.wps.setup == WpsInfo.KEYPAD) {
                            if (DBG) logd("Found a match " + mSavedPeerConfig);
                            // we already have the pin
                            if (!TextUtils.isEmpty(mSavedPeerConfig.wps.pin)) {
                                p2pConnectWithPinDisplay(mSavedPeerConfig);
                                transitionTo(mGroupNegotiationState);
                            } else {
                                mJoinExistingGroup = false;
                                transitionTo(mUserAuthorizingNegotiationRequestState);
                            }
                        }
                        break;
                    case WifiP2pMonitor.P2P_PROV_DISC_SHOW_PIN_EVENT:
                        if (message.obj == null) {
                            Log.e(TAG, "Illegal argument(s)");
                            break;
                        }
                        provDisc = (WifiP2pProvDiscEvent) message.obj;
                        device = provDisc.device;
                        if (device == null) {
                            Log.e(TAG, "Invalid device");
                            break;
                        }
                        if (!device.deviceAddress.equals(mSavedPeerConfig.deviceAddress)) {
                            break;
                        }
                        if (mSavedPeerConfig.wps.setup == WpsInfo.DISPLAY) {
                            if (DBG) logd("Found a match " + mSavedPeerConfig);
                            mSavedPeerConfig.wps.pin = provDisc.pin;
                            p2pConnectWithPinDisplay(mSavedPeerConfig);
                            notifyInvitationSent(provDisc.pin, device.deviceAddress);
                            transitionTo(mGroupNegotiationState);
                        }
                        break;
                    case WifiP2pMonitor.P2P_PROV_DISC_FAILURE_EVENT:
                        loge("provision discovery failed");
                        mWifiP2pMetrics.endConnectionEvent(
                                P2pConnectionEvent.CLF_PROV_DISC_FAIL);
                        handleGroupCreationFailure();
                        transitionTo(mInactiveState);
                        break;
                    default:
                        return NOT_HANDLED;
                }
                return HANDLED;
            }
        }

        class GroupNegotiationState extends State {
            @Override
            public void enter() {
                if (DBG) logd(getName());
            }

            @Override
            public boolean processMessage(Message message) {
                if (DBG) logStateAndMessage(message, this);
                switch (message.what) {
                    // We ignore these right now, since we get a GROUP_STARTED notification
                    // afterwards
                    case WifiP2pMonitor.P2P_GO_NEGOTIATION_SUCCESS_EVENT:
                    case WifiP2pMonitor.P2P_GROUP_FORMATION_SUCCESS_EVENT:
                        if (DBG) logd(getName() + " go success");
                        break;
                    case WifiP2pMonitor.P2P_GROUP_STARTED_EVENT:
                        if (message.obj == null) {
                            Log.e(TAG, "Illegal argument(s)");
                            break;
                        }
                        mGroup = (WifiP2pGroup) message.obj;
                        if (DBG) logd(getName() + " group started");
                        if (mGroup.isGroupOwner()
                                && EMPTY_DEVICE_ADDRESS.equals(mGroup.getOwner().deviceAddress)) {
                            // wpa_supplicant doesn't set own device address to go_dev_addr.
                            mGroup.getOwner().deviceAddress = mThisDevice.deviceAddress;
                        }
                        if (mGroup.getNetworkId() == WifiP2pGroup.PERSISTENT_NET_ID) {
                             // update cache information and set network id to mGroup.
                            updatePersistentNetworks(RELOAD);
                            String devAddr = mGroup.getOwner().deviceAddress;
                            mGroup.setNetworkId(mGroups.getNetworkId(devAddr,
                                    mGroup.getNetworkName()));
                        }

                        if (mGroup.isGroupOwner()) {
                            // Setting an idle time out on GO causes issues with certain scenarios
                            // on clients where it can be off-channel for longer and with the power
                            // save modes used.
                            // TODO: Verify multi-channel scenarios and supplicant behavior are
                            // better before adding a time out in future
                            // Set group idle timeout of 10 sec, to avoid GO beaconing incase of any
                            // failure during 4-way Handshake.
                            if (!mAutonomousGroup) {
                                mWifiNative.setP2pGroupIdle(mGroup.getInterface(),
                                        GROUP_IDLE_TIME_S);
                            }
                            startDhcpServer(mGroup.getInterface());
                        } else {
                            mWifiNative.setP2pGroupIdle(mGroup.getInterface(), GROUP_IDLE_TIME_S);
<<<<<<< HEAD
                            startIpClient(mGroup.getInterface());
                            mWifNative.setBluetoothCoexistenceMode(
                                mInterfaceName, P2P_BLUETOOTH_COEXISTENCE_MODE_DISABLED);
                            mIsBTCoexDisabled = true;
=======
                            startIpClient(mGroup.getInterface(), getHandler());
>>>>>>> 8c980ff3
                            WifiP2pDevice groupOwner = mGroup.getOwner();
                            WifiP2pDevice peer = mPeers.get(groupOwner.deviceAddress);
                            if (peer != null) {
                                // update group owner details with peer details found at discovery
                                groupOwner.updateSupplicantDetails(peer);
                                mPeers.updateStatus(groupOwner.deviceAddress,
                                        WifiP2pDevice.CONNECTED);
                                sendPeersChangedBroadcast();
                            } else {
                                // A supplicant bug can lead to reporting an invalid
                                // group owner address (all zeroes) at times. Avoid a
                                // crash, but continue group creation since it is not
                                // essential.
                                logw("Unknown group owner " + groupOwner);
                            }
                        }
                        transitionTo(mGroupCreatedState);
                        break;
                    case WifiP2pMonitor.P2P_GO_NEGOTIATION_FAILURE_EVENT:
                        P2pStatus status = (P2pStatus) message.obj;
                        if (status == P2pStatus.NO_COMMON_CHANNEL) {
                            transitionTo(mFrequencyConflictState);
                            break;
                        }
                        // continue with group removal handling
                    case WifiP2pMonitor.P2P_GROUP_REMOVED_EVENT:
                        if (DBG) logd(getName() + " go failure");
                        mWifiP2pMetrics.endConnectionEvent(
                                P2pConnectionEvent.CLF_UNKNOWN);
                        handleGroupCreationFailure();
                        transitionTo(mInactiveState);
                        break;
                    case WifiP2pMonitor.P2P_GROUP_FORMATION_FAILURE_EVENT:
                        // A group formation failure is always followed by
                        // a group removed event. Flushing things at group formation
                        // failure causes supplicant issues. Ignore right now.
                        status = (P2pStatus) message.obj;
                        if (status == P2pStatus.NO_COMMON_CHANNEL) {
                            transitionTo(mFrequencyConflictState);
                            break;
                        }
                        break;
                    case WifiP2pMonitor.P2P_INVITATION_RESULT_EVENT:
                        status = (P2pStatus) message.obj;
                        if (status == P2pStatus.SUCCESS) {
                            // invocation was succeeded.
                            // wait P2P_GROUP_STARTED_EVENT.
                            break;
                        }
                        loge("Invitation result " + status);
                        if (status == P2pStatus.UNKNOWN_P2P_GROUP) {
                            // target device has already removed the credential.
                            // So, remove this credential accordingly.
                            int netId = mSavedPeerConfig.netId;
                            if (netId >= 0) {
                                if (DBG) logd("Remove unknown client from the list");
                                removeClientFromList(netId, mSavedPeerConfig.deviceAddress, true);
                            }

                            // Reinvocation has failed, try group negotiation
                            mSavedPeerConfig.netId = WifiP2pGroup.PERSISTENT_NET_ID;
                            p2pConnectWithPinDisplay(mSavedPeerConfig);
                        } else if (status == P2pStatus.INFORMATION_IS_CURRENTLY_UNAVAILABLE) {

                            // Devices setting persistent_reconnect to 0 in wpa_supplicant
                            // always defer the invocation request and return
                            // "information is currently unavailable" error.
                            // So, try another way to connect for interoperability.
                            mSavedPeerConfig.netId = WifiP2pGroup.PERSISTENT_NET_ID;
                            p2pConnectWithPinDisplay(mSavedPeerConfig);
                        } else if (status == P2pStatus.NO_COMMON_CHANNEL) {
                            transitionTo(mFrequencyConflictState);
                        } else {
                            mWifiP2pMetrics.endConnectionEvent(
                                    P2pConnectionEvent.CLF_INVITATION_FAIL);
                            handleGroupCreationFailure();
                            transitionTo(mInactiveState);
                        }
                        break;
                    default:
                        return NOT_HANDLED;
                }
                return HANDLED;
            }
        }

        class FrequencyConflictState extends State {
            private AlertDialog mFrequencyConflictDialog;
            @Override
            public void enter() {
                if (DBG) logd(getName());
                notifyFrequencyConflict();
            }

            private void notifyFrequencyConflict() {
                logd("Notify frequency conflict");
                Resources r = Resources.getSystem();

                AlertDialog dialog = new AlertDialog.Builder(mContext)
                        .setMessage(r.getString(R.string.wifi_p2p_frequency_conflict_message,
                            getDeviceName(mSavedPeerConfig.deviceAddress)))
                        .setPositiveButton(r.getString(R.string.dlg_ok), new OnClickListener() {
                            @Override
                            public void onClick(DialogInterface dialog, int which) {
                                sendMessage(DROP_WIFI_USER_ACCEPT);
                            }
                        })
                        .setNegativeButton(r.getString(R.string.decline), new OnClickListener() {
                            @Override
                            public void onClick(DialogInterface dialog, int which) {
                                sendMessage(DROP_WIFI_USER_REJECT);
                            }
                        })
                        .setOnCancelListener(new DialogInterface.OnCancelListener() {
                            @Override
                            public void onCancel(DialogInterface arg0) {
                                sendMessage(DROP_WIFI_USER_REJECT);
                            }
                        })
                        .create();
                dialog.setCanceledOnTouchOutside(false);

                dialog.getWindow().setType(WindowManager.LayoutParams.TYPE_SYSTEM_ALERT);
                WindowManager.LayoutParams attrs = dialog.getWindow().getAttributes();
                attrs.privateFlags = WindowManager.LayoutParams.PRIVATE_FLAG_SHOW_FOR_ALL_USERS;
                dialog.getWindow().setAttributes(attrs);
                dialog.show();
                mFrequencyConflictDialog = dialog;
            }

            @Override
            public boolean processMessage(Message message) {
                if (DBG) logStateAndMessage(message, this);
                switch (message.what) {
                    case WifiP2pMonitor.P2P_GO_NEGOTIATION_SUCCESS_EVENT:
                    case WifiP2pMonitor.P2P_GROUP_FORMATION_SUCCESS_EVENT:
                        loge(getName() + "group sucess during freq conflict!");
                        break;
                    case WifiP2pMonitor.P2P_GROUP_STARTED_EVENT:
                        loge(getName() + "group started after freq conflict, handle anyway");
                        deferMessage(message);
                        transitionTo(mGroupNegotiationState);
                        break;
                    case WifiP2pMonitor.P2P_GO_NEGOTIATION_FAILURE_EVENT:
                    case WifiP2pMonitor.P2P_GROUP_REMOVED_EVENT:
                    case WifiP2pMonitor.P2P_GROUP_FORMATION_FAILURE_EVENT:
                        // Ignore failures since we retry again
                        break;
                    case DROP_WIFI_USER_REJECT:
                        // User rejected dropping wifi in favour of p2p
                        mWifiP2pMetrics.endConnectionEvent(
                                P2pConnectionEvent.CLF_USER_REJECT);
                        handleGroupCreationFailure();
                        transitionTo(mInactiveState);
                        break;
                    case DROP_WIFI_USER_ACCEPT:
                        // User accepted dropping wifi in favour of p2p
                        if (mWifiChannel != null) {
                            mWifiChannel.sendMessage(WifiP2pServiceImpl.DISCONNECT_WIFI_REQUEST, 1);
                        } else {
                            loge("DROP_WIFI_USER_ACCEPT message received when WifiChannel is null");
                        }
                        mTemporarilyDisconnectedWifi = true;
                        break;
                    case DISCONNECT_WIFI_RESPONSE:
                        // Got a response from ClientModeImpl, retry p2p
                        if (DBG) logd(getName() + "Wifi disconnected, retry p2p");
                        transitionTo(mInactiveState);
                        sendMessage(WifiP2pManager.CONNECT, mSavedPeerConfig);
                        break;
                    default:
                        return NOT_HANDLED;
                }
                return HANDLED;
            }

            public void exit() {
                if (mFrequencyConflictDialog != null) mFrequencyConflictDialog.dismiss();
            }
        }

        class GroupCreatedState extends State {
            @Override
            public void enter() {
                if (DBG) logd(getName());
                // Once connected, peer config details are invalid
                mSavedPeerConfig.invalidate();
                mNetworkInfo.setDetailedState(NetworkInfo.DetailedState.CONNECTED, null, null);

                updateThisDevice(WifiP2pDevice.CONNECTED);

                // DHCP server has already been started if I am a group owner
                if (mGroup.isGroupOwner()) {
                    setWifiP2pInfoOnGroupFormation(
                            NetworkUtils.numericToInetAddress(SERVER_ADDRESS));
                }

                // In case of a negotiation group, connection changed is sent
                // after a client joins. For autonomous, send now
                if (mAutonomousGroup) {
                    sendP2pConnectionChangedBroadcast();
                }

                mWifiP2pMetrics.endConnectionEvent(
                        P2pConnectionEvent.CLF_NONE);
                mWifiP2pMetrics.startGroupEvent(mGroup);
            }

            @Override
            public boolean processMessage(Message message) {
                if (DBG) logStateAndMessage(message, this);
                WifiP2pDevice device = null;
                String deviceAddress = null;
                switch (message.what) {
                    case WifiP2pMonitor.AP_STA_CONNECTED_EVENT:
                        if (message.obj == null) {
                            Log.e(TAG, "Illegal argument(s)");
                            break;
                        }
                        device = (WifiP2pDevice) message.obj;
                        deviceAddress = device.deviceAddress;
                        // Clear timeout that was set when group was started.
                        mWifiNative.setP2pGroupIdle(mGroup.getInterface(), 0);
                        if (deviceAddress != null) {
                            if (mPeers.get(deviceAddress) != null) {
                                mGroup.addClient(mPeers.get(deviceAddress));
                            } else {
                                mGroup.addClient(deviceAddress);
                            }
                            mPeers.updateStatus(deviceAddress, WifiP2pDevice.CONNECTED);
                            if (DBG) logd(getName() + " ap sta connected");
                            sendPeersChangedBroadcast();
                            mWifiP2pMetrics.updateGroupEvent(mGroup);
                        } else {
                            loge("Connect on null device address, ignore");
                        }
                        sendP2pConnectionChangedBroadcast();
                        break;
                    case WifiP2pMonitor.AP_STA_DISCONNECTED_EVENT:
                        if (message.obj == null) {
                            Log.e(TAG, "Illegal argument(s)");
                            break;
                        }
                        device = (WifiP2pDevice) message.obj;
                        deviceAddress = device.deviceAddress;
                        if (deviceAddress != null) {
                            mPeers.updateStatus(deviceAddress, WifiP2pDevice.AVAILABLE);
                            if (mGroup.removeClient(deviceAddress)) {
                                if (DBG) logd("Removed client " + deviceAddress);
                                if (!mAutonomousGroup && mGroup.isClientListEmpty()) {
                                    logd("Client list empty, remove non-persistent p2p group");
                                    mWifiNative.p2pGroupRemove(mGroup.getInterface());
                                    // We end up sending connection changed broadcast
                                    // when this happens at exit()
                                } else {
                                    // Notify when a client disconnects from group
                                    sendP2pConnectionChangedBroadcast();
                                }
                                mWifiP2pMetrics.updateGroupEvent(mGroup);
                            } else {
                                if (DBG) logd("Failed to remove client " + deviceAddress);
                                for (WifiP2pDevice c : mGroup.getClientList()) {
                                    if (DBG) logd("client " + c.deviceAddress);
                                }
                            }
                            sendPeersChangedBroadcast();
                            if (DBG) logd(getName() + " ap sta disconnected");
                        } else {
                            loge("Disconnect on unknown device: " + device);
                        }
                        break;
                    case IPC_PRE_DHCP_ACTION:
                        mWifiNative.setP2pPowerSave(mGroup.getInterface(), false);
                        try {
                            mIpClient.completedPreDhcpAction();
                        } catch (RemoteException e) {
                            e.rethrowFromSystemServer();
                        }
                        break;
                    case IPC_POST_DHCP_ACTION:
                        mWifiNative.setP2pPowerSave(mGroup.getInterface(), true);
                        enableBTCoex();
                        break;
                    case IPC_DHCP_RESULTS:
                        mDhcpResults = (DhcpResults) message.obj;
                        break;
                    case IPC_PROVISIONING_SUCCESS:
                        if (DBG) logd("mDhcpResults: " + mDhcpResults);
                        if (mDhcpResults != null) {
                            setWifiP2pInfoOnGroupFormation(mDhcpResults.serverAddress);
                        }
                        sendP2pConnectionChangedBroadcast();
                        try {
                            final String ifname = mGroup.getInterface();
                            if (mDhcpResults != null) {
                                mNwService.addInterfaceToLocalNetwork(
                                        ifname, mDhcpResults.getRoutes(ifname));
                            }
                        } catch (Exception e) {
                            loge("Failed to add iface to local network " + e);
                        }
                        break;
                    case IPC_PROVISIONING_FAILURE:
                        loge("IP provisioning failed");
                        mWifiNative.p2pGroupRemove(mGroup.getInterface());
                        break;
                    case WifiP2pManager.REMOVE_GROUP:
                        if (DBG) logd(getName() + " remove group");
                        /*  We need to check BTCOex state, because some times
                         *  user can interupt connection before dhcp sucess, then
                         *  BTcoex will be in disabled state.
                         */
                        enableBTCoex();
                        if (mWifiNative.p2pGroupRemove(mGroup.getInterface())) {
                            transitionTo(mOngoingGroupRemovalState);
                            replyToMessage(message, WifiP2pManager.REMOVE_GROUP_SUCCEEDED);
                        } else {
                            handleGroupRemoved();
                            transitionTo(mInactiveState);
                            replyToMessage(message, WifiP2pManager.REMOVE_GROUP_FAILED,
                                    WifiP2pManager.ERROR);
                        }
                        break;
                    case WifiP2pMonitor.P2P_GROUP_REMOVED_EVENT:
                        // We do not listen to NETWORK_DISCONNECTION_EVENT for group removal
                        // handling since supplicant actually tries to reconnect after a temporary
                        // disconnect until group idle time out. Eventually, a group removal event
                        // will come when group has been removed.
                        //
                        // When there are connectivity issues during temporary disconnect,
                        // the application will also just remove the group.
                        //
                        // Treating network disconnection as group removal causes race conditions
                        // since supplicant would still maintain the group at that stage.
                        if (DBG) logd(getName() + " group removed");
                        /*  We need to check BTCOex state, because if group
                         *  is removed at GO side before dhcp sucess, then
                         *  BTCoex will be in disabled state.
                         */
                        enableBTCoex();
                        handleGroupRemoved();
                        transitionTo(mInactiveState);
                        break;
                    case WifiP2pMonitor.P2P_DEVICE_LOST_EVENT:
                        if (message.obj == null) {
                            Log.e(TAG, "Illegal argument(s)");
                            return NOT_HANDLED;
                        }
                        device = (WifiP2pDevice) message.obj;
                        if (!mGroup.contains(device)) {
                            // do the regular device lost handling
                            return NOT_HANDLED;
                        }
                        // Device loss for a connected device indicates
                        // it is not in discovery any more
                        if (DBG) logd("Add device to lost list " + device);
                        mPeersLostDuringConnection.updateSupplicantDetails(device);
                        return HANDLED;
                    case DISABLE_P2P:
                        sendMessage(WifiP2pManager.REMOVE_GROUP);
                        deferMessage(message);
                        break;
                        // This allows any client to join the GO during the
                        // WPS window
                    case WifiP2pManager.START_WPS:
                        WpsInfo wps = (WpsInfo) message.obj;
                        if (wps == null) {
                            replyToMessage(message, WifiP2pManager.START_WPS_FAILED);
                            break;
                        }
                        boolean ret = true;
                        if (wps.setup == WpsInfo.PBC) {
                            ret = mWifiNative.startWpsPbc(mGroup.getInterface(), null);
                        } else {
                            if (wps.pin == null) {
                                String pin = mWifiNative.startWpsPinDisplay(
                                        mGroup.getInterface(), null);
                                try {
                                    Integer.parseInt(pin);
                                    notifyInvitationSent(pin, "any");
                                } catch (NumberFormatException ignore) {
                                    ret = false;
                                }
                            } else {
                                ret = mWifiNative.startWpsPinKeypad(mGroup.getInterface(),
                                        wps.pin);
                            }
                        }
                        replyToMessage(message, ret ? WifiP2pManager.START_WPS_SUCCEEDED :
                                WifiP2pManager.START_WPS_FAILED);
                        break;
                    case WifiP2pManager.CONNECT:
                        if (!mWifiPermissionsUtil.checkCanAccessWifiDirect(
                                getCallingPkgName(message.sendingUid, message.replyTo),
                                message.sendingUid)) {
                            replyToMessage(message, WifiP2pManager.CONNECT_FAILED);
                            // remain at this state.
                            break;
                        }
                        WifiP2pConfig config = (WifiP2pConfig) message.obj;
                        if (isConfigInvalid(config)) {
                            loge("Dropping connect request " + config);
                            replyToMessage(message, WifiP2pManager.CONNECT_FAILED);
                            break;
                        }
                        logd("Inviting device : " + config.deviceAddress);
                        mSavedPeerConfig = config;
                        if (mWifiNative.p2pInvite(mGroup, config.deviceAddress)) {
                            mPeers.updateStatus(config.deviceAddress, WifiP2pDevice.INVITED);
                            sendPeersChangedBroadcast();
                            replyToMessage(message, WifiP2pManager.CONNECT_SUCCEEDED);
                        } else {
                            replyToMessage(message, WifiP2pManager.CONNECT_FAILED,
                                    WifiP2pManager.ERROR);
                        }
                        // TODO: figure out updating the status to declined
                        // when invitation is rejected
                        break;
                    case WifiP2pMonitor.P2P_INVITATION_RESULT_EVENT:
                        P2pStatus status = (P2pStatus) message.obj;
                        if (status == P2pStatus.SUCCESS) {
                            // invocation was succeeded.
                            break;
                        }
                        loge("Invitation result " + status);
                        if (status == P2pStatus.UNKNOWN_P2P_GROUP) {
                            // target device has already removed the credential.
                            // So, remove this credential accordingly.
                            int netId = mGroup.getNetworkId();
                            if (netId >= 0) {
                                if (DBG) logd("Remove unknown client from the list");
                                removeClientFromList(netId, mSavedPeerConfig.deviceAddress, false);
                                // try invitation.
                                sendMessage(WifiP2pManager.CONNECT, mSavedPeerConfig);
                            }
                        }
                        break;
                    case WifiP2pMonitor.P2P_PROV_DISC_PBC_REQ_EVENT:
                    case WifiP2pMonitor.P2P_PROV_DISC_ENTER_PIN_EVENT:
                    case WifiP2pMonitor.P2P_PROV_DISC_SHOW_PIN_EVENT:
                        WifiP2pProvDiscEvent provDisc = (WifiP2pProvDiscEvent) message.obj;
                        mSavedPeerConfig = new WifiP2pConfig();
                        if (provDisc != null && provDisc.device != null) {
                            mSavedPeerConfig.deviceAddress = provDisc.device.deviceAddress;
                        }
                        if (message.what == WifiP2pMonitor.P2P_PROV_DISC_ENTER_PIN_EVENT) {
                            mSavedPeerConfig.wps.setup = WpsInfo.KEYPAD;
                        } else if (message.what == WifiP2pMonitor.P2P_PROV_DISC_SHOW_PIN_EVENT) {
                            mSavedPeerConfig.wps.setup = WpsInfo.DISPLAY;
                            mSavedPeerConfig.wps.pin = provDisc.pin;
                        } else {
                            mSavedPeerConfig.wps.setup = WpsInfo.PBC;
                        }

                        // According to section 3.2.3 in SPEC, only GO can handle group join.
                        // Multiple groups is not supported, ignore this discovery for GC.
                        if (mGroup.isGroupOwner()) {
                            transitionTo(mUserAuthorizingJoinState);
                        } else {
                            if (DBG) logd("Ignore provision discovery for GC");
                        }
                        break;
                    case WifiP2pMonitor.P2P_GROUP_STARTED_EVENT:
                        loge("Duplicate group creation event notice, ignore");
                        break;
                    default:
                        return NOT_HANDLED;
                }
                return HANDLED;
            }

            public void exit() {
                mWifiP2pMetrics.endGroupEvent();
                updateThisDevice(WifiP2pDevice.AVAILABLE);
                resetWifiP2pInfo();
                mNetworkInfo.setDetailedState(NetworkInfo.DetailedState.DISCONNECTED, null, null);
                sendP2pConnectionChangedBroadcast();
            }
        }

        class UserAuthorizingJoinState extends State {
            @Override
            public void enter() {
                if (DBG) logd(getName());
                notifyInvitationReceived();
            }

            @Override
            public boolean processMessage(Message message) {
                if (DBG) logStateAndMessage(message, this);
                switch (message.what) {
                    case WifiP2pMonitor.P2P_PROV_DISC_PBC_REQ_EVENT:
                    case WifiP2pMonitor.P2P_PROV_DISC_ENTER_PIN_EVENT:
                    case WifiP2pMonitor.P2P_PROV_DISC_SHOW_PIN_EVENT:
                        // Ignore more client requests
                        break;
                    case PEER_CONNECTION_USER_ACCEPT:
                        // Stop discovery to avoid failure due to channel switch
                        mWifiNative.p2pStopFind();
                        if (mSavedPeerConfig.wps.setup == WpsInfo.PBC) {
                            mWifiNative.startWpsPbc(mGroup.getInterface(), null);
                        } else {
                            mWifiNative.startWpsPinKeypad(mGroup.getInterface(),
                                    mSavedPeerConfig.wps.pin);
                        }
                        transitionTo(mGroupCreatedState);
                        break;
                    case PEER_CONNECTION_USER_REJECT:
                        if (DBG) logd("User rejected incoming request");
                        transitionTo(mGroupCreatedState);
                        break;
                    default:
                        return NOT_HANDLED;
                }
                return HANDLED;
            }

            @Override
            public void exit() {
                // TODO: dismiss dialog if not already done
            }
        }

        class OngoingGroupRemovalState extends State {
            @Override
            public void enter() {
                if (DBG) logd(getName());
            }

            @Override
            public boolean processMessage(Message message) {
                if (DBG) logStateAndMessage(message, this);
                switch (message.what) {
                    // Group removal ongoing. Multiple calls
                    // end up removing persisted network. Do nothing.
                    case WifiP2pManager.REMOVE_GROUP:
                        replyToMessage(message, WifiP2pManager.REMOVE_GROUP_SUCCEEDED);
                        break;
                    // Parent state will transition out of this state
                    // when removal is complete
                    default:
                        return NOT_HANDLED;
                }
                return HANDLED;
            }
        }

        @Override
        public void dump(FileDescriptor fd, PrintWriter pw, String[] args) {
            super.dump(fd, pw, args);
            pw.println("mWifiP2pInfo " + mWifiP2pInfo);
            pw.println("mGroup " + mGroup);
            pw.println("mSavedPeerConfig " + mSavedPeerConfig);
            pw.println("mGroups" + mGroups);
            pw.println();
        }

        // Check & re-enable P2P if needed.
        // P2P interface will be created if all of the below are true:
        // a) Wifi is enabled.
        // b) P2P interface is available.
        // c) There is atleast 1 client app which invoked initialize().
        // d) Location is enabled.
        private void checkAndReEnableP2p() {
            boolean isLocationEnabled = isLocationModeEnabled();
            Log.d(TAG, "Wifi enabled=" + mIsWifiEnabled + ", P2P Interface availability="
                    + mIsInterfaceAvailable + ", Number of clients=" + mDeathDataByBinder.size()
                    + ", Location enabled=" + isLocationEnabled);
            if (mIsWifiEnabled && mIsInterfaceAvailable
                    && isLocationEnabled && !mDeathDataByBinder.isEmpty()) {
                sendMessage(ENABLE_P2P);
            }
        }

        private boolean isLocationModeEnabled() {
            return mWifiPermissionsUtil.isLocationModeEnabled();
        }

        private void checkAndSendP2pStateChangedBroadcast() {
            boolean isLocationEnabled = isLocationModeEnabled();
            Log.d(TAG, "Wifi enabled=" + mIsWifiEnabled + ", P2P Interface availability="
                    + mIsInterfaceAvailable + ", Location enabled=" + isLocationEnabled);
            sendP2pStateChangedBroadcast(mIsWifiEnabled && mIsInterfaceAvailable
                    && isLocationEnabled);
        }

        private void sendP2pStateChangedBroadcast(boolean enabled) {
            final Intent intent = new Intent(WifiP2pManager.WIFI_P2P_STATE_CHANGED_ACTION);
            intent.addFlags(Intent.FLAG_RECEIVER_REGISTERED_ONLY_BEFORE_BOOT);
            if (enabled) {
                intent.putExtra(WifiP2pManager.EXTRA_WIFI_STATE,
                        WifiP2pManager.WIFI_P2P_STATE_ENABLED);
            } else {
                intent.putExtra(WifiP2pManager.EXTRA_WIFI_STATE,
                        WifiP2pManager.WIFI_P2P_STATE_DISABLED);
            }
            mContext.sendStickyBroadcastAsUser(intent, UserHandle.ALL);
        }

        private void sendP2pDiscoveryChangedBroadcast(boolean started) {
            if (mDiscoveryStarted == started) return;
            mDiscoveryStarted = started;

            if (DBG) logd("discovery change broadcast " + started);

            final Intent intent = new Intent(WifiP2pManager.WIFI_P2P_DISCOVERY_CHANGED_ACTION);
            intent.addFlags(Intent.FLAG_RECEIVER_REGISTERED_ONLY_BEFORE_BOOT);
            intent.putExtra(WifiP2pManager.EXTRA_DISCOVERY_STATE, started
                    ? WifiP2pManager.WIFI_P2P_DISCOVERY_STARTED :
                    WifiP2pManager.WIFI_P2P_DISCOVERY_STOPPED);
            mContext.sendStickyBroadcastAsUser(intent, UserHandle.ALL);
        }

        private void sendThisDeviceChangedBroadcast() {
            final Intent intent = new Intent(WifiP2pManager.WIFI_P2P_THIS_DEVICE_CHANGED_ACTION);
            intent.addFlags(Intent.FLAG_RECEIVER_REGISTERED_ONLY_BEFORE_BOOT);
            intent.putExtra(WifiP2pManager.EXTRA_WIFI_P2P_DEVICE, new WifiP2pDevice(mThisDevice));
            mContext.sendBroadcastAsUserMultiplePermissions(intent, UserHandle.ALL,
                    RECEIVER_PERMISSIONS_FOR_BROADCAST);
        }

        private void sendPeersChangedBroadcast() {
            final Intent intent = new Intent(WifiP2pManager.WIFI_P2P_PEERS_CHANGED_ACTION);
            intent.putExtra(WifiP2pManager.EXTRA_P2P_DEVICE_LIST, new WifiP2pDeviceList(mPeers));
            intent.addFlags(Intent.FLAG_RECEIVER_REGISTERED_ONLY_BEFORE_BOOT);
            mContext.sendBroadcastAsUserMultiplePermissions(intent, UserHandle.ALL,
                    RECEIVER_PERMISSIONS_FOR_BROADCAST);
        }

        private void sendP2pConnectionChangedBroadcast() {
            if (DBG) logd("sending p2p connection changed broadcast");
            Intent intent = new Intent(WifiP2pManager.WIFI_P2P_CONNECTION_CHANGED_ACTION);
            intent.addFlags(Intent.FLAG_RECEIVER_REGISTERED_ONLY_BEFORE_BOOT
                    | Intent.FLAG_RECEIVER_REPLACE_PENDING);
            intent.putExtra(WifiP2pManager.EXTRA_WIFI_P2P_INFO, new WifiP2pInfo(mWifiP2pInfo));
            intent.putExtra(WifiP2pManager.EXTRA_NETWORK_INFO, new NetworkInfo(mNetworkInfo));
            intent.putExtra(WifiP2pManager.EXTRA_WIFI_P2P_GROUP, new WifiP2pGroup(mGroup));
            mContext.sendBroadcastAsUserMultiplePermissions(intent, UserHandle.ALL,
                    RECEIVER_PERMISSIONS_FOR_BROADCAST);
            if (mWifiChannel != null) {
                mWifiChannel.sendMessage(WifiP2pServiceImpl.P2P_CONNECTION_CHANGED,
                        new NetworkInfo(mNetworkInfo));
            } else {
                loge("sendP2pConnectionChangedBroadcast(): WifiChannel is null");
            }
        }

        private void sendP2pPersistentGroupsChangedBroadcast() {
            if (DBG) logd("sending p2p persistent groups changed broadcast");
            Intent intent = new Intent(WifiP2pManager.WIFI_P2P_PERSISTENT_GROUPS_CHANGED_ACTION);
            intent.addFlags(Intent.FLAG_RECEIVER_REGISTERED_ONLY_BEFORE_BOOT);
            mContext.sendStickyBroadcastAsUser(intent, UserHandle.ALL);
        }

        private void startDhcpServer(String intf) {
            InterfaceConfiguration ifcg = null;
            try {
                ifcg = mNwService.getInterfaceConfig(intf);
                ifcg.setLinkAddress(new LinkAddress(NetworkUtils.numericToInetAddress(
                            SERVER_ADDRESS), 24));
                ifcg.setInterfaceUp();
                mNwService.setInterfaceConfig(intf, ifcg);
                // This starts the dnsmasq server
                ConnectivityManager cm = (ConnectivityManager) mContext.getSystemService(
                        Context.CONNECTIVITY_SERVICE);
                String[] tetheringDhcpRanges = cm.getTetheredDhcpRanges();
                if (mNwService.isTetheringStarted()) {
                    if (DBG) logd("Stop existing tethering and restart it");
                    mNwService.stopTethering();
                }
                mNwService.tetherInterface(intf);
                mNwService.startTethering(tetheringDhcpRanges);
            } catch (Exception e) {
                loge("Error configuring interface " + intf + ", :" + e);
                return;
            }

            logd("Started Dhcp server on " + intf);
        }

        private void stopDhcpServer(String intf) {
            try {
                mNwService.untetherInterface(intf);
                for (String temp : mNwService.listTetheredInterfaces()) {
                    logd("List all interfaces " + temp);
                    if (temp.compareTo(intf) != 0) {
                        logd("Found other tethering interfaces, so keep tethering alive");
                        return;
                    }
                }
                mNwService.stopTethering();
            } catch (Exception e) {
                loge("Error stopping Dhcp server" + e);
                return;
            } finally {
                logd("Stopped Dhcp server");
            }
        }

        private void notifyP2pEnableFailure() {
            Resources r = Resources.getSystem();
            AlertDialog dialog = new AlertDialog.Builder(mContext)
                    .setTitle(r.getString(R.string.wifi_p2p_dialog_title))
                    .setMessage(r.getString(R.string.wifi_p2p_failed_message))
                    .setPositiveButton(r.getString(R.string.ok), null)
                    .create();
            dialog.setCanceledOnTouchOutside(false);
            dialog.getWindow().setType(WindowManager.LayoutParams.TYPE_SYSTEM_ALERT);
            WindowManager.LayoutParams attrs = dialog.getWindow().getAttributes();
            attrs.privateFlags = WindowManager.LayoutParams.PRIVATE_FLAG_SHOW_FOR_ALL_USERS;
            dialog.getWindow().setAttributes(attrs);
            dialog.show();
        }

        private void addRowToDialog(ViewGroup group, int stringId, String value) {
            Resources r = Resources.getSystem();
            View row = LayoutInflater.from(mContext).inflate(R.layout.wifi_p2p_dialog_row,
                    group, false);
            ((TextView) row.findViewById(R.id.name)).setText(r.getString(stringId));
            ((TextView) row.findViewById(R.id.value)).setText(value);
            group.addView(row);
        }

        private void notifyInvitationSent(String pin, String peerAddress) {
            Resources r = Resources.getSystem();

            final View textEntryView = LayoutInflater.from(mContext)
                    .inflate(R.layout.wifi_p2p_dialog, null);

            ViewGroup group = (ViewGroup) textEntryView.findViewById(R.id.info);
            addRowToDialog(group, R.string.wifi_p2p_to_message, getDeviceName(peerAddress));
            addRowToDialog(group, R.string.wifi_p2p_show_pin_message, pin);

            AlertDialog dialog = new AlertDialog.Builder(mContext)
                    .setTitle(r.getString(R.string.wifi_p2p_invitation_sent_title))
                    .setView(textEntryView)
                    .setPositiveButton(r.getString(R.string.ok), null)
                    .create();
            dialog.setCanceledOnTouchOutside(false);
            dialog.getWindow().setType(WindowManager.LayoutParams.TYPE_SYSTEM_ALERT);
            WindowManager.LayoutParams attrs = dialog.getWindow().getAttributes();
            attrs.privateFlags = WindowManager.LayoutParams.PRIVATE_FLAG_SHOW_FOR_ALL_USERS;
            dialog.getWindow().setAttributes(attrs);
            dialog.show();
        }

        private void notifyP2pProvDiscShowPinRequest(String pin, String peerAddress) {
            Resources r = Resources.getSystem();
            final View textEntryView = LayoutInflater.from(mContext)
                    .inflate(R.layout.wifi_p2p_dialog, null);

            ViewGroup group = (ViewGroup) textEntryView.findViewById(R.id.info);
            addRowToDialog(group, R.string.wifi_p2p_to_message, getDeviceName(peerAddress));
            addRowToDialog(group, R.string.wifi_p2p_show_pin_message, pin);

            AlertDialog dialog = new AlertDialog.Builder(mContext)
                    .setTitle(r.getString(R.string.wifi_p2p_invitation_sent_title))
                    .setView(textEntryView)
                    .setPositiveButton(r.getString(R.string.accept), new OnClickListener() {
                            public void onClick(DialogInterface dialog, int which) {
                                sendMessage(PEER_CONNECTION_USER_CONFIRM);
                            }
                    })
                    .setCancelable(false)
                    .create();
            dialog.setCanceledOnTouchOutside(false);
            dialog.getWindow().setType(WindowManager.LayoutParams.TYPE_SYSTEM_ALERT);
            WindowManager.LayoutParams attrs = dialog.getWindow().getAttributes();
            attrs.privateFlags = WindowManager.LayoutParams.PRIVATE_FLAG_SHOW_FOR_ALL_USERS;
            dialog.getWindow().setAttributes(attrs);
            dialog.show();
        }

        private void notifyInvitationReceived() {
            Resources r = Resources.getSystem();
            final WpsInfo wps = mSavedPeerConfig.wps;
            final View textEntryView = LayoutInflater.from(mContext)
                    .inflate(R.layout.wifi_p2p_dialog, null);

            ViewGroup group = (ViewGroup) textEntryView.findViewById(R.id.info);
            addRowToDialog(group, R.string.wifi_p2p_from_message, getDeviceName(
                    mSavedPeerConfig.deviceAddress));

            final EditText pin = (EditText) textEntryView.findViewById(R.id.wifi_p2p_wps_pin);

            AlertDialog dialog = new AlertDialog.Builder(mContext)
                    .setTitle(r.getString(R.string.wifi_p2p_invitation_to_connect_title))
                    .setView(textEntryView)
                    .setPositiveButton(r.getString(R.string.accept), new OnClickListener() {
                            public void onClick(DialogInterface dialog, int which) {
                                if (wps.setup == WpsInfo.KEYPAD) {
                                    mSavedPeerConfig.wps.pin = pin.getText().toString();
                                }
                                if (DBG) logd(getName() + " accept invitation " + mSavedPeerConfig);
                                sendMessage(PEER_CONNECTION_USER_ACCEPT);
                            }
                        })
                    .setNegativeButton(r.getString(R.string.decline), new OnClickListener() {
                            @Override
                            public void onClick(DialogInterface dialog, int which) {
                                if (DBG) logd(getName() + " ignore connect");
                                sendMessage(PEER_CONNECTION_USER_REJECT);
                            }
                        })
                    .setOnCancelListener(new DialogInterface.OnCancelListener() {
                            @Override
                            public void onCancel(DialogInterface arg0) {
                                if (DBG) logd(getName() + " ignore connect");
                                sendMessage(PEER_CONNECTION_USER_REJECT);
                            }
                        })
                    .create();
            dialog.setCanceledOnTouchOutside(false);

            // make the enter pin area or the display pin area visible
            switch (wps.setup) {
                case WpsInfo.KEYPAD:
                    if (DBG) logd("Enter pin section visible");
                    textEntryView.findViewById(R.id.enter_pin_section).setVisibility(View.VISIBLE);
                    break;
                case WpsInfo.DISPLAY:
                    if (DBG) logd("Shown pin section visible");
                    addRowToDialog(group, R.string.wifi_p2p_show_pin_message, wps.pin);
                    break;
                default:
                    break;
            }

            if ((r.getConfiguration().uiMode & Configuration.UI_MODE_TYPE_APPLIANCE)
                    == Configuration.UI_MODE_TYPE_APPLIANCE) {
                // For appliance devices, add a key listener which accepts.
                dialog.setOnKeyListener(new DialogInterface.OnKeyListener() {

                    @Override
                    public boolean onKey(DialogInterface dialog, int keyCode, KeyEvent event) {
                        // TODO: make the actual key come from a config value.
                        if (keyCode == KeyEvent.KEYCODE_VOLUME_MUTE) {
                            sendMessage(PEER_CONNECTION_USER_ACCEPT);
                            dialog.dismiss();
                            return true;
                        }
                        return false;
                    }
                });
                // TODO: add timeout for this dialog.
                // TODO: update UI in appliance mode to tell user what to do.
            }

            dialog.getWindow().setType(WindowManager.LayoutParams.TYPE_SYSTEM_ALERT);
            WindowManager.LayoutParams attrs = dialog.getWindow().getAttributes();
            attrs.privateFlags = WindowManager.LayoutParams.PRIVATE_FLAG_SHOW_FOR_ALL_USERS;
            dialog.getWindow().setAttributes(attrs);
            dialog.show();
        }

        /**
         * This method unifies the persisent group list, cleans up unused
         * networks and if required, updates corresponding broadcast receivers
         * @param boolean if true, reload the group list from scratch
         *                and send broadcast message with fresh list
         */
        private void updatePersistentNetworks(boolean reload) {
            if (reload) mGroups.clear();

            // Save in all cases, including when reload was requested, but
            // no network has been found.
            if (mWifiNative.p2pListNetworks(mGroups) || reload) {
                for (WifiP2pGroup group : mGroups.getGroupList()) {
                    if (mThisDevice.deviceAddress.equals(group.getOwner().deviceAddress)) {
                        group.setOwner(mThisDevice);
                    }
                }
                mWifiNative.saveConfig();
                mWifiP2pMetrics.updatePersistentGroup(mGroups);
                sendP2pPersistentGroupsChangedBroadcast();
            }
        }

        /**
         * A config is valid if it has a peer address that has already been
         * discovered
         * @param WifiP2pConfig config to be validated
         * @return true if it is invalid, false otherwise
         */
        private boolean isConfigInvalid(WifiP2pConfig config) {
            if (config == null) return true;
            if (TextUtils.isEmpty(config.deviceAddress)) return true;
            if (mPeers.get(config.deviceAddress) == null) return true;
            return false;
        }

        /**
         * A config is valid as a group if it has network name and passphrase.
         * Supplicant can construct a group on the fly for creating a group with specified config
         * or join a group without negotiation and WPS.
         * @param WifiP2pConfig config to be validated
         * @return true if it is valid, false otherwise
         */
        private boolean isConfigValidAsGroup(WifiP2pConfig config) {
            if (config == null) return false;
            if (TextUtils.isEmpty(config.deviceAddress)) return false;
            if (!TextUtils.isEmpty(config.networkName)
                    && !TextUtils.isEmpty(config.passphrase)) {
                return true;
            }

            return false;
        }

        private WifiP2pDevice fetchCurrentDeviceDetails(WifiP2pConfig config) {
            if (config == null) return null;
            // Fetch & update group capability from supplicant on the device
            int gc = mWifiNative.getGroupCapability(config.deviceAddress);
            // TODO: The supplicant does not provide group capability changes as an event.
            // Having it pushed as an event would avoid polling for this information right
            // before a connection
            mPeers.updateGroupCapability(config.deviceAddress, gc);
            return mPeers.get(config.deviceAddress);
        }

        /**
         * Start a p2p group negotiation and display pin if necessary
         * @param config for the peer
         */
        private void p2pConnectWithPinDisplay(WifiP2pConfig config) {
            if (config == null) {
                Log.e(TAG, "Illegal argument(s)");
                return;
            }
            WifiP2pDevice dev = fetchCurrentDeviceDetails(config);
            if (dev == null) {
                Log.e(TAG, "Invalid device");
                return;
            }
            String pin = mWifiNative.p2pConnect(config, dev.isGroupOwner());
            try {
                Integer.parseInt(pin);
                notifyInvitationSent(pin, config.deviceAddress);
            } catch (NumberFormatException ignore) {
                // do nothing if p2pConnect did not return a pin
            }
        }

        /**
         * Reinvoke a persistent group.
         *
         * @param config for the peer
         * @return true on success, false on failure
         */
        private boolean reinvokePersistentGroup(WifiP2pConfig config) {
            if (config == null) {
                Log.e(TAG, "Illegal argument(s)");
                return false;
            }
            WifiP2pDevice dev = fetchCurrentDeviceDetails(config);
            if (dev == null) {
                Log.e(TAG, "Invalid device");
                return false;
            }
            boolean join = dev.isGroupOwner();
            String ssid = mWifiNative.p2pGetSsid(dev.deviceAddress);
            if (DBG) logd("target ssid is " + ssid + " join:" + join);

            if (join && dev.isGroupLimit()) {
                if (DBG) logd("target device reaches group limit.");

                // if the target group has reached the limit,
                // try group formation.
                join = false;
            } else if (join) {
                int netId = mGroups.getNetworkId(dev.deviceAddress, ssid);
                if (netId >= 0) {
                    // Skip WPS and start 4way handshake immediately.
                    if (!mWifiNative.p2pGroupAdd(netId)) {
                        return false;
                    }
                    return true;
                }
            }

            if (!join && dev.isDeviceLimit()) {
                loge("target device reaches the device limit.");
                return false;
            }

            if (!join && dev.isInvitationCapable()) {
                int netId = WifiP2pGroup.PERSISTENT_NET_ID;
                if (config.netId >= 0) {
                    if (config.deviceAddress.equals(mGroups.getOwnerAddr(config.netId))) {
                        netId = config.netId;
                    }
                } else {
                    netId = mGroups.getNetworkId(dev.deviceAddress);
                }
                if (netId < 0) {
                    netId = getNetworkIdFromClientList(dev.deviceAddress);
                }
                if (DBG) logd("netId related with " + dev.deviceAddress + " = " + netId);
                if (netId >= 0) {
                    // Invoke the persistent group.
                    if (mWifiNative.p2pReinvoke(netId, dev.deviceAddress)) {
                        // Save network id. It'll be used when an invitation
                        // result event is received.
                        config.netId = netId;
                        return true;
                    } else {
                        loge("p2pReinvoke() failed, update networks");
                        updatePersistentNetworks(RELOAD);
                        return false;
                    }
                }
            }
            return false;
        }

        /**
         * Return the network id of the group owner profile which has the p2p client with
         * the specified device address in it's client list.
         * If more than one persistent group of the same address is present in its client
         * lists, return the first one.
         *
         * @param deviceAddress p2p device address.
         * @return the network id. if not found, return -1.
         */
        private int getNetworkIdFromClientList(String deviceAddress) {
            if (deviceAddress == null) return -1;

            Collection<WifiP2pGroup> groups = mGroups.getGroupList();
            for (WifiP2pGroup group : groups) {
                int netId = group.getNetworkId();
                String[] p2pClientList = getClientList(netId);
                if (p2pClientList == null) continue;
                for (String client : p2pClientList) {
                    if (deviceAddress.equalsIgnoreCase(client)) {
                        return netId;
                    }
                }
            }
            return -1;
        }

        /**
         * Return p2p client list associated with the specified network id.
         * @param netId network id.
         * @return p2p client list. if not found, return null.
         */
        private String[] getClientList(int netId) {
            String p2pClients = mWifiNative.getP2pClientList(netId);
            if (p2pClients == null) {
                return null;
            }
            return p2pClients.split(" ");
        }

        /**
         * Remove the specified p2p client from the specified profile.
         * @param netId network id of the profile.
         * @param addr p2p client address to be removed.
         * @param isRemovable if true, remove the specified profile if its client
         *             list becomes empty.
         * @return whether removing the specified p2p client is successful or not.
         */
        private boolean removeClientFromList(int netId, String addr, boolean isRemovable) {
            StringBuilder modifiedClientList =  new StringBuilder();
            String[] currentClientList = getClientList(netId);
            boolean isClientRemoved = false;
            if (currentClientList != null) {
                for (String client : currentClientList) {
                    if (!client.equalsIgnoreCase(addr)) {
                        modifiedClientList.append(" ");
                        modifiedClientList.append(client);
                    } else {
                        isClientRemoved = true;
                    }
                }
            }
            if (modifiedClientList.length() == 0 && isRemovable) {
                // the client list is empty. so remove it.
                if (DBG) logd("Remove unknown network");
                mGroups.remove(netId);
                mWifiP2pMetrics.updatePersistentGroup(mGroups);
                return true;
            }

            if (!isClientRemoved) {
                // specified p2p client is not found. already removed.
                return false;
            }

            if (DBG) logd("Modified client list: " + modifiedClientList);
            if (modifiedClientList.length() == 0) {
                modifiedClientList.append("\"\"");
            }
            mWifiNative.setP2pClientList(netId, modifiedClientList.toString());
            mWifiNative.saveConfig();
            return true;
        }

        private void setWifiP2pInfoOnGroupFormation(InetAddress serverInetAddress) {
            mWifiP2pInfo.groupFormed = true;
            mWifiP2pInfo.isGroupOwner = mGroup.isGroupOwner();
            mWifiP2pInfo.groupOwnerAddress = serverInetAddress;
        }

        private void resetWifiP2pInfo() {
            mWifiP2pInfo.groupFormed = false;
            mWifiP2pInfo.isGroupOwner = false;
            mWifiP2pInfo.groupOwnerAddress = null;
        }

        private String getDeviceName(String deviceAddress) {
            WifiP2pDevice d = mPeers.get(deviceAddress);
            if (d != null) {
                return d.deviceName;
            }
            //Treat the address as name if there is no match
            return deviceAddress;
        }

        private String getPersistedDeviceName() {
            String deviceName = mFrameworkFacade.getStringSetting(mContext,
                    Settings.Global.WIFI_P2P_DEVICE_NAME);
            if (deviceName == null) {
                // We use the 4 digits of the ANDROID_ID to have a friendly
                // default that has low likelihood of collision with a peer
                String id = mFrameworkFacade.getSecureStringSetting(mContext,
                        Settings.Secure.ANDROID_ID);
                return "Android_" + id.substring(0, 4);
            }
            return deviceName;
        }

        private boolean setAndPersistDeviceName(String devName) {
            if (devName == null) return false;

            if (!mWifiNative.setDeviceName(devName)) {
                loge("Failed to set device name " + devName);
                return false;
            }

            mThisDevice.deviceName = devName;
            mWifiNative.setP2pSsidPostfix("-" + mThisDevice.deviceName);

            mFrameworkFacade.setStringSetting(mContext,
                    Settings.Global.WIFI_P2P_DEVICE_NAME, devName);
            sendThisDeviceChangedBroadcast();
            return true;
        }

        private boolean setWfdInfo(WifiP2pWfdInfo wfdInfo) {
            boolean success;

            if (!wfdInfo.isWfdEnabled()) {
                success = mWifiNative.setWfdEnable(false);
            } else {
                success =
                    mWifiNative.setWfdEnable(true)
                    && mWifiNative.setWfdDeviceInfo(wfdInfo.getDeviceInfoHex());
            }

            if (!success) {
                loge("Failed to set wfd properties");
                return false;
            }

            mThisDevice.wfdInfo = wfdInfo;
            sendThisDeviceChangedBroadcast();
            return true;
        }

        private boolean setWfdR2Info(WifiP2pWfdInfo wfdInfo) {
            boolean success;

            if (!wfdInfo.isWfdEnabled()) {
                success = mWifiNative.setWfdEnable(false);
            } else {
                success =
                    mWifiNative.setWfdEnable(true)
                    && mWifiNative.setWfdR2DeviceInfo(wfdInfo.getR2DeviceInfoHex());
            }

            if (!success) {
                loge("Failed to set wfd properties");
                return false;
            }

            mThisDevice.wfdInfo = wfdInfo;
            sendThisDeviceChangedBroadcast();
            return true;
        }

        private void initializeP2pSettings() {
            mThisDevice.deviceName = getPersistedDeviceName();
            mWifiNative.setP2pDeviceName(mThisDevice.deviceName);
            // DIRECT-XY-DEVICENAME (XY is randomly generated)
            mWifiNative.setP2pSsidPostfix("-" + mThisDevice.deviceName);
            mWifiNative.setP2pDeviceType(mThisDevice.primaryDeviceType);
            // Supplicant defaults to using virtual display with display
            // which refers to a remote display. Use physical_display
            mWifiNative.setConfigMethods("virtual_push_button physical_display keypad");

            mThisDevice.deviceAddress = mWifiNative.p2pGetDeviceAddress();
            updateThisDevice(WifiP2pDevice.AVAILABLE);
            if (DBG) logd("DeviceAddress: " + mThisDevice.deviceAddress);
            mWifiNative.p2pFlush();
            mWifiNative.p2pServiceFlush();
            mServiceTransactionId = 0;
            mServiceDiscReqId = null;

            updatePersistentNetworks(RELOAD);
        }

        private void updateThisDevice(int status) {
            mThisDevice.status = status;
            sendThisDeviceChangedBroadcast();
        }

        private void handleGroupCreationFailure() {
            resetWifiP2pInfo();
            mNetworkInfo.setDetailedState(NetworkInfo.DetailedState.FAILED, null, null);
            sendP2pConnectionChangedBroadcast();

            // Remove only the peer we failed to connect to so that other devices discovered
            // that have not timed out still remain in list for connection
            boolean peersChanged = mPeers.remove(mPeersLostDuringConnection);
            if (!TextUtils.isEmpty(mSavedPeerConfig.deviceAddress)
                    && mPeers.remove(mSavedPeerConfig.deviceAddress) != null) {
                peersChanged = true;
            }
            if (peersChanged) {
                sendPeersChangedBroadcast();
            }

            mPeersLostDuringConnection.clear();
            mServiceDiscReqId = null;
            sendMessage(WifiP2pManager.DISCOVER_PEERS);
        }

        private void handleGroupRemoved() {
            if (mGroup.isGroupOwner()) {
                stopDhcpServer(mGroup.getInterface());
            } else {
                if (DBG) logd("stop IpClient");
                stopIpClient();
                try {
                    mNwService.removeInterfaceFromLocalNetwork(mGroup.getInterface());
                } catch (RemoteException e) {
                    loge("Failed to remove iface from local network " + e);
                }
            }

            try {
                mNwService.clearInterfaceAddresses(mGroup.getInterface());
            } catch (Exception e) {
                loge("Failed to clear addresses " + e);
            }

            // Clear any timeout that was set. This is essential for devices
            // that reuse the main p2p interface for a created group.
            mWifiNative.setP2pGroupIdle(mGroup.getInterface(), 0);

            boolean peersChanged = false;
            // Remove only peers part of the group, so that other devices discovered
            // that have not timed out still remain in list for connection
            for (WifiP2pDevice d : mGroup.getClientList()) {
                if (mPeers.remove(d)) peersChanged = true;
            }
            if (mPeers.remove(mGroup.getOwner())) peersChanged = true;
            if (mPeers.remove(mPeersLostDuringConnection)) peersChanged = true;
            if (peersChanged) {
                sendPeersChangedBroadcast();
            }

            mGroup = null;
            mPeersLostDuringConnection.clear();
            mServiceDiscReqId = null;

            if (mTemporarilyDisconnectedWifi) {
                if (mWifiChannel != null) {
                    mWifiChannel.sendMessage(WifiP2pServiceImpl.DISCONNECT_WIFI_REQUEST, 0);
                } else {
                    loge("handleGroupRemoved(): WifiChannel is null");
                }
                mTemporarilyDisconnectedWifi = false;
            }
        }

        private void replyToMessage(Message msg, int what) {
            // State machine initiated requests can have replyTo set to null
            // indicating there are no recipients, we ignore those reply actions
            if (msg.replyTo == null) return;
            Message dstMsg = obtainMessage(msg);
            dstMsg.what = what;
            mReplyChannel.replyToMessage(msg, dstMsg);
        }

        private void replyToMessage(Message msg, int what, int arg1) {
            if (msg.replyTo == null) return;
            Message dstMsg = obtainMessage(msg);
            dstMsg.what = what;
            dstMsg.arg1 = arg1;
            mReplyChannel.replyToMessage(msg, dstMsg);
        }

        private void replyToMessage(Message msg, int what, Object obj) {
            if (msg.replyTo == null) return;
            Message dstMsg = obtainMessage(msg);
            dstMsg.what = what;
            dstMsg.obj = obj;
            mReplyChannel.replyToMessage(msg, dstMsg);
        }

        private Message obtainMessage(Message srcMsg) {
            // arg2 on the source message has a hash code that needs to
            // be retained in replies see WifiP2pManager for details
            Message msg = Message.obtain();
            msg.arg2 = srcMsg.arg2;
            return msg;
        }

        @Override
        protected void logd(String s) {
            Slog.d(TAG, s);
        }

        @Override
        protected void loge(String s) {
            Slog.e(TAG, s);
        }

        /**
         * Update service discovery request to wpa_supplicant.
         */
        private boolean updateSupplicantServiceRequest() {
            clearSupplicantServiceRequest();

            StringBuffer sb = new StringBuffer();
            for (ClientInfo c: mClientInfoList.values()) {
                int key;
                WifiP2pServiceRequest req;
                for (int i = 0; i < c.mReqList.size(); i++) {
                    req = c.mReqList.valueAt(i);
                    if (req != null) {
                        sb.append(req.getSupplicantQuery());
                    }
                }
            }

            if (sb.length() == 0) {
                return false;
            }

            mServiceDiscReqId = mWifiNative.p2pServDiscReq("00:00:00:00:00:00", sb.toString());
            if (mServiceDiscReqId == null) {
                return false;
            }
            return true;
        }

        /**
         * Clear service discovery request in wpa_supplicant
         */
        private void clearSupplicantServiceRequest() {
            if (mServiceDiscReqId == null) return;

            mWifiNative.p2pServDiscCancelReq(mServiceDiscReqId);
            mServiceDiscReqId = null;
        }

        private boolean addServiceRequest(Messenger m, WifiP2pServiceRequest req) {
            if (m == null || req == null) {
                Log.e(TAG, "Illegal argument(s)");
                return false;
            }
            // TODO: We could track individual service adds separately and avoid
            // having to do update all service requests on every new request
            clearClientDeadChannels();

            ClientInfo clientInfo = getClientInfo(m, false);
            if (clientInfo == null) {
                return false;
            }

            ++mServiceTransactionId;
            //The Wi-Fi p2p spec says transaction id should be non-zero
            if (mServiceTransactionId == 0) ++mServiceTransactionId;
            req.setTransactionId(mServiceTransactionId);
            clientInfo.mReqList.put(mServiceTransactionId, req);

            if (mServiceDiscReqId == null) {
                return true;
            }

            return updateSupplicantServiceRequest();
        }

        private void removeServiceRequest(Messenger m, WifiP2pServiceRequest req) {
            if (m == null || req == null) {
                Log.e(TAG, "Illegal argument(s)");
            }

            ClientInfo clientInfo = getClientInfo(m, false);
            if (clientInfo == null) {
                return;
            }

            // Application does not have transaction id information
            // go through stored requests to remove
            boolean removed = false;
            for (int i = 0; i < clientInfo.mReqList.size(); i++) {
                if (req.equals(clientInfo.mReqList.valueAt(i))) {
                    removed = true;
                    clientInfo.mReqList.removeAt(i);
                    break;
                }
            }

            if (!removed) return;

            if (mServiceDiscReqId == null) {
                return;
            }

            updateSupplicantServiceRequest();
        }

        private void clearServiceRequests(Messenger m) {
            if (m == null) {
                Log.e(TAG, "Illegal argument(s)");
                return;
            }

            ClientInfo clientInfo = getClientInfo(m, false);
            if (clientInfo == null) {
                return;
            }

            if (clientInfo.mReqList.size() == 0) {
                return;
            }

            clientInfo.mReqList.clear();

            if (mServiceDiscReqId == null) {
                return;
            }

            updateSupplicantServiceRequest();
        }

        private boolean addLocalService(Messenger m, WifiP2pServiceInfo servInfo) {
            if (m == null || servInfo == null) {
                Log.e(TAG, "Illegal arguments");
                return false;
            }

            clearClientDeadChannels();

            ClientInfo clientInfo = getClientInfo(m, false);

            if (clientInfo == null) {
                return false;
            }

            if (!clientInfo.mServList.add(servInfo)) {
                return false;
            }

            if (!mWifiNative.p2pServiceAdd(servInfo)) {
                clientInfo.mServList.remove(servInfo);
                return false;
            }

            return true;
        }

        private void removeLocalService(Messenger m, WifiP2pServiceInfo servInfo) {
            if (m == null || servInfo == null) {
                Log.e(TAG, "Illegal arguments");
                return;
            }

            ClientInfo clientInfo = getClientInfo(m, false);
            if (clientInfo == null) {
                return;
            }

            mWifiNative.p2pServiceDel(servInfo);
            clientInfo.mServList.remove(servInfo);
        }

        private void clearLocalServices(Messenger m) {
            if (m == null) {
                Log.e(TAG, "Illegal argument(s)");
                return;
            }

            ClientInfo clientInfo = getClientInfo(m, false);
            if (clientInfo == null) {
                return;
            }

            for (WifiP2pServiceInfo servInfo: clientInfo.mServList) {
                mWifiNative.p2pServiceDel(servInfo);
            }

            clientInfo.mServList.clear();
        }

        private void clearClientInfo(Messenger m) {
            // update wpa_supplicant service info
            clearLocalServices(m);
            clearServiceRequests(m);
            // remove client from client list
            ClientInfo clientInfo = mClientInfoList.remove(m);
            if (clientInfo != null) {
                logd("Client:" + clientInfo.mPackageName + " is removed");
            }
        }

        /**
         * Send the service response to the WifiP2pManager.Channel.
         * @param WifiP2pServiceResponse response to service discovery
         */
        private void sendServiceResponse(WifiP2pServiceResponse resp) {
            if (resp == null) {
                Log.e(TAG, "sendServiceResponse with null response");
                return;
            }
            for (ClientInfo c : mClientInfoList.values()) {
                WifiP2pServiceRequest req = c.mReqList.get(resp.getTransactionId());
                if (req != null) {
                    Message msg = Message.obtain();
                    msg.what = WifiP2pManager.RESPONSE_SERVICE;
                    msg.arg1 = 0;
                    msg.arg2 = 0;
                    msg.obj = resp;
                    if (c.mMessenger == null) {
                        continue;
                    }
                    try {
                        c.mMessenger.send(msg);
                    } catch (RemoteException e) {
                        if (DBG) logd("detect dead channel");
                        clearClientInfo(c.mMessenger);
                        return;
                    }
                }
            }
        }

        /**
         * We don't get notifications of clients that have gone away.
         * We detect this actively when services are added and throw
         * them away.
         *
         * TODO: This can be done better with full async channels.
         */
        private void clearClientDeadChannels() {
            ArrayList<Messenger> deadClients = new ArrayList<Messenger>();

            for (ClientInfo c : mClientInfoList.values()) {
                Message msg = Message.obtain();
                msg.what = WifiP2pManager.PING;
                msg.arg1 = 0;
                msg.arg2 = 0;
                msg.obj = null;
                if (c.mMessenger == null) {
                    continue;
                }
                try {
                    c.mMessenger.send(msg);
                } catch (RemoteException e) {
                    if (DBG) logd("detect dead channel");
                    deadClients.add(c.mMessenger);
                }
            }

            for (Messenger m : deadClients) {
                clearClientInfo(m);
            }
        }

        /**
         * Return the specified ClientInfo.
         * @param m Messenger
         * @param createIfNotExist if true and the specified channel info does not exist,
         * create new client info.
         * @return the specified ClientInfo.
         */
        private ClientInfo getClientInfo(Messenger m, boolean createIfNotExist) {
            ClientInfo clientInfo = mClientInfoList.get(m);

            if (clientInfo == null && createIfNotExist) {
                if (DBG) logd("add a new client");
                clientInfo = new ClientInfo(m);
                mClientInfoList.put(m, clientInfo);
            }

            return clientInfo;
        }

        /**
         * Enforces permissions on the caller who is requesting for P2p Peers
         * @param pkg Bundle containing the calling package string
         * @param uid of the caller
         * @return WifiP2pDeviceList the peer list
         */
        private WifiP2pDeviceList getPeers(String pkgName, int uid) {
            // getPeers() is guaranteed to be invoked after Wifi Service is up
            // This ensures getInstance() will return a non-null object now
            if (mWifiPermissionsUtil.checkCanAccessWifiDirect(pkgName, uid)) {
                return new WifiP2pDeviceList(mPeers);
            } else {
                return new WifiP2pDeviceList();
            }
        }

        /**
         * Enable BTCOEXMODE after DHCP or GROUP REMOVE
         */
        private void enableBTCoex() {
            if (mIsBTCoexDisabled) {
                mWifNative.setBluetoothCoexistenceMode(
                    mInterfaceName, P2P_BLUETOOTH_COEXISTENCE_MODE_SENSE);
                mIsBTCoexDisabled = false;
            }
        }

        private void setPendingFactoryReset(boolean pending) {
            mFrameworkFacade.setIntegerSetting(mContext,
                    Settings.Global.WIFI_P2P_PENDING_FACTORY_RESET,
                    pending ? 1 : 0);
        }

        private boolean isPendingFactoryReset() {
            int val = mFrameworkFacade.getIntegerSetting(mContext,
                    Settings.Global.WIFI_P2P_PENDING_FACTORY_RESET,
                    0);
            return (val != 0);
        }

        /**
         * Enforces permissions on the caller who is requesting factory reset.
         * @param pkg Bundle containing the calling package string.
         * @param uid The caller uid.
         */
        private boolean factoryReset(int uid) {
            String pkgName = mContext.getPackageManager().getNameForUid(uid);
            UserManager userManager = mWifiInjector.getUserManager();

            if (!mWifiPermissionsUtil.checkNetworkSettingsPermission(uid)) return false;

            if (userManager.hasUserRestriction(UserManager.DISALLOW_NETWORK_RESET)) return false;

            if (userManager.hasUserRestriction(UserManager.DISALLOW_CONFIG_WIFI)) return false;

            Log.i(TAG, "factoryReset uid=" + uid + " pkg=" + pkgName);

            if (mNetworkInfo.isAvailable()) {
                if (mWifiNative.p2pListNetworks(mGroups)) {
                    for (WifiP2pGroup group : mGroups.getGroupList()) {
                        mWifiNative.removeP2pNetwork(group.getNetworkId());
                    }
                }
                // reload will save native config and broadcast changed event.
                updatePersistentNetworks(true);
                setPendingFactoryReset(false);
            } else {
                setPendingFactoryReset(true);
            }
            return true;
        }

        /**
        * Get calling package string from Client HashMap
        *
        * @param uid The uid of the caller package
        * @param replyMessenger AsyncChannel handler in caller
        */
        private String getCallingPkgName(int uid, Messenger replyMessenger) {
            ClientInfo clientInfo = mClientInfoList.get(replyMessenger);
            if (clientInfo != null) {
                return clientInfo.mPackageName;
            }
            if (uid == Process.SYSTEM_UID) return mContext.getOpPackageName();
            return null;

        }

        /**
         * Clear all of p2p local service request/response for all p2p clients
         */
        private void clearServicesForAllClients() {
            for (ClientInfo c : mClientInfoList.values()) {
                clearLocalServices(c.mMessenger);
                clearServiceRequests(c.mMessenger);
            }
        }
    }

    /**
     * Information about a particular client and we track the service discovery requests
     * and the local services registered by the client.
     */
    private class ClientInfo {

        // A reference to WifiP2pManager.Channel handler.
        // The response of this request is notified to WifiP2pManager.Channel handler
        private Messenger mMessenger;
        private String mPackageName;


        // A service discovery request list.
        private SparseArray<WifiP2pServiceRequest> mReqList;

        // A local service information list.
        private List<WifiP2pServiceInfo> mServList;

        private ClientInfo(Messenger m) {
            mMessenger = m;
            mPackageName = null;
            mReqList = new SparseArray();
            mServList = new ArrayList<WifiP2pServiceInfo>();
        }
    }
}<|MERGE_RESOLUTION|>--- conflicted
+++ resolved
@@ -781,12 +781,7 @@
                 });
         private final WifiP2pInfo mWifiP2pInfo = new WifiP2pInfo();
         private WifiP2pGroup mGroup;
-<<<<<<< HEAD
-        // Is the HAL (HIDL) interface available for use.
-        private boolean mIsHalInterfaceAvailable = false;
         private boolean mIsBTCoexDisabled = false;
-=======
->>>>>>> 8c980ff3
         // Is the P2P interface available for use.
         private boolean mIsInterfaceAvailable = false;
         // Is wifi on or off.
@@ -2416,14 +2411,10 @@
                             startDhcpServer(mGroup.getInterface());
                         } else {
                             mWifiNative.setP2pGroupIdle(mGroup.getInterface(), GROUP_IDLE_TIME_S);
-<<<<<<< HEAD
-                            startIpClient(mGroup.getInterface());
+                            startIpClient(mGroup.getInterface(), getHandler());
                             mWifNative.setBluetoothCoexistenceMode(
                                 mInterfaceName, P2P_BLUETOOTH_COEXISTENCE_MODE_DISABLED);
                             mIsBTCoexDisabled = true;
-=======
-                            startIpClient(mGroup.getInterface(), getHandler());
->>>>>>> 8c980ff3
                             WifiP2pDevice groupOwner = mGroup.getOwner();
                             WifiP2pDevice peer = mPeers.get(groupOwner.deviceAddress);
                             if (peer != null) {
