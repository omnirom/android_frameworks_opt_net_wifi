/*
 * Copyright (C) 2016 The Android Open Source Project
 *
 * Licensed under the Apache License, Version 2.0 (the "License");
 * you may not use this file except in compliance with the License.
 * You may obtain a copy of the License at
 *
 *      http://www.apache.org/licenses/LICENSE-2.0
 *
 * Unless required by applicable law or agreed to in writing, software
 * distributed under the License is distributed on an "AS IS" BASIS,
 * WITHOUT WARRANTIES OR CONDITIONS OF ANY KIND, either express or implied.
 * See the License for the specific language governing permissions and
 * limitations under the License.
 */

package com.android.server.wifi.p2p;

import android.annotation.NonNull;
import android.hardware.wifi.supplicant.V1_0.ISupplicant;
import vendor.qti.hardware.wifi.supplicant.V2_0.ISupplicantVendor;
import vendor.qti.hardware.wifi.supplicant.V2_0.ISupplicantVendorIface;
import vendor.qti.hardware.wifi.supplicant.V2_0.ISupplicantVendorP2PIface;
import vendor.qti.hardware.wifi.supplicant.V2_0.ISupplicantVendorP2PIfaceCallback;
import android.hardware.wifi.supplicant.V1_0.ISupplicantIface;
import android.hardware.wifi.supplicant.V1_0.ISupplicantNetwork;
import android.hardware.wifi.supplicant.V1_0.ISupplicantP2pIface;
import android.hardware.wifi.supplicant.V1_0.ISupplicantP2pIfaceCallback;
import android.hardware.wifi.supplicant.V1_0.ISupplicantP2pNetwork;
import android.hardware.wifi.supplicant.V1_0.IfaceType;
import android.hardware.wifi.supplicant.V1_0.SupplicantStatus;
import android.hardware.wifi.supplicant.V1_0.SupplicantStatusCode;
import android.hardware.wifi.supplicant.V1_0.WpsConfigMethods;
import android.hidl.manager.V1_0.IServiceManager;
import android.hidl.manager.V1_0.IServiceNotification;
import android.net.wifi.WpsInfo;
import android.net.wifi.p2p.WifiP2pConfig;
import android.net.wifi.p2p.WifiP2pDevice;
import android.net.wifi.p2p.WifiP2pGroup;
import android.net.wifi.p2p.WifiP2pGroupList;
import android.net.wifi.p2p.WifiP2pManager;
import android.net.wifi.p2p.nsd.WifiP2pServiceInfo;
import android.os.IHwBinder.DeathRecipient;
import android.os.RemoteException;
import android.text.TextUtils;
import android.util.Log;

import com.android.server.wifi.util.ArrayUtils;
import com.android.server.wifi.util.NativeUtil;

import java.nio.ByteBuffer;
import java.nio.ByteOrder;
import java.util.ArrayList;
import java.util.Arrays;
import java.util.List;
import java.util.NoSuchElementException;
import java.util.regex.Matcher;
import java.util.regex.Pattern;
import java.util.stream.Collectors;

/**
 * Native calls sending requests to the P2P Hals, and callbacks for receiving P2P events
 *
 * {@hide}
 */
public class SupplicantP2pIfaceHal {
    private static final String TAG = "SupplicantP2pIfaceHal";
    private static boolean sVerboseLoggingEnabled = true;
    private static final int RESULT_NOT_VALID = -1;
    private static final int DEFAULT_GROUP_OWNER_INTENT = 6;
    private static final int DEFAULT_OPERATING_CLASS = 81;
    /**
     * Regex pattern for extracting the wps device type bytes.
     * Matches a strings like the following: "<categ>-<OUI>-<subcateg>";
     */
    private static final Pattern WPS_DEVICE_TYPE_PATTERN =
            Pattern.compile("^(\\d{1,2})-([0-9a-fA-F]{8})-(\\d{1,2})$");

    private Object mLock = new Object();

    // Supplicant HAL HIDL interface objects
    private IServiceManager mIServiceManager = null;
    private ISupplicant mISupplicant = null;
    private ISupplicantVendor mISupplicantVendor; // Supplicant Vendor HAL interface objects
    private ISupplicantIface mHidlSupplicantIface = null;
    private ISupplicantP2pIface mISupplicantP2pIface = null;
    private ISupplicantVendorP2PIface mISupplicantVendorP2pIface = null;
    private final IServiceNotification mServiceNotificationCallback =
            new IServiceNotification.Stub() {
        public void onRegistration(String fqName, String name, boolean preexisting) {
            synchronized (mLock) {
                if (sVerboseLoggingEnabled) {
                    Log.i(TAG, "IServiceNotification.onRegistration for: " + fqName
                            + ", " + name + " preexisting=" + preexisting);
                }
                if (!initSupplicantService()) {
                    Log.e(TAG, "initalizing ISupplicant failed.");
                    supplicantServiceDiedHandler();
                } else {
                    Log.i(TAG, "Completed initialization of ISupplicant interfaces.");
                }
            }
        }
    };
    private final DeathRecipient mServiceManagerDeathRecipient =
            cookie -> {
                Log.w(TAG, "IServiceManager died: cookie=" + cookie);
                synchronized (mLock) {
                    supplicantServiceDiedHandler();
                    mIServiceManager = null; // Will need to register a new ServiceNotification
                }
            };
    private final DeathRecipient mSupplicantDeathRecipient =
            cookie -> {
                Log.w(TAG, "ISupplicant/ISupplicantStaIface died: cookie=" + cookie);
                synchronized (mLock) {
                    supplicantServiceDiedHandler();
                }
            };

    private final HwRemoteBinder.DeathRecipient mSupplicantVendorDeathRecipient =
            cookie -> {
                synchronized (mLock) {
                    Log.w(TAG, "ISupplicantVendor/ISupplicantVendorP2PIface died: cookie=" + cookie);
                    supplicantVendorServiceDiedHandler();
                }
            };

    private final WifiP2pMonitor mMonitor;
    private SupplicantP2pIfaceCallback mCallback = null;
    private SupplicantVendorP2pIfaceCallback mVendorCallback = null;

    public SupplicantP2pIfaceHal(WifiP2pMonitor monitor) {
        mMonitor = monitor;
    }

    private boolean linkToServiceManagerDeath() {
        if (mIServiceManager == null) return false;
        try {
            if (!mIServiceManager.linkToDeath(mServiceManagerDeathRecipient, 0)) {
                Log.wtf(TAG, "Error on linkToDeath on IServiceManager");
                supplicantServiceDiedHandler();
                mIServiceManager = null; // Will need to register a new ServiceNotification
                return false;
            }
        } catch (RemoteException e) {
            Log.e(TAG, "IServiceManager.linkToDeath exception", e);
            return false;
        }
        return true;
    }

    /**
     * Enable verbose logging for all sub modules.
     */
    public static void enableVerboseLogging(int verbose) {
        sVerboseLoggingEnabled = verbose > 0;
        SupplicantP2pIfaceCallback.enableVerboseLogging(verbose);
    }

    /**
     * Registers a service notification for the ISupplicant service, which triggers intialization of
     * the ISupplicantP2pIface
     * @return true if the service notification was successfully registered
     */
    public boolean initialize() {
        if (sVerboseLoggingEnabled) Log.i(TAG, "Registering ISupplicant service ready callback.");
        synchronized (mLock) {
            if (mIServiceManager != null) {
                Log.i(TAG, "Supplicant HAL already initialized.");
                // Already have an IServiceManager and serviceNotification registered, don't
                // don't register another.
                return true;
            }
            mISupplicant = null;
            mISupplicantVendor = null;
            mISupplicantP2pIface = null;
            mISupplicantVendorP2pIface = null;
            try {
                mIServiceManager = getServiceManagerMockable();
                if (mIServiceManager == null) {
                    Log.e(TAG, "Failed to get HIDL Service Manager");
                    return false;
                }
                if (!linkToServiceManagerDeath()) {
                    return false;
                }
                /* TODO(b/33639391) : Use the new ISupplicant.registerForNotifications() once it
                   exists */
                if (!mIServiceManager.registerForNotifications(
                        ISupplicant.kInterfaceName, "default", mServiceNotificationCallback)) {
                    Log.e(TAG, "Failed to register for notifications to "
                            + ISupplicant.kInterfaceName);
                    mIServiceManager = null; // Will need to register a new ServiceNotification
                    return false;
                }

                // Successful completion by the end of the 'try' block. This will prevent reporting
                // proper initialization after exception is caught.
                return true;
            } catch (RemoteException e) {
                Log.e(TAG, "Exception while trying to register a listener for ISupplicant service: "
                        + e);
                supplicantServiceDiedHandler();
            }
            return false;
        }
    }

    private boolean linkToSupplicantDeath() {
        if (mISupplicant == null) return false;
        try {
            if (!mISupplicant.linkToDeath(mSupplicantDeathRecipient, 0)) {
                Log.wtf(TAG, "Error on linkToDeath on ISupplicant");
                supplicantServiceDiedHandler();
                return false;
            }
        } catch (RemoteException e) {
            Log.e(TAG, "ISupplicant.linkToDeath exception", e);
            return false;
        }
        return true;
    }

    private boolean linkToSupplicantVendorDeath() {
        synchronized (mLock) {
            if (mISupplicantVendor == null) return false;
            try {
                if (!mISupplicantVendor.linkToDeath(mSupplicantVendorDeathRecipient, 0)) {
                    Log.wtf(TAG, "Error on linkToDeath on ISupplicantVendor");
                    supplicantVendorServiceDiedHandler();
                    return false;
                }
            } catch (RemoteException e) {
                Log.e(TAG, "ISupplicantVendor.linkToDeath exception", e);
                return false;
            }
            return true;
        }
    }

    private boolean initSupplicantService() {
        synchronized (mLock) {
            try {
                mISupplicant = getSupplicantMockable();
            } catch (RemoteException e) {
                Log.e(TAG, "ISupplicant.getService exception: " + e);
                return false;
            }
            if (mISupplicant == null) {
                Log.e(TAG, "Got null ISupplicant service. Stopping supplicant HIDL startup");
                return false;
            }
            if (!linkToSupplicantDeath()) {
                return false;
            }
        }
        if (!initSupplicantVendorService())
            Log.e(TAG, "Failed to init SupplicantVendor service");
        return true;
    }

    private boolean initSupplicantVendorService() {
        synchronized (mLock) {
            try {
                // Discovering supplicantvendor service
                mISupplicantVendor = getSupplicantVendorMockable();
                if (mISupplicantVendor != null) {
                   Log.e(TAG, "Discover ISupplicantVendor service successfull");
                }
            } catch (RemoteException e) {
                Log.e(TAG, "ISupplicantVendor.getService exception: " + e);
                return false;
            }
            if (mISupplicantVendor == null) {
                Log.e(TAG, "Got null ISupplicantVendor service. Stopping supplicantVendor HIDL startup");
                return false;
            }
            // check mISupplicantVendor service and trigger death service
            if (!linkToSupplicantVendorDeath()) {
                return false;
            }
        }
        return true;
    }

    private boolean linkToSupplicantP2pIfaceDeath() {
        if (mISupplicantP2pIface == null) return false;
        try {
            if (!mISupplicantP2pIface.linkToDeath(mSupplicantDeathRecipient, 0)) {
                Log.wtf(TAG, "Error on linkToDeath on ISupplicantP2pIface");
                supplicantServiceDiedHandler();
                return false;
            }
        } catch (RemoteException e) {
            Log.e(TAG, "ISupplicantP2pIface.linkToDeath exception", e);
            return false;
        }
        return true;
    }

    private boolean linkToSupplicantVendorP2pIfaceDeath(ISupplicantVendorP2PIface iface) {
        synchronized (mLock) {
            if (iface == null) return false;
            try {
                if (!iface.linkToDeath(mSupplicantVendorDeathRecipient, 0)) {
                    Log.wtf(TAG, "Error on linkToDeath on ISupplicantVendorP2PIface");
                    supplicantVendorServiceDiedHandler();
                    return false;
                }
            } catch (RemoteException e) {
                Log.e(TAG, "ISupplicantVendorP2PIface.linkToDeath exception", e);
                return false;
            }
            return true;
        }
    }

    /**
     * Setup the P2p iface.
     *
     * @param ifaceName Name of the interface.
     * @return true on success, false otherwise.
     */
    public boolean setupIface(@NonNull String ifaceName) {
        synchronized (mLock) {
            if (mISupplicantP2pIface != null) return false;
            ISupplicantIface ifaceHwBinder;
            if (isV1_1()) {
                ifaceHwBinder = addIfaceV1_1(ifaceName);
            } else {
                ifaceHwBinder = getIfaceV1_0(ifaceName);
            }
            if (ifaceHwBinder == null) {
                Log.e(TAG, "initSupplicantP2pIface got null iface");
                return false;
            }
            mISupplicantP2pIface = getP2pIfaceMockable(ifaceHwBinder);
            if (!linkToSupplicantP2pIfaceDeath()) {
                return false;
            }
            if (mISupplicantP2pIface != null && mMonitor != null) {
                mCallback = new SupplicantP2pIfaceCallback(ifaceName, mMonitor);
                if (!registerCallback(mCallback)) {
                    Log.e(TAG, "Callback registration failed. Initialization incomplete.");
                    return false;
                }
            }
            /** creation vendor p2p iface binder */
            if (!vendor_setupIface(ifaceName))
                Log.e(TAG, "Failed to create vendor setupiface");

            return true;
        }
    }

    /**
     * Setup a Vendor P2P interface for the specified iface name.
     *
     * @param ifaceName Name of the interface.
     * @return true on success, false otherwise.
     */
    public boolean vendor_setupIface(@NonNull String ifaceName) {
        final String methodStr = "vendor_setupIface";
        if (checkSupplicantVendorP2pIfaceAndLogFailure(methodStr)) {
            Log.e(TAG, "Already created vendor setupinterface");
            return true;
        }
        ISupplicantVendorIface Vendor_ifaceHwBinder = null;

        if (isVendor_2_0()) {
            Log.e(TAG, "Try to get Vendor HIDL@2.0 interface");
            Vendor_ifaceHwBinder = getVendorIfaceV2_0(ifaceName);
        }
        if (Vendor_ifaceHwBinder == null) {
            Log.e(TAG, "Failed to get vendor iface binder");
            return false;
        }

        mISupplicantVendorP2pIface = getVendorP2pIfaceMockable(Vendor_ifaceHwBinder);
        if (mISupplicantVendorP2pIface == null) {
            Log.e(TAG, "Failed to get ISupplicantVendorP2PIface proxy");
            return false;
        }
        else
            Log.e(TAG, "Successful get Vendor p2p interface");

        if (!linkToSupplicantVendorP2pIfaceDeath(mISupplicantVendorP2pIface )) {
            return false;
        }

        if (mISupplicantVendorP2pIface != null && mMonitor != null) {
            mVendorCallback = new SupplicantVendorP2pIfaceCallback(ifaceName, mMonitor);
            if (!registerVendorCallback(mVendorCallback)) {
                Log.e(TAG, "Callback registration failed. Initialization incomplete.");
                return false;
            }
        }

        return true;
    }

    /**
     * Get a Vendor P2P interface for the specified iface name.
     *
     * @param ifaceName Name of the interface.
     * @return true on success, false otherwise.
     */
    private ISupplicantVendorIface getVendorIfaceV2_0(@NonNull String ifaceName) {
        synchronized (mLock) {
            /** List all supplicant Ifaces */
            final ArrayList<ISupplicant.IfaceInfo> supplicantIfaces = new ArrayList<>();
            try {
                final String methodStr = "listVendorInterfaces";
                if (!checkSupplicantVendorAndLogFailure(methodStr)) return null;
                mISupplicantVendor.listVendorInterfaces((SupplicantStatus status,
                                             ArrayList<ISupplicant.IfaceInfo> ifaces) -> {
                    if (!checkSupplicantVendorStatusAndLogFailure(status, methodStr)) {
                        return;
                    }
                    supplicantIfaces.addAll(ifaces);
                });
            } catch (RemoteException e) {
                Log.e(TAG, "ISupplicantVendor.listInterfaces exception: " + e);
                supplicantVendorServiceDiedHandler();
                return null;
            }
            if (supplicantIfaces.size() == 0) {
                Log.e(TAG, "Got zero HIDL supplicant vendor ifaces. Stopping supplicant vendor HIDL startup.");
                return null;
            }
            SupplicantResult<ISupplicantVendorIface> supplicantVendorIface = new SupplicantResult<>("getVendorInterface");
            for (ISupplicant.IfaceInfo ifaceInfo : supplicantIfaces) {
                if (ifaceInfo.type == IfaceType.P2P && ifaceName.equals(ifaceInfo.name)) {
                    try {
                        final String methodStr = "getVendorInterface";
                        if (!checkSupplicantVendorAndLogFailure(methodStr)) return null;
                        mISupplicantVendor.getVendorInterface(ifaceInfo,
                                (SupplicantStatus status, ISupplicantVendorIface iface) -> {
                                    if (!checkSupplicantVendorStatusAndLogFailure(status, methodStr)) {
                                        return;
                                    }
                                    // supplicantVendorIface.value = iface;
                                    supplicantVendorIface.setResult(status, iface);
                                });
                    } catch (RemoteException e) {
                        Log.e(TAG, "ISupplicantVendor.getInterface exception: " + e);
                        supplicantVendorServiceDiedHandler();
                        return null;
                    }
                    break;
                }
            }
            // return supplicantVendorIface.value;
            return supplicantVendorIface.getResult();
        }
    }

    private ISupplicantIface getIfaceV1_0(@NonNull String ifaceName) {
        /** List all supplicant Ifaces */
        final ArrayList<ISupplicant.IfaceInfo> supplicantIfaces = new ArrayList();
        try {
            mISupplicant.listInterfaces((SupplicantStatus status,
                                         ArrayList<ISupplicant.IfaceInfo> ifaces) -> {
                if (status.code != SupplicantStatusCode.SUCCESS) {
                    Log.e(TAG, "Getting Supplicant Interfaces failed: " + status.code);
                    return;
                }
                supplicantIfaces.addAll(ifaces);
            });
        } catch (RemoteException e) {
            Log.e(TAG, "ISupplicant.listInterfaces exception: " + e);
            return null;
        }
        if (supplicantIfaces.size() == 0) {
            Log.e(TAG, "Got zero HIDL supplicant ifaces. Stopping supplicant HIDL startup.");
            supplicantServiceDiedHandler();
            return null;
        }
        SupplicantResult<ISupplicantIface> supplicantIface =
                new SupplicantResult("getInterface()");
        for (ISupplicant.IfaceInfo ifaceInfo : supplicantIfaces) {
            if (ifaceInfo.type == IfaceType.P2P && ifaceName.equals(ifaceInfo.name)) {
                try {
                    mISupplicant.getInterface(ifaceInfo,
                            (SupplicantStatus status, ISupplicantIface iface) -> {
                                if (status.code != SupplicantStatusCode.SUCCESS) {
                                    Log.e(TAG, "Failed to get ISupplicantIface " + status.code);
                                    return;
                                }
                                supplicantIface.setResult(status, iface);
                            });
                } catch (RemoteException e) {
                    Log.e(TAG, "ISupplicant.getInterface exception: " + e);
                    supplicantServiceDiedHandler();
                    return null;
                }
                break;
            }
        }
        return supplicantIface.getResult();
    }

    private ISupplicantIface addIfaceV1_1(@NonNull String ifaceName) {
        synchronized (mLock) {
            ISupplicant.IfaceInfo ifaceInfo = new ISupplicant.IfaceInfo();
            ifaceInfo.name = ifaceName;
            ifaceInfo.type = IfaceType.P2P;
            SupplicantResult<ISupplicantIface> supplicantIface =
                    new SupplicantResult("addInterface(" + ifaceInfo + ")");
            try {
                android.hardware.wifi.supplicant.V1_1.ISupplicant supplicant_v1_1 =
                        getSupplicantMockableV1_1();
                if (supplicant_v1_1 == null) {
                    Log.e(TAG, "Can't call addIface: ISupplicantP2pIface is null");
                    return null;
                }
                supplicant_v1_1.addInterface(ifaceInfo,
                        (SupplicantStatus status, ISupplicantIface iface) -> {
                            if (status.code != SupplicantStatusCode.SUCCESS
                                    && status.code != SupplicantStatusCode.FAILURE_IFACE_EXISTS) {
                                Log.e(TAG, "Failed to get ISupplicantIface " + status.code);
                                return;
                            }
                            supplicantIface.setResult(status, iface);
                        });
            } catch (RemoteException e) {
                Log.e(TAG, "ISupplicant.addInterface exception: " + e);
                supplicantServiceDiedHandler();
                return null;
            }
            return supplicantIface.getResult();
        }
    }

    /**
     * Teardown the P2P interface.
     *
     * @param ifaceName Name of the interface.
     * @return true on success, false otherwise.
     */
    public boolean teardownIface(@NonNull String ifaceName) {
        synchronized (mLock) {
            if (mISupplicantP2pIface == null) return false;
            // Only supported for V1.1
            if (isV1_1()) {
                if (!removeIfaceV1_1(ifaceName)) {
                    Log.e(TAG, "Failed to remove iface = " + ifaceName);
                    return false;
                }
            }
            if (mISupplicantVendorP2pIface == null) {
                Log.e(TAG, "Trying to teardown unknown vendor interface");
                return false;
            }
            mISupplicantVendorP2pIface = null;
            return true;
        }
    }

    /**
     * Remove the P2p iface.
     *
     * @return true on success, false otherwise.
     */
    private boolean removeIfaceV1_1(@NonNull String ifaceName) {
        synchronized (mLock) {
            try {
                android.hardware.wifi.supplicant.V1_1.ISupplicant supplicant_v1_1 =
                        getSupplicantMockableV1_1();
                if (supplicant_v1_1 == null) {
                    Log.e(TAG, "Can't call removeIface: ISupplicantP2pIface is null");
                    return false;
                }
                ISupplicant.IfaceInfo ifaceInfo = new ISupplicant.IfaceInfo();
                ifaceInfo.name = ifaceName;
                ifaceInfo.type = IfaceType.P2P;
                SupplicantStatus status = supplicant_v1_1.removeInterface(ifaceInfo);
                if (status.code != SupplicantStatusCode.SUCCESS) {
                    Log.e(TAG, "Failed to remove iface " + status.code);
                    return false;
                }
                mCallback = null;
            } catch (RemoteException e) {
                Log.e(TAG, "ISupplicant.removeInterface exception: " + e);
                supplicantServiceDiedHandler();
                return false;
            }
            mISupplicantP2pIface = null;
            return true;
        }
    }

    private void supplicantVendorServiceDiedHandler() {
        synchronized (mLock) {
            mISupplicantVendor = null;
            mISupplicantVendorP2pIface = null;
        }
    }

    private void supplicantServiceDiedHandler() {
        synchronized (mLock) {
            mISupplicant = null;
            mISupplicantVendor = null;
            mISupplicantP2pIface = null;
            mISupplicantVendorP2pIface = null;
        }
    }


    /**
     * Signals whether Initialization completed successfully.
     */
    public boolean isInitializationStarted() {
        synchronized (mLock) {
            return mIServiceManager != null;
        }
    }

    /**
     * Signals whether Initialization completed successfully. Only necessary for testing, is not
     * needed to guard calls etc.
     */
    public boolean isInitializationComplete() {
        return mISupplicant != null;
    }

    /**
     * Wrapper functions to access static HAL methods, created to be mockable in unit tests
     */
    protected IServiceManager getServiceManagerMockable() throws RemoteException {
        return IServiceManager.getService();
    }

    protected ISupplicant getSupplicantMockable() throws RemoteException {
        try {
            return ISupplicant.getService();
        } catch (NoSuchElementException e) {
            Log.e(TAG, "Failed to get ISupplicant", e);
            return null;
        }
    }

    protected ISupplicantVendor getSupplicantVendorMockable() throws RemoteException {
        synchronized (mLock) {
            try {
                return ISupplicantVendor.getService();
            } catch (NoSuchElementException e) {
                Log.e(TAG, "Failed to get ISupplicant", e);
                return null;
            }
        }
    }

    protected android.hardware.wifi.supplicant.V1_1.ISupplicant getSupplicantMockableV1_1()
            throws RemoteException {
        synchronized (mLock) {
            try {
                return android.hardware.wifi.supplicant.V1_1.ISupplicant.castFrom(
                        ISupplicant.getService());
            } catch (NoSuchElementException e) {
                Log.e(TAG, "Failed to get ISupplicant", e);
                return null;
            }
        }
    }

    protected ISupplicantP2pIface getP2pIfaceMockable(ISupplicantIface iface) {
        return ISupplicantP2pIface.asInterface(iface.asBinder());
    }

    protected android.hardware.wifi.supplicant.V1_2.ISupplicantP2pIface
            getP2pIfaceMockableV1_2() {
        if (mISupplicantP2pIface == null) return null;
        return android.hardware.wifi.supplicant.V1_2.ISupplicantP2pIface.castFrom(
                mISupplicantP2pIface);
    }

    protected ISupplicantP2pNetwork getP2pNetworkMockable(ISupplicantNetwork network) {
        return ISupplicantP2pNetwork.asInterface(network.asBinder());
    }

    protected ISupplicantVendorP2PIface getVendorP2pIfaceMockable(ISupplicantVendorIface iface) {
        return ISupplicantVendorP2PIface.asInterface(iface.asBinder());
    }

    /**
     * Check if the device is running V1_1 supplicant service.
     * @return
     */
    private boolean isV1_1() {
        synchronized (mLock) {
            try {
                return (getSupplicantMockableV1_1() != null);
            } catch (RemoteException e) {
                Log.e(TAG, "ISupplicant.getService exception: " + e);
                supplicantServiceDiedHandler();
                return false;
            }
        }
    }

    /**
     * Check if the device is running V2_0 supplicant vendor service.
     * @return
     */
    private boolean isVendor_2_0() {
        synchronized (mLock) {
            try {
                return (getSupplicantVendorMockable() != null);
            } catch (RemoteException e) {
                Log.e(TAG, "ISupplicantVendor.getService exception: " + e);
                supplicantServiceDiedHandler();
                return false;
            }
        }
    }

    /**
     * Returns false if SupplicantVendor is null, and logs failure to call methodStr
     */
    private boolean checkSupplicantVendorAndLogFailure(final String methodStr) {
        synchronized (mLock) {
            if (mISupplicantVendor == null) {
                Log.e(TAG, "Can't call " + methodStr + ", ISupplicantVendor is null");
                return false;
            }
            return true;
        }
    }

    /**
     * Returns false if mISupplicantVendorP2pIface is null, and logs failure to call methodStr
     */
    private boolean checkSupplicantVendorP2pIfaceAndLogFailure(final String methodStr) {
        synchronized (mLock) {
            if (mISupplicantVendorP2pIface == null) {
                Log.e(TAG, "Can't call " + methodStr + ", ISupplicantVendorP2PIface is null");
                return false;
            }
            return true;
        }
    }

    /**
     * Returns true if provided supplicant vendor status code is SUCCESS, logs debug message and returns false
     * otherwise
     */
    private boolean checkSupplicantVendorStatusAndLogFailure(SupplicantStatus status,
            final String methodStr) {
        synchronized (mLock) {
            if (status.code != SupplicantStatusCode.SUCCESS) {
                Log.e(TAG, "ISupplicantVendor." + methodStr + " failed: " + status);
                return false;
            } else {
                if (sVerboseLoggingEnabled) {
                    Log.d(TAG, "ISupplicantVendor." + methodStr + " succeeded");
                }
                return true;
            }
        }
    }

    /**
     * Returns true if provided Vendor status code is SUCCESS, logs debug message and returns false
     * otherwise
     */
    private boolean checkVendorStatusAndLogFailure(SupplicantStatus status,
            final String methodStr) {
        synchronized (mLock) {
            if (status.code != SupplicantStatusCode.SUCCESS) {
                Log.e(TAG, "ISupplicantVendorP2pIface." + methodStr + " failed: " + status);
                return false;
            } else {
                if (sVerboseLoggingEnabled) {
                    Log.d(TAG, "ISupplicantVendorP2PIface." + methodStr + " succeeded");
                }
                return true;
            }
        }
    }

    protected static void logd(String s) {
        if (sVerboseLoggingEnabled) Log.d(TAG, s);
    }

    protected static void logCompletion(String operation, SupplicantStatus status) {
        if (status == null) {
            Log.w(TAG, operation + " failed: no status code returned.");
        } else if (status.code == SupplicantStatusCode.SUCCESS) {
            logd(operation + " completed successfully.");
        } else {
            Log.w(TAG, operation + " failed: " + status.code + " (" + status.debugMessage + ")");
        }
    }


    /**
     * Returns false if SupplicantP2pIface is null, and logs failure to call methodStr
     */
    private boolean checkSupplicantP2pIfaceAndLogFailure(String method) {
        if (mISupplicantP2pIface == null) {
            Log.e(TAG, "Can't call " + method + ": ISupplicantP2pIface is null");
            return false;
        }
        return true;
    }

    /**
<<<<<<< HEAD
     * Returns SupplicantP2pIface on success, logs failure to call methodStr and returns false otherwise
=======
     * Returns SupplicantP2pIface on success, logs failure to call methodStr
     * and returns false otherwise
>>>>>>> 21e9c9bb
     */
    private android.hardware.wifi.supplicant.V1_2.ISupplicantP2pIface
            getSupplicantP2pIfaceAndLogFailureV1_2(String method) {
        synchronized (mLock) {
            android.hardware.wifi.supplicant.V1_2.ISupplicantP2pIface p2pIfaceV12 =
                    getP2pIfaceMockableV1_2();
            if (p2pIfaceV12 == null) {
                Log.e(TAG, "Can't call " + method + ": ISupplicantP2pIface is null");
                return null;
            }
            return p2pIfaceV12;
        }
    }

    private int wpsInfoToConfigMethod(int info) {
        switch (info) {
            case WpsInfo.PBC:
                return ISupplicantP2pIface.WpsProvisionMethod.PBC;

            case WpsInfo.DISPLAY:
                return ISupplicantP2pIface.WpsProvisionMethod.DISPLAY;

            case WpsInfo.KEYPAD:
            case WpsInfo.LABEL:
                return ISupplicantP2pIface.WpsProvisionMethod.KEYPAD;

            default:
                Log.e(TAG, "Unsupported WPS provision method: " + info);
                return RESULT_NOT_VALID;
        }
    }

    /**
     * Retrieves the name of the network interface.
     *
     * @return name Name of the network interface, e.g., wlan0
     */
    public String getName() {
        synchronized (mLock) {
            if (!checkSupplicantP2pIfaceAndLogFailure("getName")) return null;
            SupplicantResult<String> result = new SupplicantResult("getName()");

            try {
                mISupplicantP2pIface.getName(
                        (SupplicantStatus status, String name) -> {
                            result.setResult(status, name);
                        });
            } catch (RemoteException e) {
                Log.e(TAG, "ISupplicantP2pIface exception: " + e);
                supplicantServiceDiedHandler();
            }
            return result.getResult();
        }
    }


    /**
     * Register for callbacks from this interface.
     *
     * These callbacks are invoked for events that are specific to this interface.
     * Registration of multiple callback objects is supported. These objects must
     * be automatically deleted when the corresponding client process is dead or
     * if this interface is removed.
     *
     * @param receiver An instance of the |ISupplicantP2pIfaceCallback| HIDL
     *        interface object.
     * @return boolean value indicating whether operation was successful.
     */
    public boolean registerCallback(ISupplicantP2pIfaceCallback receiver) {
        synchronized (mLock) {
            if (!checkSupplicantP2pIfaceAndLogFailure("registerCallback")) return false;
            SupplicantResult<Void> result = new SupplicantResult("registerCallback()");
            try {
                result.setResult(mISupplicantP2pIface.registerCallback(receiver));
            } catch (RemoteException e) {
                Log.e(TAG, "ISupplicantP2pIface exception: " + e);
                supplicantServiceDiedHandler();
            }
            return result.isSuccess();
        }
    }

    /**
     * Register for callbacks from vendor interface.
     *
     * These callbacks are invoked for events that are specific to this interface.
     * Registration of multiple callback objects is supported. These objects must
     * be automatically deleted when the corresponding client process is dead or
     * if this interface is removed.
     *
     * @param receiver An instance of the |ISupplicantVendorP2pIfaceCallback| HIDL
     *        interface object.
     * @return boolean value indicating whether operation was successful.
     */
    public boolean registerVendorCallback(ISupplicantVendorP2PIfaceCallback receiver) {
        synchronized (mLock) {
            if (!checkSupplicantVendorP2pIfaceAndLogFailure("registerVendorCallback")) return false;
            SupplicantResult<Void> result = new SupplicantResult("registerVendorCallback()");
            try {
                result.setResult(mISupplicantVendorP2pIface.registerVendorCallback(receiver));
            } catch (RemoteException e) {
                Log.e(TAG, "ISupplicantVendorP2pIface exception: " + e);
                supplicantVendorServiceDiedHandler();
            }
            return result.isSuccess();
        }
    }


    /**
     * Initiate a P2P service discovery with a (optional) timeout.
     *
     * @param timeout Max time to be spent is peforming discovery.
     *        Set to 0 to indefinely continue discovery untill and explicit
     *        |stopFind| is sent.
     * @return boolean value indicating whether operation was successful.
     */
    public boolean find(int timeout) {
        synchronized (mLock) {
            if (!checkSupplicantP2pIfaceAndLogFailure("find")) return false;

            if (timeout < 0) {
                Log.e(TAG, "Invalid timeout value: " + timeout);
                return false;
            }
            SupplicantResult<Void> result = new SupplicantResult("find(" + timeout + ")");
            try {
                result.setResult(mISupplicantP2pIface.find(timeout));
            } catch (RemoteException e) {
                Log.e(TAG, "ISupplicantP2pIface exception: " + e);
                supplicantServiceDiedHandler();
            }
            return result.isSuccess();
        }
    }


    /**
     * Stop an ongoing P2P service discovery.
     *
     * @return boolean value indicating whether operation was successful.
     */
    public boolean stopFind() {
        synchronized (mLock) {
            if (!checkSupplicantP2pIfaceAndLogFailure("stopFind")) return false;
            SupplicantResult<Void> result = new SupplicantResult("stopFind()");
            try {
                result.setResult(mISupplicantP2pIface.stopFind());
            } catch (RemoteException e) {
                Log.e(TAG, "ISupplicantP2pIface exception: " + e);
                supplicantServiceDiedHandler();
            }
            return result.isSuccess();
        }
    }


    /**
     * Flush P2P peer table and state.
     *
     * @return boolean value indicating whether operation was successful.
     */
    public boolean flush() {
        synchronized (mLock) {
            if (!checkSupplicantP2pIfaceAndLogFailure("flush")) return false;
            SupplicantResult<Void> result = new SupplicantResult("flush()");
            try {
                result.setResult(mISupplicantP2pIface.flush());
            } catch (RemoteException e) {
                Log.e(TAG, "ISupplicantP2pIface exception: " + e);
                supplicantServiceDiedHandler();
            }
            return result.isSuccess();
        }
    }


    /**
     * This command can be used to flush all services from the
     * device.
     *
     * @return boolean value indicating whether operation was successful.
     */
    public boolean serviceFlush() {
        synchronized (mLock) {
            if (!checkSupplicantP2pIfaceAndLogFailure("serviceFlush")) return false;
            SupplicantResult<Void> result = new SupplicantResult("serviceFlush()");
            try {
                result.setResult(mISupplicantP2pIface.flushServices());
            } catch (RemoteException e) {
                Log.e(TAG, "ISupplicantP2pIface exception: " + e);
                supplicantServiceDiedHandler();
            }
            return result.isSuccess();
        }
    }


    /**
     * Turn on/off power save mode for the interface.
     *
     * @param groupIfName Group interface name to use.
     * @param enable Indicate if power save is to be turned on/off.
     *
     * @return boolean value indicating whether operation was successful.
     */
    public boolean setPowerSave(String groupIfName, boolean enable) {
        synchronized (mLock) {
            if (!checkSupplicantP2pIfaceAndLogFailure("setPowerSave")) return false;
            SupplicantResult<Void> result = new SupplicantResult(
                    "setPowerSave(" + groupIfName + ", " + enable + ")");
            try {
                result.setResult(mISupplicantP2pIface.setPowerSave(groupIfName, enable));
            } catch (RemoteException e) {
                Log.e(TAG, "ISupplicantP2pIface exception: " + e);
                supplicantServiceDiedHandler();
            }
            return result.isSuccess();
        }
    }


    /**
     * Set the Maximum idle time in seconds for P2P groups.
     * This value controls how long a P2P group is maintained after there
     * is no other members in the group. As a group owner, this means no
     * associated stations in the group. As a P2P client, this means no
     * group owner seen in scan results.
     *
     * @param groupIfName Group interface name to use.
     * @param timeoutInSec Timeout value in seconds.
     *
     * @return boolean value indicating whether operation was successful.
     */
    public boolean setGroupIdle(String groupIfName, int timeoutInSec) {
        synchronized (mLock) {
            if (!checkSupplicantP2pIfaceAndLogFailure("setGroupIdle")) return false;
            // Basic checking here. Leave actual parameter validation to supplicant.
            if (timeoutInSec < 0) {
                Log.e(TAG, "Invalid group timeout value " + timeoutInSec);
                return false;
            }

            SupplicantResult<Void> result = new SupplicantResult(
                    "setGroupIdle(" + groupIfName + ", " + timeoutInSec + ")");
            try {
                result.setResult(mISupplicantP2pIface.setGroupIdle(groupIfName, timeoutInSec));
            } catch (RemoteException e) {
                Log.e(TAG, "ISupplicantP2pIface exception: " + e);
                supplicantServiceDiedHandler();
            }
            return result.isSuccess();
        }
    }


    /**
     * Set the postfix to be used for P2P SSID's.
     *
     * @param postfix String to be appended to SSID.
     *
     * @return boolean value indicating whether operation was successful.
     */
    public boolean setSsidPostfix(String postfix) {
        synchronized (mLock) {
            if (!checkSupplicantP2pIfaceAndLogFailure("setSsidPostfix")) return false;
            // Basic checking here. Leave actual parameter validation to supplicant.
            if (postfix == null) {
                Log.e(TAG, "Invalid SSID postfix value (null).");
                return false;
            }

            SupplicantResult<Void> result = new SupplicantResult("setSsidPostfix(" + postfix + ")");
            try {
                result.setResult(mISupplicantP2pIface.setSsidPostfix(
                        NativeUtil.decodeSsid("\"" + postfix + "\"")));
            } catch (RemoteException e) {
                Log.e(TAG, "ISupplicantP2pIface exception: " + e);
                supplicantServiceDiedHandler();
            } catch (IllegalArgumentException e) {
                Log.e(TAG, "Could not decode SSID.", e);
                return false;
            }

            return result.isSuccess();
        }
    }


    /**
     * Start P2P group formation with a discovered P2P peer. This includes
     * optional group owner negotiation, group interface setup, provisioning,
     * and establishing data connection.
     *
     * @param config Configuration to use to connect to remote device.
     * @param joinExistingGroup Indicates that this is a command to join an
     *        existing group as a client. It skips the group owner negotiation
     *        part. This must send a Provision Discovery Request message to the
     *        target group owner before associating for WPS provisioning.
     *
     * @return String containing generated pin, if selected provision method
     *        uses PIN.
     */
    public String connect(WifiP2pConfig config, boolean joinExistingGroup) {
        if (config == null) return null;
        synchronized (mLock) {
            if (!checkSupplicantP2pIfaceAndLogFailure("setSsidPostfix")) return null;

            if (config == null) {
                Log.e(TAG, "Could not connect: null config.");
                return null;
            }

            if (config.deviceAddress == null) {
                Log.e(TAG, "Could not parse null mac address.");
                return null;
            }

            if (config.wps.setup == WpsInfo.PBC && !TextUtils.isEmpty(config.wps.pin)) {
                Log.e(TAG, "Expected empty pin for PBC.");
                return null;
            }

            byte[] peerAddress = null;
            try {
                peerAddress = NativeUtil.macAddressToByteArray(config.deviceAddress);
            } catch (Exception e) {
                Log.e(TAG, "Could not parse peer mac address.", e);
                return null;
            }

            int provisionMethod = wpsInfoToConfigMethod(config.wps.setup);
            if (provisionMethod == RESULT_NOT_VALID) {
                Log.e(TAG, "Invalid WPS config method: " + config.wps.setup);
                return null;
            }
            // NOTE: preSelectedPin cannot be null, otherwise hal would crash.
            String preSelectedPin = TextUtils.isEmpty(config.wps.pin) ? "" : config.wps.pin;
            boolean persistent = (config.netId == WifiP2pGroup.PERSISTENT_NET_ID);

            int goIntent = 0;
            if (!joinExistingGroup) {
                int groupOwnerIntent = config.groupOwnerIntent;
                if (groupOwnerIntent < 0 || groupOwnerIntent > 15) {
                    groupOwnerIntent = DEFAULT_GROUP_OWNER_INTENT;
                }
                goIntent = groupOwnerIntent;
            }

            SupplicantResult<String> result = new SupplicantResult(
                    "connect(" + config.deviceAddress + ")");
            try {
                mISupplicantP2pIface.connect(
                        peerAddress, provisionMethod, preSelectedPin, joinExistingGroup,
                        persistent, goIntent,
                        (SupplicantStatus status, String generatedPin) -> {
                            result.setResult(status, generatedPin);
                        });
            } catch (RemoteException e) {
                Log.e(TAG, "ISupplicantP2pIface exception: " + e);
                supplicantServiceDiedHandler();
            }
            return result.getResult();
        }
    }

    /**
     * Cancel an ongoing P2P group formation and joining-a-group related
     * operation. This operation unauthorizes the specific peer device (if any
     * had been authorized to start group formation), stops P2P find (if in
     * progress), stops pending operations for join-a-group, and removes the
     * P2P group interface (if one was used) that is in the WPS provisioning
     * step. If the WPS provisioning step has been completed, the group is not
     * terminated.
     *
     * @return boolean value indicating whether operation was successful.
     */
    public boolean cancelConnect() {
        synchronized (mLock) {
            if (!checkSupplicantP2pIfaceAndLogFailure("cancelConnect")) return false;
            SupplicantResult<Void> result = new SupplicantResult("cancelConnect()");
            try {
                result.setResult(mISupplicantP2pIface.cancelConnect());
            } catch (RemoteException e) {
                Log.e(TAG, "ISupplicantP2pIface exception: " + e);
                supplicantServiceDiedHandler();
            }
            return result.isSuccess();
        }
    }


    /**
     * Send P2P provision discovery request to the specified peer. The
     * parameters for this command are the P2P device address of the peer and the
     * desired configuration method.
     *
     * @param config Config class describing peer setup.
     *
     * @return boolean value indicating whether operation was successful.
     */
    public boolean provisionDiscovery(WifiP2pConfig config) {
        if (config == null) return false;
        synchronized (mLock) {
            if (!checkSupplicantP2pIfaceAndLogFailure("provisionDiscovery")) return false;

            int targetMethod = wpsInfoToConfigMethod(config.wps.setup);
            if (targetMethod == RESULT_NOT_VALID) {
                Log.e(TAG, "Unrecognized WPS configuration method: " + config.wps.setup);
                return false;
            }
            if (targetMethod == ISupplicantP2pIface.WpsProvisionMethod.DISPLAY) {
                // We are doing display, so provision discovery is keypad.
                targetMethod = ISupplicantP2pIface.WpsProvisionMethod.KEYPAD;
            } else if (targetMethod == ISupplicantP2pIface.WpsProvisionMethod.KEYPAD) {
                // We are doing keypad, so provision discovery is display.
                targetMethod = ISupplicantP2pIface.WpsProvisionMethod.DISPLAY;
            }

            if (config.deviceAddress == null) {
                Log.e(TAG, "Cannot parse null mac address.");
                return false;
            }
            byte[] macAddress = null;
            try {
                macAddress = NativeUtil.macAddressToByteArray(config.deviceAddress);
            } catch (Exception e) {
                Log.e(TAG, "Could not parse peer mac address.", e);
                return false;
            }

            SupplicantResult<Void> result = new SupplicantResult(
                    "provisionDiscovery(" + config.deviceAddress + ", " + config.wps.setup + ")");
            try {
                result.setResult(mISupplicantP2pIface.provisionDiscovery(macAddress, targetMethod));
            } catch (RemoteException e) {
                Log.e(TAG, "ISupplicantP2pIface exception: " + e);
                supplicantServiceDiedHandler();
            }

            return result.isSuccess();
        }
    }


    /**
     * Invite a device to a persistent group.
     * If the peer device is the group owner of the persistent group, the peer
     * parameter is not needed. Otherwise it is used to specify which
     * device to invite. |goDeviceAddress| parameter may be used to override
     * the group owner device address for Invitation Request should it not be
     * known for some reason (this should not be needed in most cases).
     *
     * @param group Group object to use.
     * @param peerAddress MAC address of the device to invite.
     *
     * @return boolean value indicating whether operation was successful.
     */
    public boolean invite(WifiP2pGroup group, String peerAddress) {
        if (TextUtils.isEmpty(peerAddress)) return false;
        synchronized (mLock) {
            if (!checkSupplicantP2pIfaceAndLogFailure("invite")) return false;
            if (group == null) {
                Log.e(TAG, "Cannot invite to null group.");
                return false;
            }

            if (group.getOwner() == null) {
                Log.e(TAG, "Cannot invite to group with null owner.");
                return false;
            }

            if (group.getOwner().deviceAddress == null) {
                Log.e(TAG, "Group owner has no mac address.");
                return false;
            }

            byte[] ownerMacAddress = null;
            try {
                ownerMacAddress = NativeUtil.macAddressToByteArray(group.getOwner().deviceAddress);
            } catch (Exception e) {
                Log.e(TAG, "Group owner mac address parse error.", e);
                return false;
            }

            if (peerAddress == null) {
                Log.e(TAG, "Cannot parse peer mac address.");
                return false;
            }

            byte[] peerMacAddress;
            try {
                peerMacAddress = NativeUtil.macAddressToByteArray(peerAddress);
            } catch (Exception e) {
                Log.e(TAG, "Peer mac address parse error.", e);
                return false;
            }

            SupplicantResult<Void> result = new SupplicantResult(
                    "invite(" + group.getInterface() + ", " + group.getOwner().deviceAddress
                            + ", " + peerAddress + ")");
            try {
                result.setResult(mISupplicantP2pIface.invite(
                        group.getInterface(), ownerMacAddress, peerMacAddress));
            } catch (RemoteException e) {
                Log.e(TAG, "ISupplicantP2pIface exception: " + e);
                supplicantServiceDiedHandler();
            }
            return result.isSuccess();
        }
    }


    /**
     * Reject connection attempt from a peer (specified with a device
     * address). This is a mechanism to reject a pending group owner negotiation
     * with a peer and request to automatically block any further connection or
     * discovery of the peer.
     *
     * @param peerAddress MAC address of the device to reject.
     *
     * @return boolean value indicating whether operation was successful.
     */
    public boolean reject(String peerAddress) {
        synchronized (mLock) {
            if (!checkSupplicantP2pIfaceAndLogFailure("reject")) return false;

            if (peerAddress == null) {
                Log.e(TAG, "Cannot parse rejected peer's mac address.");
                return false;
            }
            byte[] macAddress = null;
            try {
                macAddress = NativeUtil.macAddressToByteArray(peerAddress);
            } catch (Exception e) {
                Log.e(TAG, "Could not parse peer mac address.", e);
                return false;
            }

            SupplicantResult<Void> result =
                    new SupplicantResult("reject(" + peerAddress + ")");
            try {
                result.setResult(mISupplicantP2pIface.reject(macAddress));
            } catch (RemoteException e) {
                Log.e(TAG, "ISupplicantP2pIface exception: " + e);
                supplicantServiceDiedHandler();
            }

            return result.isSuccess();
        }
    }


    /**
     * Gets the MAC address of the device.
     *
     * @return MAC address of the device.
     */
    public String getDeviceAddress() {
        synchronized (mLock) {
            if (!checkSupplicantP2pIfaceAndLogFailure("getDeviceAddress")) return null;
            SupplicantResult<String> result = new SupplicantResult("getDeviceAddress()");
            try {
                mISupplicantP2pIface.getDeviceAddress((SupplicantStatus status, byte[] address) -> {
                    String parsedAddress = null;
                    try {
                        parsedAddress = NativeUtil.macAddressFromByteArray(address);
                    } catch (Exception e) {
                        Log.e(TAG, "Could not process reported address.", e);
                    }
                    result.setResult(status, parsedAddress);
                });
            } catch (RemoteException e) {
                Log.e(TAG, "ISupplicantP2pIface exception: " + e);
                supplicantServiceDiedHandler();
                return null;
            }

            return result.getResult();
        }
    }


    /**
     * Gets the operational SSID of the device.
     *
     * @param address MAC address of the peer.
     *
     * @return SSID of the device.
     */
    public String getSsid(String address) {
        synchronized (mLock) {
            if (!checkSupplicantP2pIfaceAndLogFailure("getSsid")) return null;

            if (address == null) {
                Log.e(TAG, "Cannot parse peer mac address.");
                return null;
            }
            byte[] macAddress = null;
            try {
                macAddress = NativeUtil.macAddressToByteArray(address);
            } catch (Exception e) {
                Log.e(TAG, "Could not parse mac address.", e);
                return null;
            }

            SupplicantResult<String> result =
                    new SupplicantResult("getSsid(" + address + ")");
            try {
                mISupplicantP2pIface.getSsid(
                        macAddress, (SupplicantStatus status, ArrayList<Byte> ssid) -> {
                            String ssidString = null;
                            if (ssid != null) {
                                try {
                                    ssidString = NativeUtil.removeEnclosingQuotes(
                                            NativeUtil.encodeSsid(ssid));
                                } catch (Exception e) {
                                    Log.e(TAG, "Could not encode SSID.", e);
                                }
                            }
                            result.setResult(status, ssidString);
                        });
            } catch (RemoteException e) {
                Log.e(TAG, "ISupplicantP2pIface exception: " + e);
                supplicantServiceDiedHandler();
                return null;
            }

            return result.getResult();
        }
    }


    /**
     * Reinvoke a device from a persistent group.
     *
     * @param networkId Used to specify the persistent group.
     * @param peerAddress MAC address of the device to reinvoke.
     *
     * @return true, if operation was successful.
     */
    public boolean reinvoke(int networkId, String peerAddress) {
        if (TextUtils.isEmpty(peerAddress) || networkId < 0) return false;
        synchronized (mLock) {
            if (!checkSupplicantP2pIfaceAndLogFailure("reinvoke")) return false;
            if (peerAddress == null) {
                Log.e(TAG, "Cannot parse peer mac address.");
                return false;
            }
            byte[] macAddress = null;
            try {
                macAddress = NativeUtil.macAddressToByteArray(peerAddress);
            } catch (Exception e) {
                Log.e(TAG, "Could not parse mac address.", e);
                return false;
            }

            SupplicantResult<Void> result = new SupplicantResult(
                    "reinvoke(" + networkId + ", " + peerAddress + ")");
            try {
                result.setResult(mISupplicantP2pIface.reinvoke(networkId, macAddress));
            } catch (RemoteException e) {
                Log.e(TAG, "ISupplicantP2pIface exception: " + e);
                supplicantServiceDiedHandler();
            }

            return result.isSuccess();
        }
    }


    /**
     * Set up a P2P group owner manually (i.e., without group owner
     * negotiation with a specific peer). This is also known as autonomous
     * group owner.
     *
     * @param networkId Used to specify the restart of a persistent group.
     * @param isPersistent Used to request a persistent group to be formed.
     *
     * @return true, if operation was successful.
     */
    public boolean groupAdd(int networkId, boolean isPersistent) {
        synchronized (mLock) {
            if (!checkSupplicantP2pIfaceAndLogFailure("groupAdd")) return false;
            SupplicantResult<Void> result =
                    new SupplicantResult("groupAdd(" + networkId + ", " + isPersistent + ")");
            try {
                result.setResult(mISupplicantP2pIface.addGroup(isPersistent, networkId));
            } catch (RemoteException e) {
                Log.e(TAG, "ISupplicantP2pIface exception: " + e);
                supplicantServiceDiedHandler();
            }
            return result.isSuccess();
        }
    }

    /**
     * Set up a P2P group as Group Owner or join a group with a configuration.
     *
     * @param networkName SSID of the group to be formed
     * @param passphrase passphrase of the group to be formed
     * @param isPersistent Used to request a persistent group to be formed.
     * @param freq prefered frequencty or band of the group to be formed
     * @param peerAddress peerAddress Group Owner MAC address, only applied for Group Client.
     *        If the MAC is "00:00:00:00:00:00", the device will try to find a peer
     *        whose SSID matches ssid.
     * @param join join a group or create a group
     *
     * @return true, if operation was successful.
     */
    public boolean groupAdd(String networkName, String passphrase,
            boolean isPersistent, int freq, String peerAddress, boolean join) {
        synchronized (mLock) {
            android.hardware.wifi.supplicant.V1_2.ISupplicantP2pIface ifaceV12 =
                    getSupplicantP2pIfaceAndLogFailureV1_2("groupAdd_1_2");
            if (ifaceV12 == null) return false;

            java.util.ArrayList<Byte> ssid = NativeUtil.decodeSsid("\"" + networkName + "\"");
            byte[] macAddress = null;
            try {
                macAddress = NativeUtil.macAddressToByteArray(peerAddress);
            } catch (Exception e) {
                Log.e(TAG, "Could not parse mac address.", e);
                return false;
            }

            SupplicantResult<Void> result =
                    new SupplicantResult("groupAdd(" + networkName + ", "
                        + (TextUtils.isEmpty(passphrase) ? "<Empty>" : "<Non-Empty>")
                        + ", " + isPersistent + ", " + freq
                        + ", " + peerAddress + ", " + join + ")");
            try {
                result.setResult(ifaceV12.addGroup_1_2(
                        ssid, passphrase, isPersistent, freq, macAddress, join));
            } catch (RemoteException e) {
                Log.e(TAG, "ISupplicantP2pIface exception: " + e);
                supplicantServiceDiedHandler();
            }
            return result.isSuccess();
        }
    }

    /**
     * Set up a P2P group owner manually.
     * This is a helper method that invokes groupAdd(networkId, isPersistent) internally.
     *
     * @param isPersistent Used to request a persistent group to be formed.
     *
     * @return true, if operation was successful.
     */
    public boolean groupAdd(boolean isPersistent) {
        // Supplicant expects networkId to be -1 if not supplied.
        return groupAdd(-1, isPersistent);
    }


    /**
     * Terminate a P2P group. If a new virtual network interface was used for
     * the group, it must also be removed. The network interface name of the
     * group interface is used as a parameter for this command.
     *
     * @param groupName Group interface name to use.
     *
     * @return true, if operation was successful.
     */
    public boolean groupRemove(String groupName) {
        if (TextUtils.isEmpty(groupName)) return false;
        synchronized (mLock) {
            if (!checkSupplicantP2pIfaceAndLogFailure("groupRemove")) return false;
            SupplicantResult<Void> result = new SupplicantResult("groupRemove(" + groupName + ")");
            try {
                result.setResult(mISupplicantP2pIface.removeGroup(groupName));
            } catch (RemoteException e) {
                Log.e(TAG, "ISupplicantP2pIface exception: " + e);
                supplicantServiceDiedHandler();
            }
            return result.isSuccess();
        }
    }


    /**
     * Gets the capability of the group which the device is a
     * member of.
     *
     * @param peerAddress MAC address of the peer.
     *
     * @return combination of |GroupCapabilityMask| values.
     */
    public int getGroupCapability(String peerAddress) {
        synchronized (mLock) {
            if (!checkSupplicantP2pIfaceAndLogFailure("getGroupCapability")) {
                return RESULT_NOT_VALID;
            }

            if (peerAddress == null) {
                Log.e(TAG, "Cannot parse peer mac address.");
                return RESULT_NOT_VALID;
            }
            byte[] macAddress = null;
            try {
                macAddress = NativeUtil.macAddressToByteArray(peerAddress);
            } catch (Exception e) {
                Log.e(TAG, "Could not parse group address.", e);
                return RESULT_NOT_VALID;
            }

            SupplicantResult<Integer> capability = new SupplicantResult(
                    "getGroupCapability(" + peerAddress + ")");
            try {
                mISupplicantP2pIface.getGroupCapability(
                        macAddress, (SupplicantStatus status, int cap) -> {
                            capability.setResult(status, cap);
                        });
            } catch (RemoteException e) {
                Log.e(TAG, "ISupplicantP2pIface exception: " + e);
                supplicantServiceDiedHandler();
            }

            if (!capability.isSuccess()) {
                return RESULT_NOT_VALID;
            }

            return capability.getResult();
        }
    }


    /**
     * Configure Extended Listen Timing.
     *
     * If enabled, listen state must be entered every |intervalInMillis| for at
     * least |periodInMillis|. Both values have acceptable range of 1-65535
     * (with interval obviously having to be larger than or equal to duration).
     * If the P2P module is not idle at the time the Extended Listen Timing
     * timeout occurs, the Listen State operation must be skipped.
     *
     * @param enable Enables or disables listening.
     * @param periodInMillis Period in milliseconds.
     * @param intervalInMillis Interval in milliseconds.
     *
     * @return true, if operation was successful.
     */
    public boolean configureExtListen(boolean enable, int periodInMillis, int intervalInMillis) {
        if (enable && intervalInMillis < periodInMillis) {
            return false;
        }
        synchronized (mLock) {
            if (!checkSupplicantP2pIfaceAndLogFailure("configureExtListen")) return false;

            // If listening is disabled, wpa supplicant expects zeroes.
            if (!enable) {
                periodInMillis = 0;
                intervalInMillis = 0;
            }

            // Verify that the integers are not negative. Leave actual parameter validation to
            // supplicant.
            if (periodInMillis < 0 || intervalInMillis < 0) {
                Log.e(TAG, "Invalid parameters supplied to configureExtListen: " + periodInMillis
                        + ", " + intervalInMillis);
                return false;
            }

            SupplicantResult<Void> result = new SupplicantResult(
                    "configureExtListen(" + periodInMillis + ", " + intervalInMillis + ")");
            try {
                result.setResult(
                        mISupplicantP2pIface.configureExtListen(periodInMillis, intervalInMillis));
            } catch (RemoteException e) {
                Log.e(TAG, "ISupplicantP2pIface exception: " + e);
                supplicantServiceDiedHandler();
            }

            return result.isSuccess();
        }
    }


    /**
     * Set P2P Listen channel and operating chanel.
     *
     * @param listenChannel Wifi channel. eg, 1, 6, 11.
     * @param operatingChannel Wifi channel. eg, 1, 6, 11.
     *
     * @return true, if operation was successful.
     */
    public boolean setListenChannel(int listenChannel, int operatingChannel) {
        synchronized (mLock) {
            if (!checkSupplicantP2pIfaceAndLogFailure("setListenChannel")) return false;

            if (listenChannel >= 1 && listenChannel <= 11) {
                SupplicantResult<Void> result = new SupplicantResult(
                        "setListenChannel(" + listenChannel + ", " + DEFAULT_OPERATING_CLASS + ")");
                try {
                    result.setResult(mISupplicantP2pIface.setListenChannel(
                            listenChannel, DEFAULT_OPERATING_CLASS));
                } catch (RemoteException e) {
                    Log.e(TAG, "ISupplicantP2pIface exception: " + e);
                    supplicantServiceDiedHandler();
                }
                if (!result.isSuccess()) {
                    return false;
                }
            } else if (listenChannel != 0) {
                // listenChannel == 0 does not set any listen channel.
                return false;
            }

            if (operatingChannel >= 0 && operatingChannel <= 165) {
                ArrayList<ISupplicantP2pIface.FreqRange> ranges = new ArrayList<>();
                // operatingChannel == 0 enables all freqs.
                if (operatingChannel >= 1 && operatingChannel <= 165) {
                    int freq = (operatingChannel <= 14 ? 2407 : 5000) + operatingChannel * 5;
                    ISupplicantP2pIface.FreqRange range1 =  new ISupplicantP2pIface.FreqRange();
                    range1.min = 1000;
                    range1.max = freq - 5;
                    ISupplicantP2pIface.FreqRange range2 =  new ISupplicantP2pIface.FreqRange();
                    range2.min = freq + 5;
                    range2.max = 6000;
                    ranges.add(range1);
                    ranges.add(range2);
                }
                SupplicantResult<Void> result = new SupplicantResult(
                        "setDisallowedFrequencies(" + ranges + ")");
                try {
                    result.setResult(mISupplicantP2pIface.setDisallowedFrequencies(ranges));
                } catch (RemoteException e) {
                    Log.e(TAG, "ISupplicantP2pIface exception: " + e);
                    supplicantServiceDiedHandler();
                }
                return result.isSuccess();
            }
            return false;
        }
    }


    /**
     * This command can be used to add a upnp/bonjour service.
     *
     * @param servInfo List of service queries.
     *
     * @return true, if operation was successful.
     */
    public boolean serviceAdd(WifiP2pServiceInfo servInfo) {
        synchronized (mLock) {
            if (!checkSupplicantP2pIfaceAndLogFailure("serviceAdd")) return false;

            if (servInfo == null) {
                Log.e(TAG, "Null service info passed.");
                return false;
            }

            for (String s : servInfo.getSupplicantQueryList()) {
                if (s == null) {
                    Log.e(TAG, "Invalid service description (null).");
                    return false;
                }

                String[] data = s.split(" ");
                if (data.length < 3) {
                    Log.e(TAG, "Service specification invalid: " + s);
                    return false;
                }

                SupplicantResult<Void> result = null;
                try {
                    if ("upnp".equals(data[0])) {
                        int version = 0;
                        try {
                            version = Integer.parseInt(data[1], 16);
                        } catch (NumberFormatException e) {
                            Log.e(TAG, "UPnP Service specification invalid: " + s, e);
                            return false;
                        }

                        result = new SupplicantResult(
                                "addUpnpService(" + data[1] + ", " + data[2] + ")");
                        result.setResult(mISupplicantP2pIface.addUpnpService(version, data[2]));
                    } else if ("bonjour".equals(data[0])) {
                        if (data[1] != null && data[2] != null) {
                            ArrayList<Byte> request = null;
                            ArrayList<Byte> response = null;
                            try {
                                request = NativeUtil.byteArrayToArrayList(
                                        NativeUtil.hexStringToByteArray(data[1]));
                                response = NativeUtil.byteArrayToArrayList(
                                        NativeUtil.hexStringToByteArray(data[2]));
                            } catch (Exception e) {
                                Log.e(TAG, "Invalid bonjour service description.");
                                return false;
                            }
                            result = new SupplicantResult(
                                    "addBonjourService(" + data[1] + ", " + data[2] + ")");
                            result.setResult(
                                    mISupplicantP2pIface.addBonjourService(request, response));
                        }
                    } else {
                        return false;
                    }
                } catch (RemoteException e) {
                    Log.e(TAG, "ISupplicantP2pIface exception: " + e);
                    supplicantServiceDiedHandler();
                }

                if (result == null || !result.isSuccess()) return false;
            }

            return true;
        }
    }


    /**
     * This command can be used to remove a upnp/bonjour service.
     *
     * @param servInfo List of service queries.
     *
     * @return true, if operation was successful.
     */
    public boolean serviceRemove(WifiP2pServiceInfo servInfo) {
        synchronized (mLock) {
            if (!checkSupplicantP2pIfaceAndLogFailure("serviceRemove")) return false;

            if (servInfo == null) {
                Log.e(TAG, "Null service info passed.");
                return false;
            }

            for (String s : servInfo.getSupplicantQueryList()) {
                if (s == null) {
                    Log.e(TAG, "Invalid service description (null).");
                    return false;
                }

                String[] data = s.split(" ");
                if (data.length < 3) {
                    Log.e(TAG, "Service specification invalid: " + s);
                    return false;
                }

                SupplicantResult<Void> result = null;
                try {
                    if ("upnp".equals(data[0])) {
                        int version = 0;
                        try {
                            version = Integer.parseInt(data[1], 16);
                        } catch (NumberFormatException e) {
                            Log.e(TAG, "UPnP Service specification invalid: " + s, e);
                            return false;
                        }
                        result = new SupplicantResult(
                                "removeUpnpService(" + data[1] + ", " + data[2] + ")");
                        result.setResult(mISupplicantP2pIface.removeUpnpService(version, data[2]));
                    } else if ("bonjour".equals(data[0])) {
                        if (data[1] != null) {
                            ArrayList<Byte> request = null;
                            try {
                                request = NativeUtil.byteArrayToArrayList(
                                    NativeUtil.hexStringToByteArray(data[1]));
                            } catch (Exception e) {
                                Log.e(TAG, "Invalid bonjour service description.");
                                return false;
                            }
                            result = new SupplicantResult("removeBonjourService(" + data[1] + ")");
                            result.setResult(mISupplicantP2pIface.removeBonjourService(request));
                        }
                    } else {
                        Log.e(TAG, "Unknown / unsupported P2P service requested: " + data[0]);
                        return false;
                    }
                } catch (RemoteException e) {
                    Log.e(TAG, "ISupplicantP2pIface exception: " + e);
                    supplicantServiceDiedHandler();
                }

                if (result == null || !result.isSuccess()) return false;
            }

            return true;
        }
    }


    /**
     * Schedule a P2P service discovery request. The parameters for this command
     * are the device address of the peer device (or 00:00:00:00:00:00 for
     * wildcard query that is sent to every discovered P2P peer that supports
     * service discovery) and P2P Service Query TLV(s) as hexdump.
     *
     * @param peerAddress MAC address of the device to discover.
     * @param query Hex dump of the query data.
     * @return identifier Identifier for the request. Can be used to cancel the
     *         request.
     */
    public String requestServiceDiscovery(String peerAddress, String query) {
        synchronized (mLock) {
            if (!checkSupplicantP2pIfaceAndLogFailure("requestServiceDiscovery")) return null;

            if (peerAddress == null) {
                Log.e(TAG, "Cannot parse peer mac address.");
                return null;
            }
            byte[] macAddress = null;
            try {
                macAddress = NativeUtil.macAddressToByteArray(peerAddress);
            } catch (Exception e) {
                Log.e(TAG, "Could not process peer MAC address.", e);
                return null;
            }

            if (query == null) {
                Log.e(TAG, "Cannot parse service discovery query: " + query);
                return null;
            }
            ArrayList<Byte> binQuery = null;
            try {
                binQuery = NativeUtil.byteArrayToArrayList(NativeUtil.hexStringToByteArray(query));
            } catch (Exception e) {
                Log.e(TAG, "Could not parse service query.", e);
                return null;
            }

            SupplicantResult<Long> result = new SupplicantResult(
                    "requestServiceDiscovery(" + peerAddress + ", " + query + ")");
            try {
                mISupplicantP2pIface.requestServiceDiscovery(
                        macAddress, binQuery,
                        (SupplicantStatus status, long identifier) -> {
                            result.setResult(status, new Long(identifier));
                        });
            } catch (RemoteException e) {
                Log.e(TAG, "ISupplicantP2pIface exception: " + e);
                supplicantServiceDiedHandler();
            }

            Long value = result.getResult();
            if (value == null) return null;
            return value.toString();
        }
    }


    /**
     * Cancel a previous service discovery request.
     *
     * @param identifier Identifier for the request to cancel.
     * @return true, if operation was successful.
     */
    public boolean cancelServiceDiscovery(String identifier) {
        synchronized (mLock) {
            if (!checkSupplicantP2pIfaceAndLogFailure("cancelServiceDiscovery")) return false;
            if (identifier == null) {
                Log.e(TAG, "cancelServiceDiscovery requires a valid tag.");
                return false;
            }

            long id = 0;
            try {
                id = Long.parseLong(identifier);
            } catch (NumberFormatException e) {
                Log.e(TAG, "Service discovery identifier invalid: " + identifier, e);
                return false;
            }

            SupplicantResult<Void> result = new SupplicantResult(
                    "cancelServiceDiscovery(" + identifier + ")");
            try {
                result.setResult(mISupplicantP2pIface.cancelServiceDiscovery(id));
            } catch (RemoteException e) {
                Log.e(TAG, "ISupplicantP2pIface exception: " + e);
                supplicantServiceDiedHandler();
            }

            return result.isSuccess();
        }
    }


    /**
     * Send driver command to set Miracast mode.
     *
     * @param mode Mode of Miracast.
     * @return true, if operation was successful.
     */
    public boolean setMiracastMode(int mode) {
        synchronized (mLock) {
            if (!checkSupplicantP2pIfaceAndLogFailure("setMiracastMode")) return false;
            byte targetMode = ISupplicantP2pIface.MiracastMode.DISABLED;

            switch (mode) {
                case WifiP2pManager.MIRACAST_SOURCE:
                    targetMode = ISupplicantP2pIface.MiracastMode.SOURCE;
                    break;

                case WifiP2pManager.MIRACAST_SINK:
                    targetMode = ISupplicantP2pIface.MiracastMode.SINK;
                    break;
            }

            SupplicantResult<Void> result = new SupplicantResult(
                    "setMiracastMode(" + mode + ")");
            try {
                result.setResult(mISupplicantP2pIface.setMiracastMode(targetMode));
            } catch (RemoteException e) {
                Log.e(TAG, "ISupplicantP2pIface exception: " + e);
                supplicantServiceDiedHandler();
            }

            return result.isSuccess();
        }
    }


    /**
     * Initiate WPS Push Button setup.
     * The PBC operation requires that a button is also pressed at the
     * AP/Registrar at about the same time (2 minute window).
     *
     * @param groupIfName Group interface name to use.
     * @param bssid BSSID of the AP. Use empty bssid to indicate wildcard.
     * @return true, if operation was successful.
     */
    public boolean startWpsPbc(String groupIfName, String bssid) {
        if (TextUtils.isEmpty(groupIfName)) {
            Log.e(TAG, "Group name required when requesting WPS PBC. Got (" + groupIfName + ")");
            return false;
        }
        synchronized (mLock) {
            if (!checkSupplicantP2pIfaceAndLogFailure("startWpsPbc")) return false;
            // Null values should be fine, since bssid can be empty.
            byte[] macAddress = null;
            try {
                macAddress = NativeUtil.macAddressToByteArray(bssid);
            } catch (Exception e) {
                Log.e(TAG, "Could not parse BSSID.", e);
                return false;
            }

            SupplicantResult<Void> result = new SupplicantResult(
                    "startWpsPbc(" + groupIfName + ", " + bssid + ")");
            try {
                result.setResult(mISupplicantP2pIface.startWpsPbc(groupIfName, macAddress));
            } catch (RemoteException e) {
                Log.e(TAG, "ISupplicantP2pIface exception: " + e);
                supplicantServiceDiedHandler();
            }

            return result.isSuccess();
        }
    }


    /**
     * Initiate WPS Pin Keypad setup.
     *
     * @param groupIfName Group interface name to use.
     * @param pin 8 digit pin to be used.
     * @return true, if operation was successful.
     */
    public boolean startWpsPinKeypad(String groupIfName, String pin) {
        if (TextUtils.isEmpty(groupIfName) || TextUtils.isEmpty(pin)) return false;
        synchronized (mLock) {
            if (!checkSupplicantP2pIfaceAndLogFailure("startWpsPinKeypad")) return false;
            if (groupIfName == null) {
                Log.e(TAG, "Group name required when requesting WPS KEYPAD.");
                return false;
            }
            if (pin == null) {
                Log.e(TAG, "PIN required when requesting WPS KEYPAD.");
                return false;
            }

            SupplicantResult<Void> result = new SupplicantResult(
                    "startWpsPinKeypad(" + groupIfName + ", " + pin + ")");
            try {
                result.setResult(mISupplicantP2pIface.startWpsPinKeypad(groupIfName, pin));
            } catch (RemoteException e) {
                Log.e(TAG, "ISupplicantP2pIface exception: " + e);
                supplicantServiceDiedHandler();
            }

            return result.isSuccess();
        }
    }


    /**
     * Initiate WPS Pin Display setup.
     *
     * @param groupIfName Group interface name to use.
     * @param bssid BSSID of the AP. Use empty bssid to indicate wildcard.
     * @return generated pin if operation was successful, null otherwise.
     */
    public String startWpsPinDisplay(String groupIfName, String bssid) {
        if (TextUtils.isEmpty(groupIfName)) return null;
        synchronized (mLock) {
            if (!checkSupplicantP2pIfaceAndLogFailure("startWpsPinDisplay")) return null;
            if (groupIfName == null) {
                Log.e(TAG, "Group name required when requesting WPS KEYPAD.");
                return null;
            }

            // Null values should be fine, since bssid can be empty.
            byte[] macAddress = null;
            try {
                macAddress = NativeUtil.macAddressToByteArray(bssid);
            } catch (Exception e) {
                Log.e(TAG, "Could not parse BSSID.", e);
                return null;
            }

            SupplicantResult<String> result = new SupplicantResult(
                    "startWpsPinDisplay(" + groupIfName + ", " + bssid + ")");
            try {
                mISupplicantP2pIface.startWpsPinDisplay(
                        groupIfName, macAddress,
                        (SupplicantStatus status, String generatedPin) -> {
                            result.setResult(status, generatedPin);
                        });
            } catch (RemoteException e) {
                Log.e(TAG, "ISupplicantP2pIface exception: " + e);
                supplicantServiceDiedHandler();
            }

            return result.getResult();
        }
    }


    /**
     * Cancel any ongoing WPS operations.
     *
     * @param groupIfName Group interface name to use.
     * @return true, if operation was successful.
     */
    public boolean cancelWps(String groupIfName) {
        synchronized (mLock) {
            if (!checkSupplicantP2pIfaceAndLogFailure("cancelWps")) return false;
            if (groupIfName == null) {
                Log.e(TAG, "Group name required when requesting WPS KEYPAD.");
                return false;
            }

            SupplicantResult<Void> result = new SupplicantResult(
                    "cancelWps(" + groupIfName + ")");
            try {
                result.setResult(mISupplicantP2pIface.cancelWps(groupIfName));
            } catch (RemoteException e) {
                Log.e(TAG, "ISupplicantP2pIface exception: " + e);
                supplicantServiceDiedHandler();
            }

            return result.isSuccess();
        }
    }


    /**
     * Enable/Disable Wifi Display.
     *
     * @param enable true to enable, false to disable.
     * @return true, if operation was successful.
     */
    public boolean enableWfd(boolean enable) {
        synchronized (mLock) {
            if (!checkSupplicantP2pIfaceAndLogFailure("enableWfd")) return false;

            SupplicantResult<Void> result = new SupplicantResult(
                    "enableWfd(" + enable + ")");
            try {
                result.setResult(mISupplicantP2pIface.enableWfd(enable));
            } catch (RemoteException e) {
                Log.e(TAG, "ISupplicantP2pIface exception: " + e);
                supplicantServiceDiedHandler();
            }

            return result.isSuccess();
        }
    }


    /**
     * Set Wifi Display device info.
     *
     * @param info WFD device info as described in section 5.1.2 of WFD technical
     *        specification v1.0.0.
     * @return true, if operation was successful.
     */
    public boolean setWfdDeviceInfo(String info) {
        synchronized (mLock) {
            if (!checkSupplicantP2pIfaceAndLogFailure("setWfdDeviceInfo")) return false;

            if (info == null) {
                Log.e(TAG, "Cannot parse null WFD info string.");
                return false;
            }
            byte[] wfdInfo = null;
            try {
                wfdInfo = NativeUtil.hexStringToByteArray(info);
            } catch (Exception e) {
                Log.e(TAG, "Could not parse WFD Device Info string.");
                return false;
            }

            SupplicantResult<Void> result = new SupplicantResult(
                    "setWfdDeviceInfo(" + info + ")");
            try {
                result.setResult(mISupplicantP2pIface.setWfdDeviceInfo(wfdInfo));
            } catch (RemoteException e) {
                Log.e(TAG, "ISupplicantP2pIface exception: " + e);
                supplicantServiceDiedHandler();
            }

            return result.isSuccess();
        }
    }

    /**
     * Set Wifi Display R2 device info.
     *
     * @param info WFD device info as described in section 5.1.12 of
     *        WFD technical specification v2.0.0.
     * @return true, if operation was successful.
     */
    public boolean setWfdR2DeviceInfo(String info) {
        synchronized (mLock) {
            if (!checkSupplicantVendorP2pIfaceAndLogFailure("setWfdR2DeviceInfo")) return false;

            if (info == null) {
                Log.e(TAG, "Cannot parse null WFD info string.");
                return false;
            }
            byte[] wfdInfo = null;
            try {
                wfdInfo = NativeUtil.hexStringToByteArray(info);
            } catch (Exception e) {
                Log.e(TAG, "Could not parse WFD Device Info string.");
                return false;
            }

            SupplicantResult<Void> result = new SupplicantResult(
                    "setWfdDeviceInfo(" + info + ")");
            try {
                result.setResult(mISupplicantVendorP2pIface.setWfdR2DeviceInfo(wfdInfo));
            } catch (RemoteException e) {
                Log.e(TAG, "ISupplicantP2pIface exception: " + e);
                supplicantServiceDiedHandler();
            }

            return result.isSuccess();
        }
    }

    /**
     * Remove network with provided id.
     *
     * @param networkId Id of the network to lookup.
     * @return true, if operation was successful.
     */
    public boolean removeNetwork(int networkId) {
        synchronized (mLock) {
            if (!checkSupplicantP2pIfaceAndLogFailure("removeNetwork")) return false;

            SupplicantResult<Void> result = new SupplicantResult(
                    "removeNetwork(" + networkId + ")");
            try {
                result.setResult(mISupplicantP2pIface.removeNetwork(networkId));
            } catch (RemoteException e) {
                Log.e(TAG, "ISupplicantP2pIface exception: " + e);
                supplicantServiceDiedHandler();
            }

            return result.isSuccess();
        }
    }

    /**
     * List the networks saved in wpa_supplicant.
     *
     * @return List of network ids.
     */
    private List<Integer> listNetworks() {
        synchronized (mLock) {
            if (!checkSupplicantP2pIfaceAndLogFailure("listNetworks")) return null;
            SupplicantResult<ArrayList> result = new SupplicantResult("listNetworks()");
            try {
                mISupplicantP2pIface.listNetworks(
                        (SupplicantStatus status, ArrayList<Integer> networkIds) -> {
                            result.setResult(status, networkIds);
                        });
            } catch (RemoteException e) {
                Log.e(TAG, "ISupplicantP2pIface exception: " + e);
                supplicantServiceDiedHandler();
            }
            return result.getResult();
        }
    }

    /**
     * Get the supplicant P2p network object for the specified network ID.
     *
     * @param networkId Id of the network to lookup.
     * @return ISupplicantP2pNetwork instance on success, null on failure.
     */
    private ISupplicantP2pNetwork getNetwork(int networkId) {
        synchronized (mLock) {
            if (!checkSupplicantP2pIfaceAndLogFailure("getNetwork")) return null;
            SupplicantResult<ISupplicantNetwork> result =
                    new SupplicantResult("getNetwork(" + networkId + ")");
            try {
                mISupplicantP2pIface.getNetwork(
                        networkId,
                        (SupplicantStatus status, ISupplicantNetwork network) -> {
                            result.setResult(status, network);
                        });
            } catch (RemoteException e) {
                Log.e(TAG, "ISupplicantP2pIface exception: " + e);
                supplicantServiceDiedHandler();
            }
            if (result.getResult() == null) {
                Log.e(TAG, "getNetwork got null network");
                return null;
            }
            return getP2pNetworkMockable(result.getResult());
        }
    }

    /**
     * Get the persistent group list from wpa_supplicant's p2p mgmt interface
     *
     * @param groups WifiP2pGroupList to store persistent groups in
     * @return true, if list has been modified.
     */
    public boolean loadGroups(WifiP2pGroupList groups) {
        synchronized (mLock) {
            if (!checkSupplicantP2pIfaceAndLogFailure("loadGroups")) return false;
            List<Integer> networkIds = listNetworks();
            if (networkIds == null || networkIds.isEmpty()) {
                return false;
            }
            for (Integer networkId : networkIds) {
                ISupplicantP2pNetwork network = getNetwork(networkId);
                if (network == null) {
                    Log.e(TAG, "Failed to retrieve network object for " + networkId);
                    continue;
                }
                SupplicantResult<Boolean> resultIsCurrent =
                        new SupplicantResult("isCurrent(" + networkId + ")");
                try {
                    network.isCurrent(
                            (SupplicantStatus status, boolean isCurrent) -> {
                                resultIsCurrent.setResult(status, isCurrent);
                            });
                } catch (RemoteException e) {
                    Log.e(TAG, "ISupplicantP2pIface exception: " + e);
                    supplicantServiceDiedHandler();
                }
                /** Skip the current network, if we're somehow getting networks from the p2p GO
                    interface, instead of p2p mgmt interface*/
                if (!resultIsCurrent.isSuccess() || resultIsCurrent.getResult()) {
                    Log.i(TAG, "Skipping current network");
                    continue;
                }

                WifiP2pGroup group = new WifiP2pGroup();
                group.setNetworkId(networkId);

                // Now get the ssid, bssid and other flags for this network.
                SupplicantResult<ArrayList> resultSsid =
                        new SupplicantResult("getSsid(" + networkId + ")");
                try {
                    network.getSsid(
                            (SupplicantStatus status, ArrayList<Byte> ssid) -> {
                                resultSsid.setResult(status, ssid);
                            });
                } catch (RemoteException e) {
                    Log.e(TAG, "ISupplicantP2pIface exception: " + e);
                    supplicantServiceDiedHandler();
                }
                if (resultSsid.isSuccess() && resultSsid.getResult() != null
                        && !resultSsid.getResult().isEmpty()) {
                    group.setNetworkName(NativeUtil.removeEnclosingQuotes(
                            NativeUtil.encodeSsid(resultSsid.getResult())));
                } else {
                    Log.e(TAG, "group ssid is invalid! resultSsid = " + resultSsid);
                    continue;
                }

                SupplicantResult<byte[]> resultBssid =
                        new SupplicantResult("getBssid(" + networkId + ")");
                try {
                    network.getBssid(
                            (SupplicantStatus status, byte[] bssid) -> {
                                resultBssid.setResult(status, bssid);
                            });
                } catch (RemoteException e) {
                    Log.e(TAG, "ISupplicantP2pIface exception: " + e);
                    supplicantServiceDiedHandler();
                }
                if (resultBssid.isSuccess() && !ArrayUtils.isEmpty(resultBssid.getResult())) {
                    WifiP2pDevice device = new WifiP2pDevice();
                    device.deviceAddress =
                            NativeUtil.macAddressFromByteArray(resultBssid.getResult());
                    group.setOwner(device);
                }

                SupplicantResult<Boolean> resultIsGo =
                        new SupplicantResult("isGo(" + networkId + ")");
                try {
                    network.isGo(
                            (SupplicantStatus status, boolean isGo) -> {
                                resultIsGo.setResult(status, isGo);
                            });
                } catch (RemoteException e) {
                    Log.e(TAG, "ISupplicantP2pIface exception: " + e);
                    supplicantServiceDiedHandler();
                }
                if (resultIsGo.isSuccess()) {
                    group.setIsGroupOwner(resultIsGo.getResult());
                }
                groups.add(group);
            }
        }
        return true;
    }

    /**
     * Set WPS device name.
     *
     * @param name String to be set.
     * @return true if request is sent successfully, false otherwise.
     */
    public boolean setWpsDeviceName(String name) {
        if (name == null) {
            return false;
        }
        synchronized (mLock) {
            if (!checkSupplicantP2pIfaceAndLogFailure("setWpsDeviceName")) return false;
            SupplicantResult<Void> result = new SupplicantResult(
                    "setWpsDeviceName(" + name + ")");
            try {
                result.setResult(mISupplicantP2pIface.setWpsDeviceName(name));
            } catch (RemoteException e) {
                Log.e(TAG, "ISupplicantP2pIface exception: " + e);
                supplicantServiceDiedHandler();
            }
            return result.isSuccess();
        }
    }

    /**
     * Set WPS device type.
     *
     * @param typeStr Type specified as a string. Used format: <categ>-<OUI>-<subcateg>
     * @return true if request is sent successfully, false otherwise.
     */
    public boolean setWpsDeviceType(String typeStr) {
        try {
            Matcher match = WPS_DEVICE_TYPE_PATTERN.matcher(typeStr);
            if (!match.find() || match.groupCount() != 3) {
                Log.e(TAG, "Malformed WPS device type " + typeStr);
                return false;
            }
            short categ = Short.parseShort(match.group(1));
            byte[] oui = NativeUtil.hexStringToByteArray(match.group(2));
            short subCateg = Short.parseShort(match.group(3));

            byte[] bytes = new byte[8];
            ByteBuffer byteBuffer = ByteBuffer.wrap(bytes).order(ByteOrder.BIG_ENDIAN);
            byteBuffer.putShort(categ);
            byteBuffer.put(oui);
            byteBuffer.putShort(subCateg);
            synchronized (mLock) {
                if (!checkSupplicantP2pIfaceAndLogFailure("setWpsDeviceType")) return false;
                SupplicantResult<Void> result = new SupplicantResult(
                        "setWpsDeviceType(" + typeStr + ")");
                try {
                    result.setResult(mISupplicantP2pIface.setWpsDeviceType(bytes));
                } catch (RemoteException e) {
                    Log.e(TAG, "ISupplicantP2pIface exception: " + e);
                    supplicantServiceDiedHandler();
                }
                return result.isSuccess();
            }
        } catch (IllegalArgumentException e) {
            Log.e(TAG, "Illegal argument " + typeStr, e);
            return false;
        }
    }

    /**
     * Set WPS config methods
     *
     * @param configMethodsStr List of config methods.
     * @return true if request is sent successfully, false otherwise.
     */
    public boolean setWpsConfigMethods(String configMethodsStr) {
        synchronized (mLock) {
            if (!checkSupplicantP2pIfaceAndLogFailure("setWpsConfigMethods")) return false;
            SupplicantResult<Void> result =
                    new SupplicantResult("setWpsConfigMethods(" + configMethodsStr + ")");
            short configMethodsMask = 0;
            String[] configMethodsStrArr = configMethodsStr.split("\\s+");
            for (int i = 0; i < configMethodsStrArr.length; i++) {
                configMethodsMask |= stringToWpsConfigMethod(configMethodsStrArr[i]);
            }
            try {
                result.setResult(mISupplicantP2pIface.setWpsConfigMethods(configMethodsMask));
            } catch (RemoteException e) {
                Log.e(TAG, "ISupplicantP2pIface exception: " + e);
                supplicantServiceDiedHandler();
            }
            return result.isSuccess();
        }
    }

    /**
     * Get NFC handover request message.
     *
     * @return select message if created successfully, null otherwise.
     */
    public String getNfcHandoverRequest() {
        synchronized (mLock) {
            if (!checkSupplicantP2pIfaceAndLogFailure("getNfcHandoverRequest")) return null;
            SupplicantResult<ArrayList> result = new SupplicantResult(
                    "getNfcHandoverRequest()");
            try {
                mISupplicantP2pIface.createNfcHandoverRequestMessage(
                        (SupplicantStatus status, ArrayList<Byte> message) -> {
                            result.setResult(status, message);
                        });
            } catch (RemoteException e) {
                Log.e(TAG, "ISupplicantP2pIface exception: " + e);
                supplicantServiceDiedHandler();
            }
            if (!result.isSuccess()) {
                return null;

            }
            return NativeUtil.hexStringFromByteArray(
                    NativeUtil.byteArrayFromArrayList(result.getResult()));
        }
    }

    /**
     * Get NFC handover select message.
     *
     * @return select message if created successfully, null otherwise.
     */
    public String getNfcHandoverSelect() {
        synchronized (mLock) {
            if (!checkSupplicantP2pIfaceAndLogFailure("getNfcHandoverSelect")) return null;
            SupplicantResult<ArrayList> result = new SupplicantResult(
                    "getNfcHandoverSelect()");
            try {
                mISupplicantP2pIface.createNfcHandoverSelectMessage(
                        (SupplicantStatus status, ArrayList<Byte> message) -> {
                            result.setResult(status, message);
                        });
            } catch (RemoteException e) {
                Log.e(TAG, "ISupplicantP2pIface exception: " + e);
                supplicantServiceDiedHandler();
            }
            if (!result.isSuccess()) {
                return null;

            }
            return NativeUtil.hexStringFromByteArray(
                    NativeUtil.byteArrayFromArrayList(result.getResult()));
        }
    }

    /**
     * Report NFC handover select message.
     *
     * @return true if reported successfully, false otherwise.
     */
    public boolean initiatorReportNfcHandover(String selectMessage) {
        if (selectMessage == null) return false;
        synchronized (mLock) {
            if (!checkSupplicantP2pIfaceAndLogFailure("initiatorReportNfcHandover")) return false;
            SupplicantResult<Void> result = new SupplicantResult(
                    "initiatorReportNfcHandover(" + selectMessage + ")");
            try {
                result.setResult(mISupplicantP2pIface.reportNfcHandoverInitiation(
                        NativeUtil.byteArrayToArrayList(NativeUtil.hexStringToByteArray(
                            selectMessage))));
            } catch (RemoteException e) {
                Log.e(TAG, "ISupplicantP2pIface exception: " + e);
                supplicantServiceDiedHandler();
            } catch (IllegalArgumentException e) {
                Log.e(TAG, "Illegal argument " + selectMessage, e);
                return false;
            }
            return result.isSuccess();
        }
    }

    /**
     * Report NFC handover request message.
     *
     * @return true if reported successfully, false otherwise.
     */
    public boolean responderReportNfcHandover(String requestMessage) {
        if (requestMessage == null) return false;
        synchronized (mLock) {
            if (!checkSupplicantP2pIfaceAndLogFailure("responderReportNfcHandover")) return false;
            SupplicantResult<Void> result = new SupplicantResult(
                    "responderReportNfcHandover(" + requestMessage + ")");
            try {
                result.setResult(mISupplicantP2pIface.reportNfcHandoverResponse(
                        NativeUtil.byteArrayToArrayList(NativeUtil.hexStringToByteArray(
                            requestMessage))));
            } catch (RemoteException e) {
                Log.e(TAG, "ISupplicantP2pIface exception: " + e);
                supplicantServiceDiedHandler();
            } catch (IllegalArgumentException e) {
                Log.e(TAG, "Illegal argument " + requestMessage, e);
                return false;
            }
            return result.isSuccess();
        }
    }

    /**
     * Set the client list for the provided network.
     *
     * @param networkId Id of the network.
     * @param clientListStr Space separated list of clients.
     * @return true, if operation was successful.
     */
    public boolean setClientList(int networkId, String clientListStr) {
        synchronized (mLock) {
            if (!checkSupplicantP2pIfaceAndLogFailure("setClientList")) return false;
            if (TextUtils.isEmpty(clientListStr)) {
                Log.e(TAG, "Invalid client list");
                return false;
            }
            ISupplicantP2pNetwork network = getNetwork(networkId);
            if (network == null) {
                Log.e(TAG, "Invalid network id ");
                return false;
            }
            SupplicantResult<Void> result = new SupplicantResult(
                    "setClientList(" + networkId + ", " + clientListStr + ")");
            try {
                ArrayList<byte[]> clients = new ArrayList<>();
                for (String clientStr : Arrays.asList(clientListStr.split("\\s+"))) {
                    clients.add(NativeUtil.macAddressToByteArray(clientStr));
                }
                result.setResult(network.setClientList(clients));
            } catch (RemoteException e) {
                Log.e(TAG, "ISupplicantP2pIface exception: " + e);
                supplicantServiceDiedHandler();
            } catch (IllegalArgumentException e) {
                Log.e(TAG, "Illegal argument " + clientListStr, e);
                return false;
            }
            return result.isSuccess();
        }
    }

    /**
     * Set the client list for the provided network.
     *
     * @param networkId Id of the network.
     * @return  Space separated list of clients if successfull, null otherwise.
     */
    public String getClientList(int networkId) {
        synchronized (mLock) {
            if (!checkSupplicantP2pIfaceAndLogFailure("getClientList")) return null;
            ISupplicantP2pNetwork network = getNetwork(networkId);
            if (network == null) {
                Log.e(TAG, "Invalid network id ");
                return null;
            }
            SupplicantResult<ArrayList> result = new SupplicantResult(
                    "getClientList(" + networkId + ")");
            try {
                network.getClientList(
                        (SupplicantStatus status, ArrayList<byte[]> clients) -> {
                            result.setResult(status, clients);
                        });
            } catch (RemoteException e) {
                Log.e(TAG, "ISupplicantP2pIface exception: " + e);
                supplicantServiceDiedHandler();
            }
            if (!result.isSuccess()) {
                return null;
            }
            ArrayList<byte[]> clients = result.getResult();
            return clients.stream()
                    .map(NativeUtil::macAddressFromByteArray)
                    .collect(Collectors.joining(" "));
        }
    }

    /**
     * Persist the current configurations to disk.
     *
     * @return true, if operation was successful.
     */
    public boolean saveConfig() {
        synchronized (mLock) {
            if (!checkSupplicantP2pIfaceAndLogFailure("saveConfig")) return false;
            SupplicantResult<Void> result = new SupplicantResult("saveConfig()");
            try {
                result.setResult(mISupplicantP2pIface.saveConfig());
            } catch (RemoteException e) {
                Log.e(TAG, "ISupplicantP2pIface exception: " + e);
                supplicantServiceDiedHandler();
            }
            return result.isSuccess();
        }
    }


    /**
     * Enable/Disable P2P MAC randomization.
     *
     * @param enable true to enable, false to disable.
     * @return true, if operation was successful.
     */
    public boolean setMacRandomization(boolean enable) {
        synchronized (mLock) {
            android.hardware.wifi.supplicant.V1_2.ISupplicantP2pIface ifaceV12 =
                    getSupplicantP2pIfaceAndLogFailureV1_2("setMacRandomization");
            if (ifaceV12 == null) return false;

            SupplicantResult<Void> result = new SupplicantResult(
                    "setMacRandomization(" + enable + ")");
            try {
                result.setResult(ifaceV12.setMacRandomization(enable));
            } catch (RemoteException e) {
                Log.e(TAG, "ISupplicantP2pIface exception: " + e);
                supplicantServiceDiedHandler();
            }

            return result.isSuccess();
        }
    }


    /**
     * Converts the Wps config method string to the equivalent enum value.
     */
    private static short stringToWpsConfigMethod(String configMethod) {
        switch (configMethod) {
            case "usba":
                return WpsConfigMethods.USBA;
            case "ethernet":
                return WpsConfigMethods.ETHERNET;
            case "label":
                return WpsConfigMethods.LABEL;
            case "display":
                return WpsConfigMethods.DISPLAY;
            case "int_nfc_token":
                return WpsConfigMethods.INT_NFC_TOKEN;
            case "ext_nfc_token":
                return WpsConfigMethods.EXT_NFC_TOKEN;
            case "nfc_interface":
                return WpsConfigMethods.NFC_INTERFACE;
            case "push_button":
                return WpsConfigMethods.PUSHBUTTON;
            case "keypad":
                return WpsConfigMethods.KEYPAD;
            case "virtual_push_button":
                return WpsConfigMethods.VIRT_PUSHBUTTON;
            case "physical_push_button":
                return WpsConfigMethods.PHY_PUSHBUTTON;
            case "p2ps":
                return WpsConfigMethods.P2PS;
            case "virtual_display":
                return WpsConfigMethods.VIRT_DISPLAY;
            case "physical_display":
                return WpsConfigMethods.PHY_DISPLAY;
            default:
                throw new IllegalArgumentException(
                        "Invalid WPS config method: " + configMethod);
        }
    }

    /** Container class allowing propagation of status and/or value
     * from callbacks.
     *
     * Primary purpose is to allow callback lambdas to provide results
     * to parent methods.
     */
    private static class SupplicantResult<E> {
        private String mMethodName;
        private SupplicantStatus mStatus;
        private E mValue;

        SupplicantResult(String methodName) {
            mMethodName = methodName;
            mStatus = null;
            mValue = null;
            logd("entering " + mMethodName);
        }

        public void setResult(SupplicantStatus status, E value) {
            logCompletion(mMethodName, status);
            logd("leaving " + mMethodName + " with result = " + value);
            mStatus = status;
            mValue = value;
        }

        public void setResult(SupplicantStatus status) {
            logCompletion(mMethodName, status);
            logd("leaving " + mMethodName);
            mStatus = status;
        }

        public boolean isSuccess() {
            return (mStatus != null
                    && (mStatus.code == SupplicantStatusCode.SUCCESS
                    || mStatus.code == SupplicantStatusCode.FAILURE_IFACE_EXISTS));
        }

        public E getResult() {
            return (isSuccess() ? mValue : null);
        }
    }
}<|MERGE_RESOLUTION|>--- conflicted
+++ resolved
@@ -118,7 +118,7 @@
                 }
             };
 
-    private final HwRemoteBinder.DeathRecipient mSupplicantVendorDeathRecipient =
+    private final DeathRecipient mSupplicantVendorDeathRecipient =
             cookie -> {
                 synchronized (mLock) {
                     Log.w(TAG, "ISupplicantVendor/ISupplicantVendorP2PIface died: cookie=" + cookie);
@@ -807,12 +807,8 @@
     }
 
     /**
-<<<<<<< HEAD
-     * Returns SupplicantP2pIface on success, logs failure to call methodStr and returns false otherwise
-=======
      * Returns SupplicantP2pIface on success, logs failure to call methodStr
      * and returns false otherwise
->>>>>>> 21e9c9bb
      */
     private android.hardware.wifi.supplicant.V1_2.ISupplicantP2pIface
             getSupplicantP2pIfaceAndLogFailureV1_2(String method) {
