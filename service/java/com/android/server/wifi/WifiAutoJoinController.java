/*
 * Copyright (C) 2014 The Android Open Source Project
 *
 * Licensed under the Apache License, Version 2.0 (the "License");
 * you may not use this file except in compliance with the License.
 * You may obtain a copy of the License at
 *
 *      http://www.apache.org/licenses/LICENSE-2.0
 *
 * Unless required by applicable law or agreed to in writing, software
 * distributed under the License is distributed on an "AS IS" BASIS,
 * WITHOUT WARRANTIES OR CONDITIONS OF ANY KIND, either express or implied.
 * See the License for the specific language governing permissions and
 * limitations under the License.
 */

package com.android.server.wifi;

import android.content.Context;
import android.net.NetworkKey;
import android.net.NetworkScoreManager;
import android.net.WifiKey;
import android.net.wifi.*;
import android.net.wifi.WifiConfiguration.KeyMgmt;
import android.os.SystemClock;
import android.provider.Settings;
import android.os.Process;
import android.text.TextUtils;
import android.util.Log;

import java.util.ArrayList;
import java.util.Iterator;
import java.util.HashMap;
import java.util.List;

/**
 * AutoJoin controller is responsible for WiFi Connect decision
 *
 * It runs in the thread context of WifiStateMachine
 *
 */
public class WifiAutoJoinController {

    private Context mContext;
    private WifiStateMachine mWifiStateMachine;
    private WifiConfigStore mWifiConfigStore;
    private WifiNative mWifiNative;

    private NetworkScoreManager scoreManager;
    private WifiNetworkScoreCache mNetworkScoreCache;

    private static final String TAG = "WifiAutoJoinController ";
    private static boolean DBG = false;
    private static boolean VDBG = false;
    private static final boolean mStaStaSupported = false;

    public static int mScanResultMaximumAge = 40000; /* milliseconds unit */
    public static int mScanResultAutoJoinAge = 5000; /* milliseconds unit */

    private String mCurrentConfigurationKey = null; //used by autojoin

    private HashMap<String, ScanResult> scanResultCache =
            new HashMap<String, ScanResult>();

    private WifiConnectionStatistics mWifiConnectionStatistics;

    /** Whether to allow connections to untrusted networks. */
    private boolean mAllowUntrustedConnections = false;

    /* For debug purpose only: if the scored override a score */
    boolean didOverride = false;

    // Lose the non-auth failure blacklisting after 8 hours
    private final static long loseBlackListHardMilli = 1000 * 60 * 60 * 8;
    // Lose some temporary blacklisting after 30 minutes
    private final static long loseBlackListSoftMilli = 1000 * 60 * 30;

    /** @see android.provider.Settings.Global#WIFI_EPHEMERAL_OUT_OF_RANGE_TIMEOUT_MS */
    private static final long DEFAULT_EPHEMERAL_OUT_OF_RANGE_TIMEOUT_MS = 1000 * 60; // 1 minute

    public static final int AUTO_JOIN_IDLE = 0;
    public static final int AUTO_JOIN_ROAMING = 1;
    public static final int AUTO_JOIN_EXTENDED_ROAMING = 2;
    public static final int AUTO_JOIN_OUT_OF_NETWORK_ROAMING = 3;

    public static final int HIGH_THRESHOLD_MODIFIER = 5;

    // Below are AutoJoin wide parameters indicating if we should be aggressive before joining
    // weak network. Note that we cannot join weak network that are going to be marked as unanted by
    // ConnectivityService because this will trigger link flapping.
    /**
     * There was a non-blacklisted configuration that we bailed from because of a weak signal
     */
    boolean didBailDueToWeakRssi = false;
    /**
     * number of time we consecutively bailed out of an eligible network because its signal
     * was too weak
     */
    int weakRssiBailCount = 0;

    WifiAutoJoinController(Context c, WifiStateMachine w, WifiConfigStore s,
                           WifiConnectionStatistics st, WifiNative n) {
        mContext = c;
        mWifiStateMachine = w;
        mWifiConfigStore = s;
        mWifiNative = n;
        mNetworkScoreCache = null;
        mWifiConnectionStatistics = st;
        scoreManager =
                (NetworkScoreManager) mContext.getSystemService(Context.NETWORK_SCORE_SERVICE);
        if (scoreManager == null)
            logDbg("Registered scoreManager NULL " + " service " + Context.NETWORK_SCORE_SERVICE);

        if (scoreManager != null) {
            mNetworkScoreCache = new WifiNetworkScoreCache(mContext);
            scoreManager.registerNetworkScoreCache(NetworkKey.TYPE_WIFI, mNetworkScoreCache);
        } else {
            logDbg("No network score service: Couldnt register as a WiFi score Manager, type="
                    + Integer.toString(NetworkKey.TYPE_WIFI)
                    + " service " + Context.NETWORK_SCORE_SERVICE);
            mNetworkScoreCache = null;
        }
    }

    void enableVerboseLogging(int verbose) {
        if (verbose > 0 ) {
            DBG = true;
            VDBG = true;
        } else {
            DBG = false;
            VDBG = false;
        }
    }

    /**
     * Flush out scan results older than mScanResultMaximumAge
     *
     */
    private void ageScanResultsOut(int delay) {
        if (delay <= 0) {
            delay = mScanResultMaximumAge; // Something sane
        }
        long milli = System.currentTimeMillis();
        if (VDBG) {
            logDbg("ageScanResultsOut delay " + Integer.valueOf(delay) + " size "
                    + Integer.valueOf(scanResultCache.size()) + " now " + Long.valueOf(milli));
        }

        Iterator<HashMap.Entry<String,ScanResult>> iter = scanResultCache.entrySet().iterator();
        while (iter.hasNext()) {
            HashMap.Entry<String,ScanResult> entry = iter.next();
            ScanResult result = entry.getValue();

            if ((result.seen + delay) < milli) {
                iter.remove();
            }
        }
    }

    int addToScanCache(List<ScanResult> scanList) {
        int numScanResultsKnown = 0; // Record number of scan results we knew about
        WifiConfiguration associatedConfig = null;
        boolean didAssociate = false;
        long now = System.currentTimeMillis();

        ArrayList<NetworkKey> unknownScanResults = new ArrayList<NetworkKey>();

        for(ScanResult result: scanList) {
            if (result.SSID == null) continue;

            // Make sure we record the last time we saw this result
            result.seen = System.currentTimeMillis();

            // Fetch the previous instance for this result
            ScanResult sr = scanResultCache.get(result.BSSID);
            if (sr != null) {
                if (mWifiConfigStore.scanResultRssiLevelPatchUp != 0
                        && result.level == 0
                        && sr.level < -20) {
                    // A 'zero' RSSI reading is most likely a chip problem which returns
                    // an unknown RSSI, hence ignore it
                    result.level = sr.level;
                }

                // If there was a previous cache result for this BSSID, average the RSSI values
                result.averageRssi(sr.level, sr.seen, mScanResultMaximumAge);

                // Remove the previous Scan Result - this is not necessary
                scanResultCache.remove(result.BSSID);
            } else if (mWifiConfigStore.scanResultRssiLevelPatchUp != 0 && result.level == 0) {
                // A 'zero' RSSI reading is most likely a chip problem which returns
                // an unknown RSSI, hence initialize it to a sane value
                result.level = mWifiConfigStore.scanResultRssiLevelPatchUp;
            }

            if (!mNetworkScoreCache.isScoredNetwork(result)) {
                WifiKey wkey;
                // Quoted SSIDs are the only one valid at this stage
                try {
                    wkey = new WifiKey("\"" + result.SSID + "\"", result.BSSID);
                } catch (IllegalArgumentException e) {
                    logDbg("AutoJoinController: received badly encoded SSID=[" + result.SSID +
                            "] ->skipping this network");
                    wkey = null;
                }
                if (wkey != null) {
                    NetworkKey nkey = new NetworkKey(wkey);
                    //if we don't know this scan result then request a score from the scorer
                    unknownScanResults.add(nkey);
                }
                if (VDBG) {
                    String cap = "";
                    if (result.capabilities != null)
                        cap = result.capabilities;
                    logDbg(result.SSID + " " + result.BSSID + " rssi="
                            + result.level + " cap " + cap + " is not scored");
                }
            } else {
                if (VDBG) {
                    String cap = "";
                    if (result.capabilities != null)
                        cap = result.capabilities;
                    int score = mNetworkScoreCache.getNetworkScore(result);
                    logDbg(result.SSID + " " + result.BSSID + " rssi="
                            + result.level + " cap " + cap + " is scored : " + score);
                }
            }

            // scanResultCache.put(result.BSSID, new ScanResult(result));
            scanResultCache.put(result.BSSID, result);
            // Add this BSSID to the scanResultCache of a Saved WifiConfiguration
            didAssociate = mWifiConfigStore.updateSavedNetworkHistory(result);

            // If not successful, try to associate this BSSID to an existing Saved WifiConfiguration
            if (!didAssociate) {
                // We couldn't associate the scan result to a Saved WifiConfiguration
                // Hence it is untrusted
                result.untrusted = true;
                associatedConfig = mWifiConfigStore.associateWithConfiguration(result);
                if (associatedConfig != null && associatedConfig.SSID != null) {
                    if (VDBG) {
                        logDbg("addToScanCache save associated config "
                                + associatedConfig.SSID + " with " + result.SSID
                                + " status " + associatedConfig.autoJoinStatus
                                + " reason " + associatedConfig.disableReason
                                + " tsp " + associatedConfig.blackListTimestamp
                                + " was " + (now - associatedConfig.blackListTimestamp));
                    }
                    mWifiStateMachine.sendMessage(
                            WifiStateMachine.CMD_AUTO_SAVE_NETWORK, associatedConfig);
                    didAssociate = true;
                }
            } else {
                // If the scan result has been blacklisted fir 18 hours -> unblacklist
                if ((now - result.blackListTimestamp) > loseBlackListHardMilli) {
                    result.setAutoJoinStatus(ScanResult.ENABLED);
                }
            }
            if (didAssociate) {
                numScanResultsKnown++;
                result.isAutoJoinCandidate ++;
            } else {
                result.isAutoJoinCandidate = 0;
            }
        }

        if (unknownScanResults.size() != 0) {
            NetworkKey[] newKeys =
                    unknownScanResults.toArray(new NetworkKey[unknownScanResults.size()]);
            // Kick the score manager, we will get updated scores asynchronously
            scoreManager.requestScores(newKeys);
        }
        return numScanResultsKnown;
    }

    void logDbg(String message) {
        logDbg(message, false);
    }

    void logDbg(String message, boolean stackTrace) {
        if (stackTrace) {
            Log.e(TAG, message + " stack:"
                    + Thread.currentThread().getStackTrace()[2].getMethodName() + " - "
                    + Thread.currentThread().getStackTrace()[3].getMethodName() + " - "
                    + Thread.currentThread().getStackTrace()[4].getMethodName() + " - "
                    + Thread.currentThread().getStackTrace()[5].getMethodName());
        } else {
            Log.e(TAG, message);
        }
    }

    // Called directly from WifiStateMachine
    int newSupplicantResults(boolean doAutoJoin) {
        int numScanResultsKnown;
        List<ScanResult> scanList = mWifiStateMachine.getScanResultsListNoCopyUnsync();
        numScanResultsKnown = addToScanCache(scanList);
        ageScanResultsOut(mScanResultMaximumAge);
        if (DBG) {
            logDbg("newSupplicantResults size=" + Integer.valueOf(scanResultCache.size())
                        + " known=" + numScanResultsKnown + " "
                        + doAutoJoin);
        }
        if (doAutoJoin) {
            attemptAutoJoin();
        }
        mWifiConfigStore.writeKnownNetworkHistory(false);
        return numScanResultsKnown;
    }


    /**
     * Not used at the moment
     * should be a call back from WifiScanner HAL ??
     * this function is not hooked and working yet, it will receive scan results from WifiScanners
     * with the list of IEs,then populate the capabilities by parsing the IEs and inject the scan
     * results as normal.
     */
    void newHalScanResults() {
        List<ScanResult> scanList = null;//mWifiScanner.syncGetScanResultsList();
        String akm = WifiParser.parse_akm(null, null);
        logDbg(akm);
        addToScanCache(scanList);
        ageScanResultsOut(0);
        attemptAutoJoin();
        mWifiConfigStore.writeKnownNetworkHistory(false);
    }

    /**
     *  network link quality changed, called directly from WifiTrafficPoller,
     * or by listening to Link Quality intent
     */
    void linkQualitySignificantChange() {
        attemptAutoJoin();
    }

    /**
     * compare a WifiConfiguration against the current network, return a delta score
     * If not associated, and the candidate will always be better
     * For instance if the candidate is a home network versus an unknown public wifi,
     * the delta will be infinite, else compare Kepler scores etc…
     * Negatve return values from this functions are meaningless per se, just trying to
     * keep them distinct for debug purpose (i.e. -1, -2 etc...)
     */
    private int compareNetwork(WifiConfiguration candidate,
                               String lastSelectedConfiguration) {
        if (candidate == null)
            return -3;

        WifiConfiguration currentNetwork = mWifiStateMachine.getCurrentWifiConfiguration();
        if (currentNetwork == null) {
            // Return any absurdly high score, if we are not connected there is no current
            // network to...
           return 1000;
        }

        if (candidate.configKey(true).equals(currentNetwork.configKey(true))) {
            return -2;
        }

        if (DBG) {
            logDbg("compareNetwork will compare " + candidate.configKey()
                    + " with current " + currentNetwork.configKey());
        }
        int order = compareWifiConfigurations(currentNetwork, candidate);

        // The lastSelectedConfiguration is the configuration the user has manually selected
        // thru WifiPicker, or that a 3rd party app asked us to connect to via the
        // enableNetwork with disableOthers=true WifiManager API
        // As this is a direct user choice, we strongly prefer this configuration,
        // hence give +/-100
        if ((lastSelectedConfiguration != null)
                && currentNetwork.configKey().equals(lastSelectedConfiguration)) {
            // currentNetwork is the last selected configuration,
            // so keep it above connect choices (+/-60) and
            // above RSSI/scorer based selection of linked configuration (+/- 50)
            // by reducing order by -100
            order = order - 100;
            if (VDBG)   {
                logDbg("     ...and prefers -100 " + currentNetwork.configKey()
                        + " over " + candidate.configKey()
                        + " because it is the last selected -> "
                        + Integer.toString(order));
            }
        } else if ((lastSelectedConfiguration != null)
                && candidate.configKey().equals(lastSelectedConfiguration)) {
            // candidate is the last selected configuration,
            // so keep it above connect choices (+/-60) and
            // above RSSI/scorer based selection of linked configuration (+/- 50)
            // by increasing order by +100
            order = order + 100;
            if (VDBG)   {
                logDbg("     ...and prefers +100 " + candidate.configKey()
                        + " over " + currentNetwork.configKey()
                        + " because it is the last selected -> "
                        + Integer.toString(order));
            }
        }

        return order;
    }

    /**
     * update the network history fields fo that configuration
     * - if userTriggered, we mark the configuration as "non selfAdded" since the user has seen it
     * and took over management
     * - if it is a "connect", remember which network were there at the point of the connect, so
     * as those networks get a relative lower score than the selected configuration
     *
     * @param netId
     * @param userTriggered : if the update come from WiFiManager
     * @param connect : if the update includes a connect
     */
    public void updateConfigurationHistory(int netId, boolean userTriggered, boolean connect) {
        WifiConfiguration selected = mWifiConfigStore.getWifiConfiguration(netId);
        if (selected == null) {
            logDbg("updateConfigurationHistory nid=" + netId + " no selected configuration!");
            return;
        }

        if (selected.SSID == null) {
            logDbg("updateConfigurationHistory nid=" + netId +
                    " no SSID in selected configuration!");
            return;
        }

        if (userTriggered) {
            // Reenable autojoin for this network,
            // since the user want to connect to this configuration
            selected.setAutoJoinStatus(WifiConfiguration.AUTO_JOIN_ENABLED);
            selected.selfAdded = false;
            selected.dirty = true;
        }

        if (DBG && userTriggered) {
            if (selected.connectChoices != null) {
                logDbg("updateConfigurationHistory will update "
                        + Integer.toString(netId) + " now: "
                        + Integer.toString(selected.connectChoices.size())
                        + " uid=" + Integer.toString(selected.creatorUid), true);
            } else {
                logDbg("updateConfigurationHistory will update "
                        + Integer.toString(netId)
                        + " uid=" + Integer.toString(selected.creatorUid), true);
            }
        }

        if (connect && userTriggered) {
            boolean found = false;
            int choice = 0;
            int size = 0;

            // Reset the triggered disabled count, because user wanted to connect to this
            // configuration, and we were not.
            selected.numUserTriggeredWifiDisableLowRSSI = 0;
            selected.numUserTriggeredWifiDisableBadRSSI = 0;
            selected.numUserTriggeredWifiDisableNotHighRSSI = 0;
            selected.numUserTriggeredJoinAttempts++;

            List<WifiConfiguration> networks =
                    mWifiConfigStore.getRecentConfiguredNetworks(12000, false);
            if (networks != null) size = networks.size();
            logDbg("updateConfigurationHistory found " + size + " networks");
            if (networks != null) {
                for (WifiConfiguration config : networks) {
                    if (DBG) {
                        logDbg("updateConfigurationHistory got " + config.SSID + " nid="
                                + Integer.toString(config.networkId));
                    }

                    if (selected.configKey(true).equals(config.configKey(true))) {
                        found = true;
                        continue;
                    }

                    // Compare RSSI values so as to evaluate the strength of the user preference
                    int order = compareWifiConfigurationsRSSI(config, selected, null);

                    if (order < -30) {
                        // Selected configuration is worse than the visible configuration
                        // hence register a strong choice so as autojoin cannot override this
                        // for instance, the user has select a network
                        // with 1 bar over a network with 3 bars...
                        choice = 60;
                    } else if (order < -20) {
                        choice = 50;
                    } else if (order < -10) {
                        choice = 40;
                    } else if (order < 20) {
                        // Selected configuration is about same or has a slightly better RSSI
                        // hence register a weaker choice, here a difference of at least +/-30 in
                        // RSSI comparison triggered by autoJoin will override the choice
                        choice = 30;
                    } else {
                        // Selected configuration is better than the visible configuration
                        // hence we do not know if the user prefers this configuration strongly
                        choice = 20;
                    }

                    // The selected configuration was preferred over a recently seen config
                    // hence remember the user's choice:
                    // add the recently seen config to the selected's connectChoices array

                    if (selected.connectChoices == null) {
                        selected.connectChoices = new HashMap<String, Integer>();
                    }

                    logDbg("updateConfigurationHistory add a choice " + selected.configKey(true)
                            + " over " + config.configKey(true)
                            + " choice " + Integer.toString(choice));

                    Integer currentChoice = selected.connectChoices.get(config.configKey(true));
                    if (currentChoice != null) {
                        // User has made this choice multiple time in a row, so bump up a lot
                        choice += currentChoice.intValue();
                    }
                    // Add the visible config to the selected's connect choice list
                    selected.connectChoices.put(config.configKey(true), choice);

                    if (config.connectChoices != null) {
                        if (VDBG) {
                            logDbg("updateConfigurationHistory will remove "
                                    + selected.configKey(true) + " from " + config.configKey(true));
                        }
                        // Remove the selected from the recently seen config's connectChoice list
                        config.connectChoices.remove(selected.configKey(true));

                        if (selected.linkedConfigurations != null) {
                           // Remove the selected's linked configuration from the
                           // recently seen config's connectChoice list
                           for (String key : selected.linkedConfigurations.keySet()) {
                               config.connectChoices.remove(key);
                           }
                        }
                    }
                }
                if (found == false) {
                     // We haven't found the configuration that the user just selected in our
                     // scan cache.
                     // In that case we will need a new scan before attempting to connect to this
                     // configuration anyhow and thus we can process the scan results then.
                     logDbg("updateConfigurationHistory try to connect to an old network!! : "
                             + selected.configKey());
                }

                if (selected.connectChoices != null) {
                    if (VDBG)
                        logDbg("updateConfigurationHistory " + Integer.toString(netId)
                                + " now: " + Integer.toString(selected.connectChoices.size()));
                }
            }
        }

        // TODO: write only if something changed
        if (userTriggered || connect) {
            mWifiConfigStore.writeKnownNetworkHistory(false);
        }
    }

    int getConnectChoice(WifiConfiguration source, WifiConfiguration target) {
        Integer choice = null;
        if (source == null || target == null) {
            return 0;
        }

        if (source.connectChoices != null
                && source.connectChoices.containsKey(target.configKey(true))) {
            choice = source.connectChoices.get(target.configKey(true));
        } else if (source.linkedConfigurations != null) {
            for (String key : source.linkedConfigurations.keySet()) {
                WifiConfiguration config = mWifiConfigStore.getWifiConfiguration(key);
                if (config != null) {
                    if (config.connectChoices != null) {
                        choice = config.connectChoices.get(target.configKey(true));
                    }
                }
            }
        }

        if (choice == null) {
            //We didn't find the connect choice
            return 0;
        } else {
            if (choice.intValue() < 0) {
                choice = 20; // Compatibility with older files
            }
            return choice.intValue();
        }
    }

    int compareWifiConfigurationsFromVisibility(WifiConfiguration a, int aRssiBoost,
             WifiConfiguration b, int bRssiBoost) {

        int aRssiBoost5 = 0; // 5GHz RSSI boost to apply for purpose band selection (5GHz pref)
        int bRssiBoost5 = 0; // 5GHz RSSI boost to apply for purpose band selection (5GHz pref)

        int aScore = 0;
        int bScore = 0;

        boolean aPrefers5GHz = false;
        boolean bPrefers5GHz = false;

        /**
         * Calculate a boost to apply to RSSI value of configuration we want to join on 5GHz:
         * Boost RSSI value of 5GHz bands iff the base value is better than threshold,
         * penalize the RSSI value of 5GHz band iff the base value is lower than threshold
         * This implements band preference where we prefer 5GHz if RSSI5 is good enough, whereas
         * we prefer 2.4GHz otherwise.
         */
        aRssiBoost5 = rssiBoostFrom5GHzRssi(a.visibility.rssi5, a.configKey() + "->");
        bRssiBoost5 = rssiBoostFrom5GHzRssi(b.visibility.rssi5, b.configKey() + "->");

        // Select which band to use for a
        if (a.visibility.rssi5 + aRssiBoost5 > a.visibility.rssi24) {
            // Prefer a's 5GHz
            aPrefers5GHz = true;
        }

        // Select which band to use for b
        if (b.visibility.rssi5 + bRssiBoost5 > b.visibility.rssi24) {
            // Prefer b's 5GHz
            bPrefers5GHz = true;
        }

        if (aPrefers5GHz) {
            if (bPrefers5GHz) {
                // If both a and b are on 5GHz then we don't apply the 5GHz RSSI boost to either
                // one, but directly compare the RSSI values, this improves stability,
                // since the 5GHz RSSI boost can introduce large fluctuations
                aScore = a.visibility.rssi5 + aRssiBoost;
            } else {
                // If only a is on 5GHz, then apply the 5GHz preference boost to a
                aScore = a.visibility.rssi5 + aRssiBoost + aRssiBoost5;
            }
        } else {
            aScore = a.visibility.rssi24 + aRssiBoost;
        }

        if (bPrefers5GHz) {
            if (aPrefers5GHz) {
                // If both a and b are on 5GHz then we don't apply the 5GHz RSSI boost to either
                // one, but directly compare the RSSI values, this improves stability,
                // since the 5GHz RSSI boost can introduce large fluctuations
                bScore = b.visibility.rssi5 + bRssiBoost;
            } else {
                // If only b is on 5GHz, then apply the 5GHz preference boost to b
                bScore = b.visibility.rssi5 + bRssiBoost + bRssiBoost5;
            }
        } else {
            bScore = b.visibility.rssi24 + bRssiBoost;
        }
        if (VDBG) {
            logDbg("        " + a.configKey() + " is5=" + aPrefers5GHz + " score=" + aScore
                    + " " + b.configKey() + " is5=" + bPrefers5GHz + " score=" + bScore);
        }

        // Debug only, record RSSI comparison parameters
        if (a.visibility != null) {
            a.visibility.score = aScore;
            a.visibility.currentNetworkBoost = aRssiBoost;
            a.visibility.bandPreferenceBoost = aRssiBoost5;
        }
        if (b.visibility != null) {
            b.visibility.score = bScore;
            b.visibility.currentNetworkBoost = bRssiBoost;
            b.visibility.bandPreferenceBoost = bRssiBoost5;
        }

        // Compare a and b
        // If a score is higher then a > b and the order is descending (negative)
        // If b score is higher then a < b and the order is ascending (positive)
        return bScore - aScore;
    }

    // Compare WifiConfiguration by RSSI, and return a comparison value in the range [-50, +50]
    // The result represents "approximately" an RSSI difference measured in dBM
    // Adjusted with various parameters:
    // +) current network gets a +15 boost
    // +) 5GHz signal, if they are strong enough, get a +15 or +25 boost, representing the
    // fact that at short range we prefer 5GHz band as it is cleaner of interference and
    // provides for wider channels
    int compareWifiConfigurationsRSSI(WifiConfiguration a, WifiConfiguration b,
                                      String currentConfiguration) {
        int order = 0;

        // Boost used so as to favor current config
        int aRssiBoost = 0;
        int bRssiBoost = 0;

        int scoreA;
        int scoreB;

        // Retrieve the visibility
        WifiConfiguration.Visibility astatus = a.visibility;
        WifiConfiguration.Visibility bstatus = b.visibility;
        if (astatus == null || bstatus == null) {
            // Error visibility wasn't set
            logDbg("    compareWifiConfigurations NULL band status!");
            return 0;
        }

        // Apply Hysteresis, boost RSSI of current configuration
        if (null != currentConfiguration) {
            if (a.configKey().equals(currentConfiguration)) {
                aRssiBoost = mWifiConfigStore.currentNetworkBoost;
            } else if (b.configKey().equals(currentConfiguration)) {
                bRssiBoost = mWifiConfigStore.currentNetworkBoost;
            }
        }

        if (VDBG)  {
            logDbg("    compareWifiConfigurationsRSSI: " + a.configKey()
                    + " rssi=" + Integer.toString(astatus.rssi24)
                    + "," + Integer.toString(astatus.rssi5)
                    + " boost=" + Integer.toString(aRssiBoost)
                    + " " + b.configKey() + " rssi="
                    + Integer.toString(bstatus.rssi24) + ","
                    + Integer.toString(bstatus.rssi5)
                    + " boost=" + Integer.toString(bRssiBoost)
            );
        }

        order = compareWifiConfigurationsFromVisibility(a, aRssiBoost, b, bRssiBoost);

        // Normalize the order to [-50, +50]
        if (order > 50) order = 50;
        else if (order < -50) order = -50;

        if (VDBG) {
            String prefer = " = ";
            if (order > 0) {
                prefer = " < "; // Ascending
            } else if (order < 0) {
                prefer = " > "; // Descending
            }
            logDbg("    compareWifiConfigurationsRSSI " + a.configKey()
                    + " rssi=(" + a.visibility.rssi24
                    + "," + a.visibility.rssi5
                    + ") num=(" + a.visibility.num24
                    + "," + a.visibility.num5 + ")"
                    + prefer + b.configKey()
                    + " rssi=(" + b.visibility.rssi24
                    + "," + b.visibility.rssi5
                    + ") num=(" + b.visibility.num24
                    + "," + b.visibility.num5 + ")"
                    + " -> " + order);
        }

        return order;
    }

    /**
     * b/18490330 only use scorer for untrusted networks
     *
    int compareWifiConfigurationsWithScorer(WifiConfiguration a, WifiConfiguration b) {

        boolean aIsActive = false;
        boolean bIsActive = false;

        // Apply Hysteresis : boost RSSI of current configuration before
        // looking up the score
        if (null != mCurrentConfigurationKey) {
            if (a.configKey().equals(mCurrentConfigurationKey)) {
                aIsActive = true;
            } else if (b.configKey().equals(mCurrentConfigurationKey)) {
                bIsActive = true;
            }
        }
        int scoreA = getConfigNetworkScore(a, mScanResultAutoJoinAge, aIsActive);
        int scoreB = getConfigNetworkScore(b, mScanResultAutoJoinAge, bIsActive);

        // Both configurations need to have a score for the scorer to be used
        // ...and the scores need to be different:-)
        if (scoreA == WifiNetworkScoreCache.INVALID_NETWORK_SCORE
                || scoreB == WifiNetworkScoreCache.INVALID_NETWORK_SCORE) {
            if (VDBG)  {
                logDbg("    compareWifiConfigurationsWithScorer no-scores: "
                        + a.configKey()
                        + " "
                        + b.configKey());
            }
            return 0;
        }

        if (VDBG) {
            String prefer = " = ";
            if (scoreA < scoreB) {
                prefer = " < ";
            } if (scoreA > scoreB) {
                prefer = " > ";
            }
            logDbg("    compareWifiConfigurationsWithScorer " + a.configKey()
                    + " rssi=(" + a.visibility.rssi24
                    + "," + a.visibility.rssi5
                    + ") num=(" + a.visibility.num24
                    + "," + a.visibility.num5 + ")"
                    + " sc=" + scoreA
                    + prefer + b.configKey()
                    + " rssi=(" + b.visibility.rssi24
                    + "," + b.visibility.rssi5
                    + ") num=(" + b.visibility.num24
                    + "," + b.visibility.num5 + ")"
                    + " sc=" + scoreB
                    + " -> " + Integer.toString(scoreB - scoreA));
        }

        // If scoreA > scoreB, the comparison is descending hence the return value is negative
        return scoreB - scoreA;
    }
     */

    int compareWifiConfigurations(WifiConfiguration a, WifiConfiguration b) {
        int order = 0;
        boolean linked = false;

        if ((a.linkedConfigurations != null) && (b.linkedConfigurations != null)
                && (a.autoJoinStatus == WifiConfiguration.AUTO_JOIN_ENABLED)
                && (b.autoJoinStatus == WifiConfiguration.AUTO_JOIN_ENABLED)) {
            if ((a.linkedConfigurations.get(b.configKey(true)) != null)
                    && (b.linkedConfigurations.get(a.configKey(true)) != null)) {
                linked = true;
            }
        }

        if (a.ephemeral && b.ephemeral == false) {
            if (VDBG) {
                logDbg("    compareWifiConfigurations ephemeral and prefers " + b.configKey()
                        + " over " + a.configKey());
            }
            return 1; // b is of higher priority - ascending
        }
        if (b.ephemeral && a.ephemeral == false) {
            if (VDBG) {
                logDbg("    compareWifiConfigurations ephemeral and prefers " + a.configKey()
                        + " over " + b.configKey());
            }
            return -1; // a is of higher priority - descending
        }

        // Apply RSSI, in the range [-5, +5]
        // after band adjustment, +n difference roughly corresponds to +10xn dBm
        order = order + compareWifiConfigurationsRSSI(a, b, mCurrentConfigurationKey);

        // If the configurations are not linked, compare by user's choice, only a
        // very high RSSI difference can then override the choice
        if (!linked) {
            int choice;

            choice = getConnectChoice(a, b);
            if (choice > 0) {
                // a is of higher priority - descending
                order = order - choice;
                if (VDBG) {
                    logDbg("    compareWifiConfigurations prefers " + a.configKey()
                            + " over " + b.configKey()
                            + " due to user choice of " + choice
                            + " order -> " + Integer.toString(order));
                }
                if (a.visibility != null) {
                    a.visibility.lastChoiceBoost = choice;
                    a.visibility.lastChoiceConfig = b.configKey();
                }
            }

            choice = getConnectChoice(b, a);
            if (choice > 0) {
                // a is of lower priority - ascending
                order = order + choice;
                if (VDBG) {
                    logDbg("    compareWifiConfigurations prefers " + b.configKey() + " over "
                            + a.configKey() + " due to user choice of " + choice
                            + " order ->" + Integer.toString(order));
                }
                if (b.visibility != null) {
                    b.visibility.lastChoiceBoost = choice;
                    b.visibility.lastChoiceConfig = a.configKey();
                }
            }
        }

        if (order == 0) {
            // We don't know anything - pick the last seen i.e. K behavior
            // we should do this only for recently picked configurations
            if (a.priority > b.priority) {
                // a is of higher priority - descending
                if (VDBG) {
                    logDbg("    compareWifiConfigurations prefers -1 " + a.configKey() + " over "
                            + b.configKey() + " due to priority");
                }

                order = -1;
            } else if (a.priority < b.priority) {
                // a is of lower priority - ascending
                if (VDBG) {
                    logDbg("    compareWifiConfigurations prefers +1 " + b.configKey() + " over "
                            + a.configKey() + " due to priority");
                }
                order = 1;
            }
        }

        String sorder = " == ";
        if (order > 0) {
            sorder = " < ";
        } else if (order < 0) {
            sorder = " > ";
        }

        if (VDBG) {
            logDbg("compareWifiConfigurations: " + a.configKey() + sorder
                    + b.configKey() + " order " + Integer.toString(order));
        }

        return order;
    }

    boolean isBadCandidate(int rssi5, int rssi24) {
        return (rssi5 < -80 && rssi24 < -90);
    }

    /*
    int compareWifiConfigurationsTop(WifiConfiguration a, WifiConfiguration b) {
        int scorerOrder = compareWifiConfigurationsWithScorer(a, b);
        int order = compareWifiConfigurations(a, b);

        if (scorerOrder * order < 0) {
            if (VDBG) {
                logDbg("    -> compareWifiConfigurationsTop: " +
                        "scorer override " + scorerOrder + " " + order);
            }
            // For debugging purpose, remember that an override happened
            // during that autojoin Attempt
            didOverride = true;
            a.numScorerOverride++;
            b.numScorerOverride++;
        }

        if (scorerOrder != 0) {
            // If the scorer came up with a result then use the scorer's result, else use
            // the order provided by the base comparison function
            order = scorerOrder;
        }
        return order;
    }
    */

    public int rssiBoostFrom5GHzRssi(int rssi, String dbg) {
        if (!mWifiConfigStore.enable5GHzPreference) {
            return 0;
        }
        if (rssi
                > mWifiConfigStore.bandPreferenceBoostThreshold5) {
            // Boost by 2 dB for each point
            //    Start boosting at -65
            //    Boost by 20 if above -55
            //    Boost by 40 if abore -45
            int boost = mWifiConfigStore.bandPreferenceBoostFactor5
                    *(rssi - mWifiConfigStore.bandPreferenceBoostThreshold5);
            if (boost > 50) {
                // 50 dB boost allows jumping from 2.4 to 5GHz
                // consistently
                boost = 50;
            }
            if (VDBG && dbg != null) {
                logDbg("        " + dbg + ":    rssi5 " + rssi + " 5GHz-boost " + boost);
            }
            return boost;
        }

        if (rssi
                < mWifiConfigStore.bandPreferencePenaltyThreshold5) {
            // penalize if < -75
            int boost = mWifiConfigStore.bandPreferencePenaltyFactor5
                    *(rssi - mWifiConfigStore.bandPreferencePenaltyThreshold5);
            return boost;
        }
        return 0;
    }
        /**
         * attemptRoam() function implements the core of the same SSID switching algorithm
         *
         * Run thru all recent scan result of a WifiConfiguration and select the
         * best one.
         */
    public ScanResult attemptRoam(ScanResult a,
                                  WifiConfiguration current, int age, String currentBSSID) {
        if (current == null) {
            if (VDBG)   {
                logDbg("attemptRoam not associated");
            }
            return a;
        }
        if (current.scanResultCache == null) {
            if (VDBG)   {
                logDbg("attemptRoam no scan cache");
            }
            return a;
        }
        if (current.scanResultCache.size() > 6) {
            if (VDBG)   {
                logDbg("attemptRoam scan cache size "
                        + current.scanResultCache.size() + " --> bail");
            }
            // Implement same SSID roaming only for configurations
            // that have less than 4 BSSIDs
            return a;
        }

        if (current.BSSID != null && !current.BSSID.equals("any")) {
            if (DBG)   {
                logDbg("attemptRoam() BSSID is set "
                        + current.BSSID + " -> bail");
            }
            return a;
        }

        // Determine which BSSID we want to associate to, taking account
        // relative strength of 5 and 2.4 GHz BSSIDs
        long nowMs = System.currentTimeMillis();

        for (ScanResult b : current.scanResultCache.values()) {
            int bRssiBoost5 = 0;
            int aRssiBoost5 = 0;
            int bRssiBoost = 0;
            int aRssiBoost = 0;
            if ((b.seen == 0) || (b.BSSID == null)
                    || ((nowMs - b.seen) > age)
                    || b.autoJoinStatus != ScanResult.ENABLED
                    || b.numIpConfigFailures > 8) {
                continue;
            }

            // Pick first one
            if (a == null) {
                a = b;
                continue;
            }

            if (b.numIpConfigFailures < (a.numIpConfigFailures - 1)) {
                // Prefer a BSSID that doesn't have less number of Ip config failures
                logDbg("attemptRoam: "
                        + b.BSSID + " rssi=" + b.level + " ipfail=" +b.numIpConfigFailures
                        + " freq=" + b.frequency
                        + " > "
                        + a.BSSID + " rssi=" + a.level + " ipfail=" +a.numIpConfigFailures
                        + " freq=" + a.frequency);
                a = b;
                continue;
            }

            // Apply hysteresis: we favor the currentBSSID by giving it a boost
            if (currentBSSID != null && currentBSSID.equals(b.BSSID)) {
                // Reduce the benefit of hysteresis if RSSI <= -75
                if (b.level <= mWifiConfigStore.bandPreferencePenaltyThreshold5) {
                    bRssiBoost = mWifiConfigStore.associatedHysteresisLow;
                } else {
                    bRssiBoost = mWifiConfigStore.associatedHysteresisHigh;
                }
            }
            if (currentBSSID != null && currentBSSID.equals(a.BSSID)) {
                if (a.level <= mWifiConfigStore.bandPreferencePenaltyThreshold5) {
                    // Reduce the benefit of hysteresis if RSSI <= -75
                    aRssiBoost = mWifiConfigStore.associatedHysteresisLow;
                } else {
                    aRssiBoost = mWifiConfigStore.associatedHysteresisHigh;
                }
            }

            // Favor 5GHz: give a boost to 5GHz BSSIDs, with a slightly progressive curve
            //   Boost the BSSID if it is on 5GHz, above a threshold
            //   But penalize it if it is on 5GHz and below threshold
            //
            //   With he current threshold values, 5GHz network with RSSI above -55
            //   Are given a boost of 30DB which is enough to overcome the current BSSID
            //   hysteresis (+14) plus 2.4/5 GHz signal strength difference on most cases
            //
            // The "current BSSID" Boost must be added to the BSSID's level so as to introduce\
            // soem amount of hysteresis
            if (b.is5GHz()) {
                bRssiBoost5 = rssiBoostFrom5GHzRssi(b.level + bRssiBoost, b.BSSID);
            }
            if (a.is5GHz()) {
                aRssiBoost5 = rssiBoostFrom5GHzRssi(a.level + aRssiBoost, a.BSSID);
            }

            if (VDBG)  {
                String comp = " < ";
                if (b.level + bRssiBoost + bRssiBoost5 > a.level +aRssiBoost + aRssiBoost5) {
                    comp = " > ";
                }
                logDbg("attemptRoam: "
                        + b.BSSID + " rssi=" + b.level + " boost=" + Integer.toString(bRssiBoost)
                        + "/" + Integer.toString(bRssiBoost5) + " freq=" + b.frequency
                        + comp
                        + a.BSSID + " rssi=" + a.level + " boost=" + Integer.toString(aRssiBoost)
                        + "/" + Integer.toString(aRssiBoost5) + " freq=" + a.frequency);
            }

            // Compare the RSSIs after applying the hysteresis boost and the 5GHz
            // boost if applicable
            if (b.level + bRssiBoost + bRssiBoost5 > a.level +aRssiBoost + aRssiBoost5) {
                // b is the better BSSID
                a = b;
            }
        }
        if (a != null) {
            if (VDBG)  {
                StringBuilder sb = new StringBuilder();
                sb.append("attemptRoam: " + current.configKey() +
                        " Found " + a.BSSID + " rssi=" + a.level + " freq=" + a.frequency);
                if (currentBSSID != null) {
                    sb.append(" Current: " + currentBSSID);
                }
                sb.append("\n");
                logDbg(sb.toString());
            }
        }
        return a;
    }

    /**
     * getNetworkScore()
     *
     * if scorer is present, get the network score of a WifiConfiguration
     *
     * Note: this should be merge with setVisibility
     *
     * @param config
     * @return score
     */
    int getConfigNetworkScore(WifiConfiguration config, int age, boolean isActive) {

        if (mNetworkScoreCache == null) {
            if (VDBG) {
                logDbg("       getConfigNetworkScore for " + config.configKey()
                        + "  -> no scorer, hence no scores");
            }
            return WifiNetworkScoreCache.INVALID_NETWORK_SCORE;
        }
        if (config.scanResultCache == null) {
            if (VDBG) {
                logDbg("       getConfigNetworkScore for " + config.configKey()
                        + " -> no scan cache");
            }
            return WifiNetworkScoreCache.INVALID_NETWORK_SCORE;
        }

        // Get current date
        long nowMs = System.currentTimeMillis();

        int startScore = -10000;

        // Run thru all cached scan results
        for (ScanResult result : config.scanResultCache.values()) {
            if ((nowMs - result.seen) < age) {
                int sc = mNetworkScoreCache.getNetworkScore(result, isActive);
                if (sc > startScore) {
                    startScore = sc;
                }
            }
        }
        if (startScore == -10000) {
            startScore = WifiNetworkScoreCache.INVALID_NETWORK_SCORE;
        }
        if (VDBG) {
            if (startScore == WifiNetworkScoreCache.INVALID_NETWORK_SCORE) {
                logDbg("    getConfigNetworkScore for " + config.configKey()
                        + " -> no available score");
            } else {
                logDbg("    getConfigNetworkScore for " + config.configKey()
                        + " isActive=" + isActive
                        + " score = " + Integer.toString(startScore));
            }
        }

        return startScore;
    }

    /**
     * Set whether connections to untrusted connections are allowed.
     */
    void setAllowUntrustedConnections(boolean allow) {
        boolean changed = mAllowUntrustedConnections != allow;
        mAllowUntrustedConnections = allow;
        if (changed) {
            // Trigger a scan so as to reattempt autojoin
            mWifiStateMachine.startScanForUntrustedSettingChange();
        }
    }

    private boolean isOpenNetwork(ScanResult result) {
        return !result.capabilities.contains("WEP") &&
                !result.capabilities.contains("PSK") &&
                !result.capabilities.contains("EAP");
    }

    private boolean haveRecentlySeenScoredBssid(WifiConfiguration config) {
        long ephemeralOutOfRangeTimeoutMs = Settings.Global.getLong(
                mContext.getContentResolver(),
                Settings.Global.WIFI_EPHEMERAL_OUT_OF_RANGE_TIMEOUT_MS,
                DEFAULT_EPHEMERAL_OUT_OF_RANGE_TIMEOUT_MS);

        // Check whether the currently selected network has a score curve. If
        // ephemeralOutOfRangeTimeoutMs is <= 0, then this is all we check, and we stop here.
        // Otherwise, we stop here if the currently selected network has a score. If it doesn't, we
        // keep going - it could be that another BSSID is in range (has been seen recently) which
        // has a score, even if the one we're immediately connected to doesn't.
        ScanResult currentScanResult =  mWifiStateMachine.getCurrentScanResult();
        boolean currentNetworkHasScoreCurve = mNetworkScoreCache.hasScoreCurve(currentScanResult);
        if (ephemeralOutOfRangeTimeoutMs <= 0 || currentNetworkHasScoreCurve) {
            if (DBG) {
                if (currentNetworkHasScoreCurve) {
                    logDbg("Current network has a score curve, keeping network: "
                            + currentScanResult);
                } else {
                    logDbg("Current network has no score curve, giving up: " + config.SSID);
                }
            }
            return currentNetworkHasScoreCurve;
        }

        if (config.scanResultCache == null || config.scanResultCache.isEmpty()) {
            return false;
        }

        long currentTimeMs = System.currentTimeMillis();
        for (ScanResult result : config.scanResultCache.values()) {
            if (currentTimeMs > result.seen
                    && currentTimeMs - result.seen < ephemeralOutOfRangeTimeoutMs
                    && mNetworkScoreCache.hasScoreCurve(result)) {
                if (DBG) {
                    logDbg("Found scored BSSID, keeping network: " + result.BSSID);
                }
                return true;
            }
        }

        if (DBG) {
            logDbg("No recently scored BSSID found, giving up connection: " + config.SSID);
        }
        return false;
    }

    /**
     * attemptAutoJoin() function implements the core of the a network switching algorithm
     * Return false if no acceptable networks were found.
     */
    boolean attemptAutoJoin() {
        boolean found = false;
        didOverride = false;
        didBailDueToWeakRssi = false;
        int networkSwitchType = AUTO_JOIN_IDLE;

        long now = System.currentTimeMillis();

        String lastSelectedConfiguration = mWifiConfigStore.getLastSelectedConfiguration();

        // Reset the currentConfiguration Key, and set it only if WifiStateMachine and
        // supplicant agree
        mCurrentConfigurationKey = null;
        WifiConfiguration currentConfiguration = mWifiStateMachine.getCurrentWifiConfiguration();

        WifiConfiguration candidate = null;

        // Obtain the subset of recently seen networks
        List<WifiConfiguration> list =
                mWifiConfigStore.getRecentConfiguredNetworks(mScanResultAutoJoinAge, false);
        if (list == null) {
            if (VDBG)  logDbg("attemptAutoJoin nothing known=" +
                    mWifiConfigStore.getconfiguredNetworkSize());
            return false;
        }

        // Find the currently connected network: ask the supplicant directly
        String val = mWifiNative.status(true);
        String status[] = val.split("\\r?\\n");
        if (VDBG) {
            logDbg("attemptAutoJoin() status=" + val + " split="
                    + Integer.toString(status.length));
        }

        int supplicantNetId = -1;
        for (String key : status) {
            if (key.regionMatches(0, "id=", 0, 3)) {
                int idx = 3;
                supplicantNetId = 0;
                while (idx < key.length()) {
                    char c = key.charAt(idx);

                    if ((c >= 0x30) && (c <= 0x39)) {
                        supplicantNetId *= 10;
                        supplicantNetId += c - 0x30;
                        idx++;
                    } else {
                        break;
                    }
                }
            } else if (key.contains("wpa_state=ASSOCIATING")
                    || key.contains("wpa_state=ASSOCIATED")
                    || key.contains("wpa_state=FOUR_WAY_HANDSHAKE")
                    || key.contains("wpa_state=GROUP_KEY_HANDSHAKE")) {
                if (DBG) {
                    logDbg("attemptAutoJoin: bail out due to sup state " + key);
                }
                // After WifiStateMachine ask the supplicant to associate or reconnect
                // we might still obtain scan results from supplicant
                // however the supplicant state in the mWifiInfo and supplicant state tracker
                // are updated when we get the supplicant state change message which can be
                // processed after the SCAN_RESULT message, so at this point the framework doesn't
                // know that supplicant is ASSOCIATING.
                // A good fix for this race condition would be for the WifiStateMachine to add
                // a new transient state where it expects to get the supplicant message indicating
                // that it started the association process and within which critical operations
                // like autojoin should be deleted.

                // This transient state would remove the need for the roam Wathchdog which
                // basically does that.

                // At the moment, we just query the supplicant state synchronously with the
                // mWifiNative.status() command, which allow us to know that
                // supplicant has started association process, even though we didnt yet get the
                // SUPPLICANT_STATE_CHANGE message.
                return false;
            }
        }
        if (DBG) {
            String conf = "";
            String last = "";
            if (currentConfiguration != null) {
                conf = " current=" + currentConfiguration.configKey();
            }
            if (lastSelectedConfiguration != null) {
                last = " last=" + lastSelectedConfiguration;
            }
            logDbg("attemptAutoJoin() num recent config " + Integer.toString(list.size())
                    + conf + last
                    + " ---> suppNetId=" + Integer.toString(supplicantNetId));
        }

        if (currentConfiguration != null) {
            if (supplicantNetId != currentConfiguration.networkId
                    // https://b.corp.google.com/issue?id=16484607
                    // mark this condition as an error only if the mismatched networkId are valid
                    && supplicantNetId != WifiConfiguration.INVALID_NETWORK_ID
                    && currentConfiguration.networkId != WifiConfiguration.INVALID_NETWORK_ID) {
                logDbg("attemptAutoJoin() ERROR wpa_supplicant out of sync nid="
                        + Integer.toString(supplicantNetId) + " WifiStateMachine="
                        + Integer.toString(currentConfiguration.networkId));
                mWifiStateMachine.disconnectCommand();
                return false;
            } else if (currentConfiguration.ephemeral && (!mAllowUntrustedConnections ||
                    !haveRecentlySeenScoredBssid(currentConfiguration))) {
                // The current connection is untrusted (the framework added it), but we're either
                // no longer allowed to connect to such networks, the score has been nullified
                // since we connected, or the scored BSSID has gone out of range.
                // Drop the current connection and perform the rest of autojoin.
                logDbg("attemptAutoJoin() disconnecting from unwanted ephemeral network");
                mWifiStateMachine.disconnectCommand(Process.WIFI_UID,
                        mAllowUntrustedConnections ? 1 : 0);
                return false;
            } else {
                mCurrentConfigurationKey = currentConfiguration.configKey();
            }
        } else {
            if (supplicantNetId != WifiConfiguration.INVALID_NETWORK_ID) {
                // Maybe in the process of associating, skip this attempt
                return false;
            }
        }

        int currentNetId = -1;
        if (currentConfiguration != null) {
            // If we are associated to a configuration, it will
            // be compared thru the compareNetwork function
            currentNetId = currentConfiguration.networkId;
        }

        /**
         * Run thru all visible configurations without looking at the one we
         * are currently associated to
         * select Best Network candidate from known WifiConfigurations
         */
        for (WifiConfiguration config : list) {
            if (config.SSID == null) {
                continue;
            }

            if (config.autoJoinStatus >=
                    WifiConfiguration.AUTO_JOIN_DISABLED_ON_AUTH_FAILURE) {
                // Wait for 5 minutes before reenabling config that have known,
                // repeated connection or DHCP failures
                if (config.disableReason == WifiConfiguration.DISABLED_DHCP_FAILURE
                        || config.disableReason
                        == WifiConfiguration.DISABLED_ASSOCIATION_REJECT
                        || config.disableReason
                        == WifiConfiguration.DISABLED_AUTH_FAILURE) {
                    if (config.blackListTimestamp == 0
                            || (config.blackListTimestamp > now)) {
                        // Sanitize the timestamp
                        config.blackListTimestamp = now;
                    }
                    if ((now - config.blackListTimestamp) >
                            mWifiConfigStore.wifiConfigBlacklistMinTimeMilli) {
                        // Re-enable the WifiConfiguration
                        config.status = WifiConfiguration.Status.ENABLED;

                        // Reset the blacklist condition
                        config.numConnectionFailures = 0;
                        config.numIpConfigFailures = 0;
                        config.numAuthFailures = 0;
                        config.setAutoJoinStatus(WifiConfiguration.AUTO_JOIN_ENABLED);

                        config.dirty = true;
                    } else {
                        if (VDBG) {
                            long delay = mWifiConfigStore.wifiConfigBlacklistMinTimeMilli
                                    - (now - config.blackListTimestamp);
                            logDbg("attemptautoJoin " + config.configKey()
                                    + " dont unblacklist yet, waiting for "
                                    + delay + " ms");
                        }
                    }
                }
                // Avoid networks disabled because of AUTH failure altogether
                if (DBG) {
                    logDbg("attemptAutoJoin skip candidate due to auto join status "
                            + Integer.toString(config.autoJoinStatus) + " key "
                            + config.configKey(true)
                            + " reason " + config.disableReason);
                }
                continue;
            }

            // Try to un-blacklist based on elapsed time
            if (config.blackListTimestamp > 0) {
                if (now < config.blackListTimestamp) {
                    /**
                     * looks like there was a change in the system clock since we black listed, and
                     * timestamp is not meaningful anymore, hence lose it.
                     * this event should be rare enough so that we still want to lose the black list
                     */
                    config.setAutoJoinStatus(WifiConfiguration.AUTO_JOIN_ENABLED);
                } else {
                    if ((now - config.blackListTimestamp) > loseBlackListHardMilli) {
                        // Reenable it after 18 hours, i.e. next day
                        config.setAutoJoinStatus(WifiConfiguration.AUTO_JOIN_ENABLED);
                    } else if ((now - config.blackListTimestamp) > loseBlackListSoftMilli) {
                        // Lose blacklisting due to bad link
                        config.setAutoJoinStatus(config.autoJoinStatus - 8);
                    }
                }
            }

            // Try to unblacklist based on good visibility
            if (config.visibility.rssi5 < mWifiConfigStore.thresholdUnblacklistThreshold5Soft
                    && config.visibility.rssi24
                    < mWifiConfigStore.thresholdUnblacklistThreshold24Soft) {
                if (DBG) {
                    logDbg("attemptAutoJoin do not unblacklist due to low visibility "
                            + config.autoJoinStatus
                            + " key " + config.configKey(true)
                            + " rssi=(" + config.visibility.rssi24
                            + "," + config.visibility.rssi5
                            + ") num=(" + config.visibility.num24
                            + "," + config.visibility.num5 + ")");
                }
            } else if (config.visibility.rssi5 < mWifiConfigStore.thresholdUnblacklistThreshold5Hard
                    && config.visibility.rssi24
                    < mWifiConfigStore.thresholdUnblacklistThreshold24Hard) {
                // If the network is simply temporary disabled, don't allow reconnect until
                // RSSI becomes good enough
                config.setAutoJoinStatus(config.autoJoinStatus - 1);
                if (DBG) {
                    logDbg("attemptAutoJoin good candidate seen, bumped soft -> status="
                            + config.autoJoinStatus
                            + " " + config.configKey(true) + " rssi=("
                            + config.visibility.rssi24 + "," + config.visibility.rssi5
                            + ") num=(" + config.visibility.num24
                            + "," + config.visibility.num5 + ")");
                }
            } else {
                config.setAutoJoinStatus(config.autoJoinStatus - 3);
                if (DBG) {
                    logDbg("attemptAutoJoin good candidate seen, bumped hard -> status="
                            + config.autoJoinStatus
                            + " " + config.configKey(true) + " rssi=("
                            + config.visibility.rssi24 + "," + config.visibility.rssi5
                            + ") num=(" + config.visibility.num24
                            + "," + config.visibility.num5 + ")");
                }
            }

            if (config.autoJoinStatus >=
                    WifiConfiguration.AUTO_JOIN_TEMPORARY_DISABLED) {
                // Network is blacklisted, skip
                if (DBG) {
                    logDbg("attemptAutoJoin skip blacklisted -> status="
                            + config.autoJoinStatus
                            + " " + config.configKey(true) + " rssi=("
                            + config.visibility.rssi24 + "," + config.visibility.rssi5
                            + ") num=(" + config.visibility.num24
                            + "," + config.visibility.num5 + ")");
                }
                continue;
            }
            if (config.networkId == currentNetId) {
                if (DBG) {
                    logDbg("attemptAutoJoin skip current candidate  "
                            + Integer.toString(currentNetId)
                            + " key " + config.configKey(true));
                }
                continue;
            }

            boolean isLastSelected = false;
            if (lastSelectedConfiguration != null &&
                    config.configKey().equals(lastSelectedConfiguration)) {
                isLastSelected = true;
            }

            if (config.visibility == null) {
                continue;
            }
<<<<<<< HEAD
=======

            if (config.lastRoamingFailure != 0
                    && currentConfiguration != null
                    && (lastSelectedConfiguration == null
                    || !config.configKey().equals(lastSelectedConfiguration))) {
                // Apply blacklisting for roaming to this config if:
                //   - the target config had a recent roaming failure
                //   - we are currently associated
                //   - the target config is not the last selected
                if (now > config.lastRoamingFailure
                        && (now - config.lastRoamingFailure)
                        < config.roamingFailureBlackListTimeMilli) {
                    if (DBG) {
                        logDbg("compareNetwork not switching to " + config.configKey()
                                + " from current " + currentConfiguration.configKey()
                                + " because it is blacklisted due to roam failure, "
                                + " blacklist remain time = "
                                + (now - config.lastRoamingFailure) + " ms");
                    }
                    continue;
                }
            }

>>>>>>> 5921779b
            int boost = config.autoJoinUseAggressiveJoinAttemptThreshold + weakRssiBailCount;
            if ((config.visibility.rssi5 + boost)
                        < mWifiConfigStore.thresholdInitialAutoJoinAttemptMin5RSSI
                        && (config.visibility.rssi24 + boost)
                        < mWifiConfigStore.thresholdInitialAutoJoinAttemptMin24RSSI) {
                if (DBG) {
                    logDbg("attemptAutoJoin skip due to low visibility -> status="
                            + config.autoJoinStatus
                            + " key " + config.configKey(true) + " rssi="
                            + config.visibility.rssi24 + ", " + config.visibility.rssi5
                            + " num=" + config.visibility.num24
                            + ", " + config.visibility.num5);
                }

                // Don't try to autojoin a network that is too far but
                // If that configuration is a user's choice however, try anyway
                if (!isLastSelected) {
                    config.autoJoinBailedDueToLowRssi = true;
                    didBailDueToWeakRssi = true;
                    continue;
                } else {
                    // Next time, try to be a bit more aggressive in auto-joining
                    if (config.autoJoinUseAggressiveJoinAttemptThreshold
                            < WifiConfiguration.MAX_INITIAL_AUTO_JOIN_RSSI_BOOST
                            && config.autoJoinBailedDueToLowRssi) {
                        config.autoJoinUseAggressiveJoinAttemptThreshold += 4;
                    }
                }
            }
            if (config.numNoInternetAccessReports > 0
                    && !isLastSelected
                    && !config.validatedInternetAccess) {
                // Avoid autoJoining this network because last time we used it, it didn't
                // have internet access, and we never manage to validate internet access on this
                // network configuration
                if (DBG) {
                    logDbg("attemptAutoJoin skip candidate due to no InternetAccess  "
                            + config.configKey(true)
                            + " num reports " + config.numNoInternetAccessReports);
                }
                continue;
            }

            if (DBG) {
                String cur = "";
                if (candidate != null) {
                    cur = " current candidate " + candidate.configKey();
                }
                logDbg("attemptAutoJoin trying id="
                        + Integer.toString(config.networkId) + " "
                        + config.configKey(true)
                        + " status=" + config.autoJoinStatus
                        + cur);
            }

            if (candidate == null) {
                candidate = config;
            } else {
                if (VDBG)  {
                    logDbg("attemptAutoJoin will compare candidate  " + candidate.configKey()
                            + " with " + config.configKey());
                }
                int order = compareWifiConfigurations(candidate, config);

                // The lastSelectedConfiguration is the configuration the user has manually selected
                // thru WifiPicker, or that a 3rd party app asked us to connect to via the
                // enableNetwork with disableOthers=true WifiManager API
                // As this is a direct user choice, we strongly prefer this configuration,
                // hence give +/-100
                if ((lastSelectedConfiguration != null)
                        && candidate.configKey().equals(lastSelectedConfiguration)) {
                    // candidate is the last selected configuration,
                    // so keep it above connect choices (+/-60) and
                    // above RSSI/scorer based selection of linked configuration (+/- 50)
                    // by reducing order by -100
                    order = order - 100;
                    if (VDBG)   {
                        logDbg("     ...and prefers -100 " + candidate.configKey()
                                + " over " + config.configKey()
                                + " because it is the last selected -> "
                                + Integer.toString(order));
                    }
                } else if ((lastSelectedConfiguration != null)
                        && config.configKey().equals(lastSelectedConfiguration)) {
                    // config is the last selected configuration,
                    // so keep it above connect choices (+/-60) and
                    // above RSSI/scorer based selection of linked configuration (+/- 50)
                    // by increasing order by +100
                    order = order + 100;
                    if (VDBG)   {
                        logDbg("     ...and prefers +100 " + config.configKey()
                                + " over " + candidate.configKey()
                                + " because it is the last selected -> "
                                + Integer.toString(order));
                    }
                }

                if (order > 0) {
                    // Ascending : candidate < config
                    candidate = config;
                }
            }
        }

        // Now, go thru scan result to try finding a better untrusted network
        if (mNetworkScoreCache != null && mAllowUntrustedConnections) {
            int rssi5 = WifiConfiguration.INVALID_RSSI;
            int rssi24 = WifiConfiguration.INVALID_RSSI;
            if (candidate != null) {
                rssi5 = candidate.visibility.rssi5;
                rssi24 = candidate.visibility.rssi24;
            }

            // Get current date
            long nowMs = System.currentTimeMillis();
            int currentScore = -10000;
            // The untrusted network with highest score
            ScanResult untrustedCandidate = null;
            // Look for untrusted scored network only if the current candidate is bad
            if (isBadCandidate(rssi24, rssi5)) {
                for (ScanResult result : scanResultCache.values()) {
                    // We look only at untrusted networks with a valid SSID
                    // A trusted result would have been looked at thru it's Wificonfiguration
                    if (TextUtils.isEmpty(result.SSID) || !result.untrusted ||
                            !isOpenNetwork(result)) {
                        continue;
                    }
                    String quotedSSID = "\"" + result.SSID + "\"";
                    if (mWifiConfigStore.mDeletedEphemeralSSIDs.contains(quotedSSID)) {
                        // SSID had been Forgotten by user, then don't score it
                        continue;
                    }
                    if ((nowMs - result.seen) < mScanResultAutoJoinAge) {
                        // Increment usage count for the network
                        mWifiConnectionStatistics.incrementOrAddUntrusted(quotedSSID, 0, 1);

                        boolean isActiveNetwork = currentConfiguration != null
                                && currentConfiguration.SSID.equals(quotedSSID);
                        int score = mNetworkScoreCache.getNetworkScore(result, isActiveNetwork);
                        if (score != WifiNetworkScoreCache.INVALID_NETWORK_SCORE
                                && score > currentScore) {
                            // Highest score: Select this candidate
                            currentScore = score;
                            untrustedCandidate = result;
                            if (VDBG) {
                                logDbg("AutoJoinController: found untrusted candidate "
                                        + result.SSID
                                + " RSSI=" + result.level
                                + " freq=" + result.frequency
                                + " score=" + score);
                            }
                        }
                    }
                }
            }
            if (untrustedCandidate != null) {
                // At this point, we have an untrusted network candidate.
                // Create the new ephemeral configuration and see if we should switch over
                candidate =
                        mWifiConfigStore.wifiConfigurationFromScanResult(untrustedCandidate);
                candidate.allowedKeyManagement.set(KeyMgmt.NONE);
                candidate.ephemeral = true;
            }
        }

        long lastUnwanted =
                System.currentTimeMillis()
                        - mWifiConfigStore.lastUnwantedNetworkDisconnectTimestamp;
        if (candidate == null
                && lastSelectedConfiguration == null
                && currentConfiguration == null
                && didBailDueToWeakRssi
                && (mWifiConfigStore.lastUnwantedNetworkDisconnectTimestamp == 0
                    || lastUnwanted > (1000 * 60 * 60 * 24 * 7))
                ) {
            // We are bailing out of autojoin although we are seeing a weak configuration, and
            // - we didn't find another valid candidate
            // - we are not connected
            // - without a user network selection choice
            // - ConnectivityService has not triggered an unwanted network disconnect
            //       on this device for a week (hence most likely there is no SIM card or cellular)
            // If all those conditions are met, then boost the RSSI of the weak networks
            // that we are seeing so as we will eventually pick one
            if (weakRssiBailCount < 10)
                weakRssiBailCount += 1;
        } else {
            if (weakRssiBailCount > 0)
                weakRssiBailCount -= 1;
        }

        long lastUnwanted =
                System.currentTimeMillis()
                        - mWifiConfigStore.lastUnwantedNetworkDisconnectTimestamp;
        if (candidate == null
                && lastSelectedConfiguration == null
                && currentConfiguration == null
                && didBailDueToWeakRssi
                && (mWifiConfigStore.lastUnwantedNetworkDisconnectTimestamp == 0
                    || lastUnwanted > (1000 * 60 * 60 * 24 * 7))
                ) {
            // We are bailing out of autojoin although we are seeing a weak configuration, and
            // - we didn't find another valid candidate
            // - we are not connected
            // - without a user network selection choice
            // - ConnectivityService has not triggered an unwanted network disconnect
            //       on this device for a week (hence most likely there is no SIM card or cellular)
            // If all those conditions are met, then boost the RSSI of the weak networks
            // that we are seeing so as we will eventually pick one
            if (weakRssiBailCount < 10)
                weakRssiBailCount += 1;
        } else {
            if (weakRssiBailCount > 0)
                weakRssiBailCount -= 1;
        }

        /**
         *  If candidate is found, check the state of the connection so as
         *  to decide if we should be acting on this candidate and switching over
         */
        int networkDelta = compareNetwork(candidate, lastSelectedConfiguration);
        if (DBG && candidate != null) {
            String doSwitch = "";
            String current = "";
            if (networkDelta < 0) {
                doSwitch = " -> not switching";
            }
            if (currentConfiguration != null) {
                current = " with current " + currentConfiguration.configKey();
            }
            logDbg("attemptAutoJoin networkSwitching candidate "
                    + candidate.configKey()
                    + current
                    + " linked=" + (currentConfiguration != null
                            && currentConfiguration.isLinked(candidate))
                    + " : delta="
                    + Integer.toString(networkDelta) + " "
                    + doSwitch);
        }

        /**
         * Ask WifiStateMachine permission to switch :
         * if user is currently streaming voice traffic,
         * then we should not be allowed to switch regardless of the delta
         */
        if (mWifiStateMachine.shouldSwitchNetwork(networkDelta)) {
            if (mStaStaSupported) {
                logDbg("mStaStaSupported --> error do nothing now ");
            } else {
                if (currentConfiguration != null && currentConfiguration.isLinked(candidate)) {
                    networkSwitchType = AUTO_JOIN_EXTENDED_ROAMING;
                } else {
                    networkSwitchType = AUTO_JOIN_OUT_OF_NETWORK_ROAMING;
                }
                if (DBG) {
                    logDbg("AutoJoin auto connect with netId "
                            + Integer.toString(candidate.networkId)
                            + " to " + candidate.configKey());
                }
                if (didOverride) {
                    candidate.numScorerOverrideAndSwitchedNetwork++;
                }
                candidate.numAssociation++;
                mWifiConnectionStatistics.numAutoJoinAttempt++;

                if (candidate.ephemeral) {
                    // We found a new candidate that we are going to connect to, then
                    // increase its connection count
                    mWifiConnectionStatistics.
                            incrementOrAddUntrusted(candidate.SSID, 1, 0);
                }

                if (candidate.BSSID == null || candidate.BSSID.equals("any")) {
                    // First step we selected the configuration we want to connect to
                    // Second step: Look for the best Scan result for this configuration
                    // TODO this algorithm should really be done in one step
                    String currentBSSID = mWifiStateMachine.getCurrentBSSID();
                    ScanResult roamCandidate =
                            attemptRoam(null, candidate, mScanResultAutoJoinAge, null);
                    if (roamCandidate != null && currentBSSID != null
                            && currentBSSID.equals(roamCandidate.BSSID)) {
                        // Sanity, we were already asociated to that candidate
                        roamCandidate = null;
                    }
                    if (roamCandidate != null && roamCandidate.is5GHz()) {
                        // If the configuration hasn't a default BSSID selected, and the best
                        // candidate is 5GHZ, then select this candidate so as WifiStateMachine and
                        // supplicant will pick it first
                        candidate.autoJoinBSSID = roamCandidate.BSSID;
                        if (VDBG) {
                            logDbg("AutoJoinController: lock to 5GHz "
                                    + candidate.autoJoinBSSID
                                    + " RSSI=" + roamCandidate.level
                                    + " freq=" + roamCandidate.frequency);
                        }
                    } else {
                        // We couldnt find a roam candidate
                        candidate.autoJoinBSSID = "any";
                    }
                }
                mWifiStateMachine.sendMessage(WifiStateMachine.CMD_AUTO_CONNECT,
                            candidate.networkId, networkSwitchType, candidate);
                found = true;
            }
        }

        if (networkSwitchType == AUTO_JOIN_IDLE) {
            String currentBSSID = mWifiStateMachine.getCurrentBSSID();
            // Attempt same WifiConfiguration roaming
            ScanResult roamCandidate =
                    attemptRoam(null, currentConfiguration, mScanResultAutoJoinAge, currentBSSID);
            /**
             *  TODO: (post L initial release)
             *  consider handling linked configurations roaming (i.e. extended Roaming)
             *  thru the attemptRoam function which makes use of the RSSI roaming threshold.
             *  At the moment, extended roaming is only handled thru the attemptAutoJoin()
             *  function which compare configurations.
             *
             *  The advantage of making use of attemptRoam function is that this function
             *  will looks at all the BSSID of each configurations, instead of only looking
             *  at WifiConfiguration.visibility which keeps trackonly of the RSSI/band of the
             *  two highest BSSIDs.
             */
            // Attempt linked WifiConfiguration roaming
            /* if (currentConfiguration != null
                    && currentConfiguration.linkedConfigurations != null) {
                for (String key : currentConfiguration.linkedConfigurations.keySet()) {
                    WifiConfiguration link = mWifiConfigStore.getWifiConfiguration(key);
                    if (link != null) {
                        roamCandidate = attemptRoam(roamCandidate, link, mScanResultAutoJoinAge,
                                currentBSSID);
                    }
                }
            }*/
            if (roamCandidate != null && currentBSSID != null
                    && currentBSSID.equals(roamCandidate.BSSID)) {
                roamCandidate = null;
            }
            if (roamCandidate != null && mWifiStateMachine.shouldSwitchNetwork(999)) {
                if (DBG) {
                    logDbg("AutoJoin auto roam with netId "
                            + Integer.toString(currentConfiguration.networkId)
                            + " " + currentConfiguration.configKey() + " to BSSID="
                            + roamCandidate.BSSID + " freq=" + roamCandidate.frequency
                            + " RSSI=" + roamCandidate.level);
                }
                networkSwitchType = AUTO_JOIN_ROAMING;
                mWifiConnectionStatistics.numAutoRoamAttempt++;

                mWifiStateMachine.sendMessage(WifiStateMachine.CMD_AUTO_ROAM,
                            currentConfiguration.networkId, 1, roamCandidate);
                found = true;
            }
        }
        if (VDBG) logDbg("Done attemptAutoJoin status=" + Integer.toString(networkSwitchType));
        return found;
    }
}
<|MERGE_RESOLUTION|>--- conflicted
+++ resolved
@@ -1520,8 +1520,6 @@
             if (config.visibility == null) {
                 continue;
             }
-<<<<<<< HEAD
-=======
 
             if (config.lastRoamingFailure != 0
                     && currentConfiguration != null
@@ -1545,7 +1543,6 @@
                 }
             }
 
->>>>>>> 5921779b
             int boost = config.autoJoinUseAggressiveJoinAttemptThreshold + weakRssiBailCount;
             if ((config.visibility.rssi5 + boost)
                         < mWifiConfigStore.thresholdInitialAutoJoinAttemptMin5RSSI
