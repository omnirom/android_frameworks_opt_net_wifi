--- conflicted
+++ resolved
@@ -256,13 +256,8 @@
             }
         }
 
-<<<<<<< HEAD
         intent.putExtra(WifiManager.EXTRA_WIFI_AP_INTERFACE_NAME, mDataInterfaceName);
-        intent.putExtra(WifiManager.EXTRA_WIFI_AP_MODE, mMode);
-=======
-        intent.putExtra(WifiManager.EXTRA_WIFI_AP_INTERFACE_NAME, mApInterfaceName);
         intent.putExtra(WifiManager.EXTRA_WIFI_AP_MODE, mApConfig.getTargetMode());
->>>>>>> 0c2733fe
         mContext.sendStickyBroadcastAsUser(intent, UserHandle.ALL);
     }
 
@@ -480,11 +475,13 @@
 
             mApInterfaceName = mdualApInterfaces[0];
             localConfig.apBand =  WifiConfiguration.AP_BAND_2GHZ;
-            int result = startSoftAp(localConfig);
+            mApConfig = new SoftApModeConfiguration(mApConfig.getTargetMode(), localConfig);
+            int result = startSoftAp();
             if (result == SUCCESS) {
                 localConfig.apBand =  WifiConfiguration.AP_BAND_5GHZ;
                 mApInterfaceName = mdualApInterfaces[1];
-                result = startSoftAp(localConfig);
+                mApConfig = new SoftApModeConfiguration(mApConfig.getTargetMode(), localConfig);
+                result = startSoftAp();
             }
 
             mApInterfaceName = bridgeIfacename;
@@ -508,13 +505,15 @@
             oweConfig.SSID =  "OWE_" + oweConfig.SSID;
             oweConfig.SSID =  oweConfig.SSID.length() > 32 ? oweConfig.SSID.substring(0, 32) : oweConfig.SSID;
             oweConfig.hiddenSSID =  true;
-            int result = startSoftAp(oweConfig);
+            mApConfig = new SoftApModeConfiguration(mApConfig.getTargetMode(), oweConfig);
+            int result = startSoftAp();
             if (result == SUCCESS) {
                 mApInterfaceName = mdualApInterfaces[1];
                 openConfig.oweTransIfaceName =  mdualApInterfaces[0];
                 openConfig.allowedKeyManagement.clear();
                 openConfig.allowedKeyManagement.set(WifiConfiguration.KeyMgmt.NONE);
-                result = startSoftAp(openConfig);
+                mApConfig = new SoftApModeConfiguration(mApConfig.getTargetMode(), openConfig);
+                result = startSoftAp();
             }
 
             mApInterfaceName = bridgeIfacename;
@@ -681,14 +680,15 @@
                 } else {
                     Log.e(TAG, "SoftApCallback is null. Dropping NumClientsChanged event.");
                 }
-<<<<<<< HEAD
-                mWifiMetrics.addSoftApNumAssociatedStationsChangedEvent(mNumAssociatedStations,
-                        mMode);
-            }
-=======
                 mWifiMetrics.addSoftApNumAssociatedStationsChangedEvent(
                         mNumAssociatedStations, mApConfig.getTargetMode());
->>>>>>> 0c2733fe
+
+                if (mNumAssociatedStations == 0) {
+                    scheduleTimeoutMessage();
+                } else {
+                    cancelTimeoutMessage();
+                }
+            }
 
             /**
              * Set New connected stations with this soft AP
