--- conflicted
+++ resolved
@@ -452,14 +452,10 @@
                     && !mForceApChannel;
             if (enableAcs) {
                 ifaceParams.channelParams.enableAcs = true;
-<<<<<<< HEAD
                 if(!(mContext.getResources().getBoolean(R.bool.config_wifi_softap_acs_include_dfs))) {
-                    ifaceParams.channelParams.acsShouldExcludeDfs = true;
-                }
-=======
-                ifaceParams.channelParams.acsShouldExcludeDfs = !mContext.getResources()
-                        .getBoolean(R.bool.config_wifiSoftapAcsIncludeDfs);
->>>>>>> 91d6622b
+                    ifaceParams.channelParams.acsShouldExcludeDfs = !mContext.getResources()
+                            .getBoolean(R.bool.config_wifiSoftapAcsIncludeDfs);
+                }
             }
             ifaceParams.channelParams.channel =
                     mForceApChannel ? mForcedApChannel : config.getChannel();
