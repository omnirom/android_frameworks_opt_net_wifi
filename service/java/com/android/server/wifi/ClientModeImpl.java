--- conflicted
+++ resolved
@@ -3855,9 +3855,9 @@
                     mWifiDiagnostics.reportConnectionEvent(
                             BaseWifiDiagnostics.CONNECTION_EVENT_TIMEOUT);
                     break;
-<<<<<<< HEAD
-                case CMD_GET_ALL_MATCHING_CONFIGS:
-                    replyToMessage(message, message.what, new ArrayList<WifiConfiguration>());
+                case CMD_GET_ALL_MATCHING_FQDNS_FOR_SCAN_RESULTS:
+                    replyToMessage(message, message.what, new HashMap<>());
+                    break;
                 case CMD_DPP_GENERATE_BOOTSTRAP:
                 case CMD_DPP_ADD_BOOTSTRAP_QRCODE:
                 case CMD_DPP_REMOVE_BOOTSTRAP:
@@ -3873,10 +3873,6 @@
                     break;
                 case CMD_DPP_LISTEN_STOP:
                     mMessageHandlingStatus = MESSAGE_HANDLING_STATUS_DISCARD;
-=======
-                case CMD_GET_ALL_MATCHING_FQDNS_FOR_SCAN_RESULTS:
-                    replyToMessage(message, message.what, new HashMap<>());
->>>>>>> e9a4ac40
                     break;
                 case 0:
                     // We want to notice any empty messages (with what == 0) that might crop up.
