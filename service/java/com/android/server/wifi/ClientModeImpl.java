/*
 * Copyright (C) 2010 The Android Open Source Project
 *
 * Licensed under the Apache License, Version 2.0 (the "License");
 * you may not use this file except in compliance with the License.
 * You may obtain a copy of the License at
 *
 *      http://www.apache.org/licenses/LICENSE-2.0
 *
 * Unless required by applicable law or agreed to in writing, software
 * distributed under the License is distributed on an "AS IS" BASIS,
 * WITHOUT WARRANTIES OR CONDITIONS OF ANY KIND, either express or implied.
 * See the License for the specific language governing permissions and
 * limitations under the License.
 */

package com.android.server.wifi;

import static android.net.wifi.WifiManager.WIFI_STATE_DISABLED;
import static android.net.wifi.WifiManager.WIFI_STATE_DISABLING;
import static android.net.wifi.WifiManager.WIFI_STATE_ENABLED;
import static android.net.wifi.WifiManager.WIFI_STATE_ENABLING;
import static android.net.wifi.WifiManager.WIFI_STATE_UNKNOWN;

import android.app.ActivityManager;
import android.app.PendingIntent;
import android.bluetooth.BluetoothAdapter;
import android.content.BroadcastReceiver;
import android.content.Context;
import android.content.Intent;
import android.content.IntentFilter;
import android.content.pm.ApplicationInfo;
import android.content.pm.PackageManager;
import android.database.ContentObserver;
import android.net.ConnectivityManager;
import android.net.DhcpResults;
import android.net.IpConfiguration;
import android.net.KeepalivePacketData;
import android.net.LinkProperties;
import android.net.MacAddress;
import android.net.MatchAllNetworkSpecifier;
import android.net.Network;
import android.net.NetworkAgent;
import android.net.NetworkCapabilities;
import android.net.NetworkInfo;
import android.net.NetworkInfo.DetailedState;
import android.net.NetworkMisc;
import android.net.NetworkUtils;
import android.net.RouteInfo;
import android.net.StaticIpConfiguration;
import android.net.TrafficStats;
import android.net.dhcp.DhcpClient;
import android.net.ip.IpClient;
import android.net.wifi.INetworkRequestMatchCallback;
import android.net.wifi.RssiPacketCountInfo;
import android.net.wifi.ScanResult;
import android.net.wifi.SupplicantState;
import android.net.wifi.WifiConfiguration;
import android.net.wifi.WifiEnterpriseConfig;
import android.net.wifi.WifiInfo;
import android.net.wifi.WifiManager;
import android.net.wifi.WifiManager.DeviceMobilityState;
import android.net.wifi.WifiNetworkAgentSpecifier;
import android.net.wifi.WifiSsid;
import android.net.wifi.hotspot2.IProvisioningCallback;
import android.net.wifi.hotspot2.OsuProvider;
import android.net.wifi.hotspot2.PasspointConfiguration;
import android.net.wifi.p2p.IWifiP2pManager;
import android.net.wifi.WifiDppConfig;
import android.net.wifi.WifiDppConfig.DppResult;
import android.os.BatteryStats;
import android.os.Bundle;
import android.os.IBinder;
import android.os.INetworkManagementService;
import android.os.Looper;
import android.os.Message;
import android.os.Messenger;
import android.os.PowerManager;
import android.os.Process;
import android.os.RemoteException;
import android.os.SystemProperties;
import android.os.UserHandle;
import android.os.UserManager;
import android.os.WorkSource;
import android.os.SystemProperties;
import android.provider.Settings;
import android.system.OsConstants;
import android.telephony.TelephonyManager;
import android.text.TextUtils;
import android.util.Log;
import android.util.Pair;
import android.util.SparseArray;
import android.util.StatsLog;

import com.android.internal.R;
import com.android.internal.annotations.VisibleForTesting;
import com.android.internal.app.IBatteryStats;
import com.android.internal.util.AsyncChannel;
import com.android.internal.util.MessageUtils;
import com.android.internal.util.Protocol;
import com.android.internal.util.State;
import com.android.internal.util.StateMachine;
import com.android.server.wifi.hotspot2.AnqpEvent;
import com.android.server.wifi.hotspot2.IconEvent;
import com.android.server.wifi.hotspot2.NetworkDetail;
import com.android.server.wifi.hotspot2.PasspointManager;
import com.android.server.wifi.hotspot2.WnmData;
import com.android.server.wifi.nano.WifiMetricsProto;
import com.android.server.wifi.nano.WifiMetricsProto.StaEvent;
import com.android.server.wifi.nano.WifiMetricsProto.WifiUsabilityStats;
import com.android.server.wifi.p2p.WifiP2pServiceImpl;
import com.android.server.wifi.util.NativeUtil;
import com.android.server.wifi.util.TelephonyUtil;
import com.android.server.wifi.util.TelephonyUtil.SimAuthRequestData;
import com.android.server.wifi.util.TelephonyUtil.SimAuthResponseData;
import com.android.server.wifi.util.WifiPermissionsUtil;
import com.android.server.wifi.util.WifiPermissionsWrapper;

import java.io.BufferedReader;
import java.io.FileDescriptor;
import java.io.FileNotFoundException;
import java.io.FileReader;
import java.io.IOException;
import java.io.PrintWriter;
import java.net.Inet4Address;
import java.net.Inet6Address;
import java.net.InetAddress;
import java.util.ArrayList;
import java.util.Arrays;
import java.util.HashMap;
import java.util.List;
import java.util.Map;
import java.util.Set;
import java.util.concurrent.atomic.AtomicBoolean;
import java.util.concurrent.atomic.AtomicInteger;
import java.nio.ByteBuffer;

/**
 * Implementation of ClientMode.  Event handling for Client mode logic is done here,
 * and all changes in connectivity state are initiated here.
 *
 * @hide
 */
public class ClientModeImpl extends StateMachine {

    private static final String NETWORKTYPE = "WIFI";
    @VisibleForTesting public static final short NUM_LOG_RECS_NORMAL = 100;
    @VisibleForTesting public static final short NUM_LOG_RECS_VERBOSE_LOW_MEMORY = 200;
    @VisibleForTesting public static final short NUM_LOG_RECS_VERBOSE = 3000;
    private static final String TAG = "WifiClientModeImpl";

    private static final int ONE_HOUR_MILLI = 1000 * 60 * 60;

    private static final String GOOGLE_OUI = "DA-A1-19";

    private static final String EXTRA_OSU_ICON_QUERY_BSSID = "BSSID";
    private static final String EXTRA_OSU_ICON_QUERY_FILENAME = "FILENAME";
    private static final String EXTRA_OSU_PROVIDER = "OsuProvider";

    private boolean mVerboseLoggingEnabled = false;
    private final WifiPermissionsWrapper mWifiPermissionsWrapper;

    /* debug flag, indicating if handling of ASSOCIATION_REJECT ended up blacklisting
     * the corresponding BSSID.
     */
    private boolean mDidBlackListBSSID = false;

    /**
     * Log with error attribute
     *
     * @param s is string log
     */
    @Override
    protected void loge(String s) {
        Log.e(getName(), s);
    }
    @Override
    protected void logd(String s) {
        Log.d(getName(), s);
    }
    @Override
    protected void log(String s) {
        Log.d(getName(), s);
    }
    private final WifiMetrics mWifiMetrics;
    private final WifiInjector mWifiInjector;
    private final WifiMonitor mWifiMonitor;
    private final WifiNative mWifiNative;
    private final WifiPermissionsUtil mWifiPermissionsUtil;
    private final WifiConfigManager mWifiConfigManager;
    private final WifiConnectivityManager mWifiConnectivityManager;
    private ConnectivityManager mCm;
    private BaseWifiDiagnostics mWifiDiagnostics;
    private WifiP2pServiceImpl wifiP2pServiceImpl;
    private WifiTrafficPoller mTrafficPoller;
    private final boolean mP2pSupported;
    private final AtomicBoolean mP2pConnected = new AtomicBoolean(false);
    private boolean mTemporarilyDisconnectWifi = false;
    private final Clock mClock;
    private final PropertyService mPropertyService;
    private final BuildProperties mBuildProperties;
    private final WifiCountryCode mCountryCode;
    private final WifiScoreCard mWifiScoreCard;
    private final WifiScoreReport mWifiScoreReport;
    private final SarManager mSarManager;
    private final WifiTrafficPoller mWifiTrafficPoller;
    public WifiScoreReport getWifiScoreReport() {
        return mWifiScoreReport;
    }
    private final PasspointManager mPasspointManager;
    private final WifiDataStall mWifiDataStall;

    private final McastLockManagerFilterController mMcastLockManagerFilterController;

    private boolean mScreenOn = false;

    private String mInterfaceName;
    /* The interface for ipClient */
    private String mDataInterfaceName;

    private int mLastSignalLevel = -1;
    private String mLastBssid;
    private int mLastNetworkId; // The network Id we successfully joined

    private boolean mIpReachabilityDisconnectEnabled = true;

    /* if set to true then disconnect due to IP Reachability lost only when obtained for the first 10 seconds of L2 connection */
    private boolean mDisconnectOnlyOnInitialIpReachability = true;
    private boolean mIpReachabilityMonitorActive = true;

    private void processRssiThreshold(byte curRssi, int reason,
            WifiNative.WifiRssiEventHandler rssiHandler) {
        if (curRssi == Byte.MAX_VALUE || curRssi == Byte.MIN_VALUE) {
            Log.wtf(TAG, "processRssiThreshold: Invalid rssi " + curRssi);
            return;
        }
        for (int i = 0; i < mRssiRanges.length; i++) {
            if (curRssi < mRssiRanges[i]) {
                // Assume sorted values(ascending order) for rssi,
                // bounded by high(127) and low(-128) at extremeties
                byte maxRssi = mRssiRanges[i];
                byte minRssi = mRssiRanges[i - 1];
                // This value of hw has to be believed as this value is averaged and has breached
                // the rssi thresholds and raised event to host. This would be eggregious if this
                // value is invalid
                mWifiInfo.setRssi(curRssi);
                updateCapabilities();
                int ret = startRssiMonitoringOffload(maxRssi, minRssi, rssiHandler);
                Log.d(TAG, "Re-program RSSI thresholds for " + getWhatToString(reason)
                        + ": [" + minRssi + ", " + maxRssi + "], curRssi=" + curRssi
                        + " ret=" + ret);
                break;
            }
        }
    }

    private boolean mEnableRssiPolling = false;
    // Accessed via Binder thread ({get,set}PollRssiIntervalMsecs), and ClientModeImpl thread.
    private volatile int mPollRssiIntervalMsecs = DEFAULT_POLL_RSSI_INTERVAL_MSECS;
    private int mRssiPollToken = 0;
    /* 3 operational states for STA operation: CONNECT_MODE, SCAN_ONLY_MODE, SCAN_ONLY_WIFI_OFF_MODE
    * In CONNECT_MODE, the STA can scan and connect to an access point
    * In SCAN_ONLY_MODE, the STA can only scan for access points
    * In SCAN_ONLY_WIFI_OFF_MODE, the STA can only scan for access points with wifi toggle being off
    */
    private int mOperationalMode = DISABLED_MODE;

    // variable indicating we are expecting a mode switch - do not attempt recovery for failures
    private boolean mModeChange = false;

    private ClientModeManager.Listener mClientModeCallback = null;

    private boolean mBluetoothConnectionActive = false;

    private PowerManager.WakeLock mSuspendWakeLock;

    /**
     * Interval in milliseconds between polling for RSSI and linkspeed information.
     * This is also used as the polling interval for WifiTrafficPoller, which updates
     * its data activity on every CMD_RSSI_POLL.
     */
    private static final int DEFAULT_POLL_RSSI_INTERVAL_MSECS = 3000;

    /**
     * Interval in milliseconds between receiving a disconnect event
     * while connected to a good AP, and handling the disconnect proper
     */
    private static final int LINK_FLAPPING_DEBOUNCE_MSEC = 4000;

    /**
     * Delay between supplicant restarts upon failure to establish connection
     */
    private static final int SUPPLICANT_RESTART_INTERVAL_MSECS = 5000;

    /**
     * Number of times we attempt to restart supplicant
     */
    private static final int SUPPLICANT_RESTART_TRIES = 5;

    /**
     * Value to set in wpa_supplicant "bssid" field when we don't want to restrict connection to
     * a specific AP.
     */
    public static final String SUPPLICANT_BSSID_ANY = "any";

    /**
     * The link properties of the wifi interface.
     * Do not modify this directly; use updateLinkProperties instead.
     */
    private LinkProperties mLinkProperties;

    /* Tracks sequence number on a periodic scan message */
    private int mPeriodicScanToken = 0;

    // Wakelock held during wifi start/stop and driver load/unload
    private PowerManager.WakeLock mWakeLock;

    private Context mContext;

    private final Object mDhcpResultsLock = new Object();
    private DhcpResults mDhcpResults;

    // NOTE: Do not return to clients - see syncRequestConnectionInfo()
    private final ExtendedWifiInfo mWifiInfo;
    private NetworkInfo mNetworkInfo;
    private final NetworkCapabilities mDfltNetworkCapabilities;
    private SupplicantStateTracker mSupplicantStateTracker;

    // Indicates that framework is attempting to roam, set true on CMD_START_ROAM, set false when
    // wifi connects or fails to connect
    private boolean mIsAutoRoaming = false;

    // Roaming failure count
    private int mRoamFailCount = 0;

    // This is the BSSID we are trying to associate to, it can be set to SUPPLICANT_BSSID_ANY
    // if we havent selected a BSSID for joining.
    private String mTargetRoamBSSID = SUPPLICANT_BSSID_ANY;
    // This one is used to track whta is the current target network ID. This is used for error
    // handling during connection setup since many error message from supplicant does not report
    // SSID Once connected, it will be set to invalid
    private int mTargetNetworkId = WifiConfiguration.INVALID_NETWORK_ID;
    private long mLastDriverRoamAttempt = 0;
    private WifiConfiguration mTargetWifiConfiguration = null;

    int getPollRssiIntervalMsecs() {
        return mPollRssiIntervalMsecs;
    }

    void setPollRssiIntervalMsecs(int newPollIntervalMsecs) {
        mPollRssiIntervalMsecs = newPollIntervalMsecs;
    }

    /**
     * Method to clear {@link #mTargetRoamBSSID} and reset the the current connected network's
     * bssid in wpa_supplicant after a roam/connect attempt.
     */
    public boolean clearTargetBssid(String dbg) {
        WifiConfiguration config = mWifiConfigManager.getConfiguredNetwork(mTargetNetworkId);
        if (config == null) {
            return false;
        }
        String bssid = SUPPLICANT_BSSID_ANY;
        if (config.BSSID != null) {
            bssid = config.BSSID;
            if (mVerboseLoggingEnabled) {
                Log.d(TAG, "force BSSID to " + bssid + "due to config");
            }
        }
        if (mVerboseLoggingEnabled) {
            logd(dbg + " clearTargetBssid " + bssid + " key=" + config.configKey());
        }
        mTargetRoamBSSID = bssid;
        return mWifiNative.setConfiguredNetworkBSSID(mInterfaceName, bssid);
    }

    /**
     * Set Config's default BSSID (for association purpose) and {@link #mTargetRoamBSSID}
     * @param config config need set BSSID
     * @param bssid  default BSSID to assocaite with when connect to this network
     * @return false -- does not change the current default BSSID of the configure
     *         true -- change the  current default BSSID of the configur
     */
    private boolean setTargetBssid(WifiConfiguration config, String bssid) {
        if (config == null || bssid == null) {
            return false;
        }
        if (config.BSSID != null) {
            bssid = config.BSSID;
            if (mVerboseLoggingEnabled) {
                Log.d(TAG, "force BSSID to " + bssid + "due to config");
            }
        }
        if (mVerboseLoggingEnabled) {
            Log.d(TAG, "setTargetBssid set to " + bssid + " key=" + config.configKey());
        }
        mTargetRoamBSSID = bssid;
        config.getNetworkSelectionStatus().setNetworkSelectionBSSID(bssid);
        return true;
    }

    private IpClient mIpClient;

    // Channel for sending replies.
    private AsyncChannel mReplyChannel = new AsyncChannel();

    // Used to initiate a connection with WifiP2pService
    private AsyncChannel mWifiP2pChannel;

    private WifiNetworkFactory mNetworkFactory;
    private UntrustedWifiNetworkFactory mUntrustedNetworkFactory;
    private WifiNetworkAgent mNetworkAgent;

    private byte[] mRssiRanges;

    // Used to filter out requests we couldn't possibly satisfy.
    private final NetworkCapabilities mNetworkCapabilitiesFilter = new NetworkCapabilities();

    // Provide packet filter capabilities to ConnectivityService.
    private final NetworkMisc mNetworkMisc = new NetworkMisc();

    /* The base for wifi message types */
    static final int BASE = Protocol.BASE_WIFI;
    /* Indicates Static IP succeeded */
    static final int CMD_STATIC_IP_SUCCESS                              = BASE + 15;
    /* Indicates Static IP failed */
    static final int CMD_STATIC_IP_FAILURE                              = BASE + 16;

    static final int CMD_BLUETOOTH_ADAPTER_STATE_CHANGE                 = BASE + 31;

    /* Supplicant commands */
    /* Add/update a network configuration */
    static final int CMD_ADD_OR_UPDATE_NETWORK                          = BASE + 52;
    /* Delete a network */
    static final int CMD_REMOVE_NETWORK                                 = BASE + 53;
    /* Enable a network. The device will attempt a connection to the given network. */
    static final int CMD_ENABLE_NETWORK                                 = BASE + 54;
    /* Get configured networks */
    static final int CMD_GET_CONFIGURED_NETWORKS                        = BASE + 59;
    /* Get adaptors */
    static final int CMD_GET_SUPPORTED_FEATURES                         = BASE + 61;
    /* Get configured networks with real preSharedKey */
    static final int CMD_GET_PRIVILEGED_CONFIGURED_NETWORKS             = BASE + 62;
    /* Get Link Layer Stats thru HAL */
    static final int CMD_GET_LINK_LAYER_STATS                           = BASE + 63;
    /* Supplicant commands after driver start*/
    /* Set operational mode. CONNECT, SCAN ONLY, SCAN_ONLY with Wi-Fi off mode */
    static final int CMD_SET_OPERATIONAL_MODE                           = BASE + 72;
    /* Disconnect from a network */
    static final int CMD_DISCONNECT                                     = BASE + 73;
    /* Reconnect to a network */
    static final int CMD_RECONNECT                                      = BASE + 74;
    /* Reassociate to a network */
    static final int CMD_REASSOCIATE                                    = BASE + 75;

    /* Controls suspend mode optimizations
     *
     * When high perf mode is enabled, suspend mode optimizations are disabled
     *
     * When high perf mode is disabled, suspend mode optimizations are enabled
     *
     * Suspend mode optimizations include:
     * - packet filtering
     * - turn off roaming
     * - DTIM wake up settings
     */
    static final int CMD_SET_HIGH_PERF_MODE                             = BASE + 77;
    /* Enables RSSI poll */
    static final int CMD_ENABLE_RSSI_POLL                               = BASE + 82;
    /* RSSI poll */
    static final int CMD_RSSI_POLL                                      = BASE + 83;
    /* Enable suspend mode optimizations in the driver */
    static final int CMD_SET_SUSPEND_OPT_ENABLED                        = BASE + 86;

    /* Enable TDLS on a specific MAC address */
    static final int CMD_ENABLE_TDLS                                    = BASE + 92;

    /**
     * Watchdog for protecting against b/16823537
     * Leave time for 4-way handshake to succeed
     */
    static final int ROAM_GUARD_TIMER_MSEC = 15000;

    int mRoamWatchdogCount = 0;
    /* Roam state watchdog */
    static final int CMD_ROAM_WATCHDOG_TIMER                            = BASE + 94;
    /* Screen change intent handling */
    static final int CMD_SCREEN_STATE_CHANGED                           = BASE + 95;

    /* Disconnecting state watchdog */
    static final int CMD_DISCONNECTING_WATCHDOG_TIMER                   = BASE + 96;

    /* Remove a packages associated configurations */
    static final int CMD_REMOVE_APP_CONFIGURATIONS                      = BASE + 97;

    /* Disable an ephemeral network */
    static final int CMD_DISABLE_EPHEMERAL_NETWORK                      = BASE + 98;

    /* SIM is removed; reset any cached data for it */
    static final int CMD_RESET_SIM_NETWORKS                             = BASE + 101;

    /* OSU APIs */
    static final int CMD_QUERY_OSU_ICON                                 = BASE + 104;

    /* try to match a provider with current network */
    static final int CMD_MATCH_PROVIDER_NETWORK                         = BASE + 105;

    // Add or update a Passpoint configuration.
    static final int CMD_ADD_OR_UPDATE_PASSPOINT_CONFIG                 = BASE + 106;

    // Remove a Passpoint configuration.
    static final int CMD_REMOVE_PASSPOINT_CONFIG                        = BASE + 107;

    // Get the list of installed Passpoint configurations.
    static final int CMD_GET_PASSPOINT_CONFIGS                          = BASE + 108;

    // Get the list of OSU providers associated with a Passpoint network.
    static final int CMD_GET_MATCHING_OSU_PROVIDERS                     = BASE + 109;

    // Get the list of installed Passpoint configurations matched with OSU providers
    static final int CMD_GET_MATCHING_PASSPOINT_CONFIGS_FOR_OSU_PROVIDERS = BASE + 110;

    /* Commands from/to the SupplicantStateTracker */
    /* Reset the supplicant state tracker */
    static final int CMD_RESET_SUPPLICANT_STATE                         = BASE + 111;

    int mDisconnectingWatchdogCount = 0;
    static final int DISCONNECTING_GUARD_TIMER_MSEC = 5000;

    /**
     * Indicates the end of boot process, should be used to trigger load from config store,
     * initiate connection attempt, etc.
     * */
    static final int CMD_BOOT_COMPLETED                                 = BASE + 134;
    /**
     * Initialize ClientModeImpl. This is currently used to initialize the
     * {@link HalDeviceManager} module.
     */
    static final int CMD_INITIALIZE                                     = BASE + 135;

    /* We now have a valid IP configuration. */
    static final int CMD_IP_CONFIGURATION_SUCCESSFUL                    = BASE + 138;
    /* We no longer have a valid IP configuration. */
    static final int CMD_IP_CONFIGURATION_LOST                          = BASE + 139;
    /* Link configuration (IP address, DNS, ...) changes notified via netlink */
    static final int CMD_UPDATE_LINKPROPERTIES                          = BASE + 140;

    /* Supplicant is trying to associate to a given BSSID */
    static final int CMD_TARGET_BSSID                                   = BASE + 141;

    static final int CMD_START_CONNECT                                  = BASE + 143;

    private static final int NETWORK_STATUS_UNWANTED_DISCONNECT         = 0;
    private static final int NETWORK_STATUS_UNWANTED_VALIDATION_FAILED  = 1;
    private static final int NETWORK_STATUS_UNWANTED_DISABLE_AUTOJOIN   = 2;

    static final int CMD_UNWANTED_NETWORK                               = BASE + 144;

    static final int CMD_START_ROAM                                     = BASE + 145;

    static final int CMD_ASSOCIATED_BSSID                               = BASE + 147;

    static final int CMD_NETWORK_STATUS                                 = BASE + 148;

    /* A layer 3 neighbor on the Wi-Fi link became unreachable. */
    static final int CMD_IP_REACHABILITY_LOST                           = BASE + 149;

    /* Remove a packages associated configrations */
    static final int CMD_REMOVE_USER_CONFIGURATIONS                     = BASE + 152;

    static final int CMD_ACCEPT_UNVALIDATED                             = BASE + 153;

    /* used to offload sending IP packet */
    static final int CMD_START_IP_PACKET_OFFLOAD                        = BASE + 160;

    /* used to stop offload sending IP packet */
    static final int CMD_STOP_IP_PACKET_OFFLOAD                         = BASE + 161;

    /* used to start rssi monitoring in hw */
    static final int CMD_START_RSSI_MONITORING_OFFLOAD                  = BASE + 162;

    /* used to stop rssi moniroting in hw */
    static final int CMD_STOP_RSSI_MONITORING_OFFLOAD                   = BASE + 163;

    /* used to indicated RSSI threshold breach in hw */
    static final int CMD_RSSI_THRESHOLD_BREACHED                        = BASE + 164;

    /* Enable/Disable WifiConnectivityManager */
    static final int CMD_ENABLE_WIFI_CONNECTIVITY_MANAGER               = BASE + 166;


    /* Get all matching Passpoint configurations */
    static final int CMD_GET_ALL_MATCHING_CONFIGS                       = BASE + 168;

    /**
     * Used to handle messages bounced between ClientModeImpl and IpClient.
     */
    static final int CMD_IPV4_PROVISIONING_SUCCESS                      = BASE + 200;
    static final int CMD_IPV4_PROVISIONING_FAILURE                      = BASE + 201;

    /* Push a new APF program to the HAL */
    static final int CMD_INSTALL_PACKET_FILTER                          = BASE + 202;

    /* Enable/disable fallback packet filtering */
    static final int CMD_SET_FALLBACK_PACKET_FILTERING                  = BASE + 203;

    /* Enable/disable Neighbor Discovery offload functionality. */
    static final int CMD_CONFIG_ND_OFFLOAD                              = BASE + 204;

    /* used to indicate that the foreground user was switched */
    static final int CMD_USER_SWITCH                                    = BASE + 205;

    /* used to indicate that the foreground user was switched */
    static final int CMD_USER_UNLOCK                                    = BASE + 206;

    /* used to indicate that the foreground user was switched */
    static final int CMD_USER_STOP                                      = BASE + 207;

    /* Read the APF program & data buffer */
    static final int CMD_READ_PACKET_FILTER                             = BASE + 208;

    /* Indicates that diagnostics should time out a connection start event. */
    static final int CMD_DIAGS_CONNECT_TIMEOUT                          = BASE + 252;

    // Start subscription provisioning with a given provider
    private static final int CMD_START_SUBSCRIPTION_PROVISIONING        = BASE + 254;

    /* Take some GAP in numbering, start DPP commands from 301 onwards */
    /* Add bootstrap info*/
    public static final int CMD_DPP_GENERATE_BOOTSTRAP                  = BASE + 301;
    /* Generate QRCODE bootstrap info*/
    public static final int CMD_DPP_ADD_BOOTSTRAP_QRCODE                = BASE + 302;
    /* Remove bootstrap info */
    public static final int CMD_DPP_REMOVE_BOOTSTRAP                    = BASE + 303;
    /* Get bootstrap URI*/
    public static final int CMD_DPP_GET_URI                             = BASE + 304;
    /* Start DPP Listen*/
    public static final int CMD_DPP_LISTEN_START                        = BASE + 305;
    /* Stop ongoing DPP Listen*/
    public static final int CMD_DPP_LISTEN_STOP                         = BASE + 306;
    /* Add DPP Configuration */
    public static final int CMD_DPP_CONF_ADD                            = BASE + 307;
    /* Remove DPP Configuration */
    public static final int CMD_DPP_CONF_REMOVE                         = BASE + 308;
    /* Start DPP AUTH*/
    public static final int CMD_DPP_AUTH_INIT                           = BASE + 309;
    /* Get Private Key*/
    public static final int CMD_DPP_CONFIGURATOR_GET_KEY                = BASE + 310;

    /* Vendor specific cmd: To handle IP Reachability session */
    private static final int CMD_IP_REACHABILITY_SESSION_END            = BASE + 311;

    // For message logging.
    private static final Class[] sMessageClasses = {
            AsyncChannel.class, ClientModeImpl.class, DhcpClient.class };
    private static final SparseArray<String> sGetWhatToString =
            MessageUtils.findMessageNames(sMessageClasses);


    /* Wifi state machine modes of operation */
    /* CONNECT_MODE - connect to any 'known' AP when it becomes available */
    public static final int CONNECT_MODE = 1;
    /* SCAN_ONLY_MODE - don't connect to any APs; scan, but only while apps hold lock */
    public static final int SCAN_ONLY_MODE = 2;
    /* SCAN_ONLY_WITH_WIFI_OFF - scan, but don't connect to any APs */
    public static final int SCAN_ONLY_WITH_WIFI_OFF_MODE = 3;
    /* DISABLED_MODE - Don't connect, don't scan, don't be an AP */
    public static final int DISABLED_MODE = 4;

    private static final int SUCCESS = 1;
    private static final int FAILURE = -1;

    /* Tracks if suspend optimizations need to be disabled by DHCP,
     * screen or due to high perf mode.
     * When any of them needs to disable it, we keep the suspend optimizations
     * disabled
     */
    private int mSuspendOptNeedsDisabled = 0;

    private static final int SUSPEND_DUE_TO_DHCP = 1;
    private static final int SUSPEND_DUE_TO_HIGH_PERF = 1 << 1;
    private static final int SUSPEND_DUE_TO_SCREEN = 1 << 2;

    /**
     * Time window in milliseconds for which we send
     * {@link NetworkAgent#explicitlySelected(boolean)}
     * after connecting to the network which the user last selected.
     */
    @VisibleForTesting
    public static final int LAST_SELECTED_NETWORK_EXPIRATION_AGE_MILLIS = 30 * 1000;

    /* Tracks if user has enabled suspend optimizations through settings */
    private AtomicBoolean mUserWantsSuspendOpt = new AtomicBoolean(true);

    /* Tracks if user has enabled Connected Mac Randomization through settings */
    private boolean mEnableConnectedMacRandomization = false;

    /**
     * Supplicant scan interval in milliseconds.
     * Comes from {@link Settings.Global#WIFI_SUPPLICANT_SCAN_INTERVAL_MS} or
     * from the default config if the setting is not set
     */
    private long mSupplicantScanIntervalMs;

    int mRunningBeaconCount = 0;

    /* Default parent state */
    private State mDefaultState = new DefaultState();
    /* Connecting to an access point */
    private State mConnectModeState = new ConnectModeState();
    /* Connected at 802.11 (L2) level */
    private State mL2ConnectedState = new L2ConnectedState();
    /* fetching IP after connection to access point (assoc+auth complete) */
    private State mObtainingIpState = new ObtainingIpState();
    /* Connected with IP addr */
    private State mConnectedState = new ConnectedState();
    /* Roaming */
    private State mRoamingState = new RoamingState();
    /* disconnect issued, waiting for network disconnect confirmation */
    private State mDisconnectingState = new DisconnectingState();
    /* Network is not connected, supplicant assoc+auth is not complete */
    private State mDisconnectedState = new DisconnectedState();

    private State mFilsState = new FilsState();
    private boolean mIsFilsConnection = false;
    private boolean mIsIpClientStarted = false;
    private WifiConfiguration mFilsConfig;

    /**
     * One of  {@link WifiManager#WIFI_STATE_DISABLED},
     * {@link WifiManager#WIFI_STATE_DISABLING},
     * {@link WifiManager#WIFI_STATE_ENABLED},
     * {@link WifiManager#WIFI_STATE_ENABLING},
     * {@link WifiManager#WIFI_STATE_UNKNOWN}
     */
    private final AtomicInteger mWifiState = new AtomicInteger(WIFI_STATE_DISABLED);

    /**
     * Work source to use to blame usage on the WiFi service
     */
    public static final WorkSource WIFI_WORK_SOURCE = new WorkSource(Process.WIFI_UID);

    /**
     * Keep track of whether WIFI is running.
     */
    private boolean mIsRunning = false;

    /**
     * Keep track of whether we last told the battery stats we had started.
     */
    private boolean mReportedRunning = false;

    /**
     * Most recently set source of starting WIFI.
     */
    private final WorkSource mRunningWifiUids = new WorkSource();

    /**
     * The last reported UIDs that were responsible for starting WIFI.
     */
    private final WorkSource mLastRunningWifiUids = new WorkSource();

    private TelephonyManager mTelephonyManager;
    private TelephonyManager getTelephonyManager() {
        if (mTelephonyManager == null) {
            mTelephonyManager = mWifiInjector.makeTelephonyManager();
        }
        return mTelephonyManager;
    }

    private final IBatteryStats mBatteryStats;

    private final String mTcpBufferSizes;

    // Used for debug and stats gathering
    private static int sScanAlarmIntentCount = 0;

    private FrameworkFacade mFacade;
    private WifiStateTracker mWifiStateTracker;
    private final BackupManagerProxy mBackupManagerProxy;
    private final WrongPasswordNotifier mWrongPasswordNotifier;
    private WifiNetworkSuggestionsManager mWifiNetworkSuggestionsManager;

    public ClientModeImpl(Context context, FrameworkFacade facade, Looper looper,
                            UserManager userManager, WifiInjector wifiInjector,
                            BackupManagerProxy backupManagerProxy, WifiCountryCode countryCode,
                            WifiNative wifiNative, WifiScoreCard wifiScoreCard,
                            WrongPasswordNotifier wrongPasswordNotifier,
                            SarManager sarManager,
                            WifiTrafficPoller wifiTrafficPoller) {
        super(TAG, looper);
        mWifiInjector = wifiInjector;
        mWifiMetrics = mWifiInjector.getWifiMetrics();
        mClock = wifiInjector.getClock();
        mPropertyService = wifiInjector.getPropertyService();
        mBuildProperties = wifiInjector.getBuildProperties();
        mContext = context;
        mFacade = facade;
        mWifiNative = wifiNative;
        mWifiScoreCard = wifiScoreCard;
        mBackupManagerProxy = backupManagerProxy;
        mWrongPasswordNotifier = wrongPasswordNotifier;
        mSarManager = sarManager;
        mWifiTrafficPoller = wifiTrafficPoller;

        mNetworkInfo = new NetworkInfo(ConnectivityManager.TYPE_WIFI, 0, NETWORKTYPE, "");
        mBatteryStats = IBatteryStats.Stub.asInterface(mFacade.getService(
                BatteryStats.SERVICE_NAME));
        mWifiStateTracker = wifiInjector.getWifiStateTracker();
        IBinder b = mFacade.getService(Context.NETWORKMANAGEMENT_SERVICE);

        mP2pSupported = mContext.getPackageManager().hasSystemFeature(
                PackageManager.FEATURE_WIFI_DIRECT);

        mWifiPermissionsUtil = mWifiInjector.getWifiPermissionsUtil();
        mWifiConfigManager = mWifiInjector.getWifiConfigManager();

        mPasspointManager = mWifiInjector.getPasspointManager();

        mWifiMonitor = mWifiInjector.getWifiMonitor();
        mWifiDiagnostics = mWifiInjector.getWifiDiagnostics();
        mWifiPermissionsWrapper = mWifiInjector.getWifiPermissionsWrapper();
        mWifiDataStall = mWifiInjector.getWifiDataStall();

        mWifiInfo = new ExtendedWifiInfo();
        mSupplicantStateTracker =
                mFacade.makeSupplicantStateTracker(context, mWifiConfigManager, getHandler());
        mWifiConnectivityManager = mWifiInjector.makeWifiConnectivityManager(this);

        mLinkProperties = new LinkProperties();
        mMcastLockManagerFilterController = new McastLockManagerFilterController();

        mNetworkInfo.setIsAvailable(false);
        mLastBssid = null;
        mLastNetworkId = WifiConfiguration.INVALID_NETWORK_ID;
        mLastSignalLevel = -1;

        mCountryCode = countryCode;

        mWifiScoreReport = new WifiScoreReport(mWifiInjector.getScoringParams(), mClock);

        mNetworkCapabilitiesFilter.addTransportType(NetworkCapabilities.TRANSPORT_WIFI);
        mNetworkCapabilitiesFilter.addCapability(NetworkCapabilities.NET_CAPABILITY_INTERNET);
        mNetworkCapabilitiesFilter.addCapability(NetworkCapabilities.NET_CAPABILITY_NOT_METERED);
        mNetworkCapabilitiesFilter.addCapability(NetworkCapabilities.NET_CAPABILITY_NOT_ROAMING);
        mNetworkCapabilitiesFilter.addCapability(NetworkCapabilities.NET_CAPABILITY_NOT_CONGESTED);
        mNetworkCapabilitiesFilter.addCapability(NetworkCapabilities.NET_CAPABILITY_NOT_RESTRICTED);
        mNetworkCapabilitiesFilter.setLinkUpstreamBandwidthKbps(1024 * 1024);
        mNetworkCapabilitiesFilter.setLinkDownstreamBandwidthKbps(1024 * 1024);
        // TODO - needs to be a bit more dynamic
        mDfltNetworkCapabilities = new NetworkCapabilities(mNetworkCapabilitiesFilter);

        NetworkCapabilities factoryNetworkCapabilities =
                new NetworkCapabilities(mNetworkCapabilitiesFilter);
        factoryNetworkCapabilities.setNetworkSpecifier(new MatchAllNetworkSpecifier());
        // Make the network factories.
        mNetworkFactory = mWifiInjector.makeWifiNetworkFactory(
                factoryNetworkCapabilities, mWifiConnectivityManager);
        // We can't filter untrusted network in the capabilities filter because a trusted
        // network would still satisfy a request that accepts untrusted ones.
        // We need a second network factory for untrusted network requests because we need a
        // different score filter for these requests.
        mUntrustedNetworkFactory = mWifiInjector.makeUntrustedWifiNetworkFactory(
                factoryNetworkCapabilities, mWifiConnectivityManager);

        mWifiNetworkSuggestionsManager = mWifiInjector.getWifiNetworkSuggestionsManager();

        IntentFilter filter = new IntentFilter();
        filter.addAction(Intent.ACTION_SCREEN_ON);
        filter.addAction(Intent.ACTION_SCREEN_OFF);
        mContext.registerReceiver(
                new BroadcastReceiver() {
                    @Override
                    public void onReceive(Context context, Intent intent) {
                        String action = intent.getAction();

                        if (action.equals(Intent.ACTION_SCREEN_ON)) {
                            sendMessage(CMD_SCREEN_STATE_CHANGED, 1);
                        } else if (action.equals(Intent.ACTION_SCREEN_OFF)) {
                            sendMessage(CMD_SCREEN_STATE_CHANGED, 0);
                        }
                    }
                }, filter);

        mFacade.registerContentObserver(mContext, Settings.Global.getUriFor(
                        Settings.Global.WIFI_SUSPEND_OPTIMIZATIONS_ENABLED), false,
                new ContentObserver(getHandler()) {
                    @Override
                    public void onChange(boolean selfChange) {
                        mUserWantsSuspendOpt.set(mFacade.getIntegerSetting(mContext,
                                Settings.Global.WIFI_SUSPEND_OPTIMIZATIONS_ENABLED, 1) == 1);
                    }
                });

        mFacade.registerContentObserver(mContext, Settings.Global.getUriFor(
                        Settings.Global.WIFI_CONNECTED_MAC_RANDOMIZATION_ENABLED), false,
                new ContentObserver(getHandler()) {
                    @Override
                    public void onChange(boolean selfChange) {
                        updateConnectedMacRandomizationGlobalToggle();
                    }
                });

        mContext.registerReceiver(
                new BroadcastReceiver() {
                    @Override
                    public void onReceive(Context context, Intent intent) {
                        sendMessage(CMD_BOOT_COMPLETED);
                    }
                },
                new IntentFilter(Intent.ACTION_LOCKED_BOOT_COMPLETED));

        mUserWantsSuspendOpt.set(mFacade.getIntegerSetting(mContext,
                Settings.Global.WIFI_SUSPEND_OPTIMIZATIONS_ENABLED, 1) == 1);

        getHandler().post(() -> updateConnectedMacRandomizationGlobalToggle());

        PowerManager powerManager = (PowerManager) mContext.getSystemService(Context.POWER_SERVICE);
        mWakeLock = powerManager.newWakeLock(PowerManager.PARTIAL_WAKE_LOCK, getName());

        mSuspendWakeLock = powerManager.newWakeLock(PowerManager.PARTIAL_WAKE_LOCK, "WifiSuspend");
        mSuspendWakeLock.setReferenceCounted(false);

        mTcpBufferSizes = mContext.getResources().getString(
                com.android.internal.R.string.config_wifi_tcp_buffers);

        mDisconnectOnlyOnInitialIpReachability = SystemProperties
                .get("persist.vendor.wifi.enableIpReachabilityMonitorPeriod", "1")
                .equals("1");

        // CHECKSTYLE:OFF IndentationCheck
        addState(mDefaultState);
            addState(mConnectModeState, mDefaultState);
                addState(mL2ConnectedState, mConnectModeState);
                    addState(mObtainingIpState, mL2ConnectedState);
                    addState(mConnectedState, mL2ConnectedState);
                    addState(mRoamingState, mL2ConnectedState);
                addState(mDisconnectingState, mConnectModeState);
                addState(mDisconnectedState, mConnectModeState);
                addState(mFilsState, mConnectModeState);
        // CHECKSTYLE:ON IndentationCheck

        setInitialState(mDefaultState);

        setLogRecSize(NUM_LOG_RECS_NORMAL);
        setLogOnlyTransitions(false);

        //start the state machine
        start();

        // Learn the initial state of whether the screen is on.
        // We update this field when we receive broadcasts from the system.
        handleScreenStateChanged(powerManager.isInteractive());
    }

    private void registerForWifiMonitorEvents()  {
        mWifiMonitor.registerHandler(mInterfaceName, CMD_TARGET_BSSID, getHandler());
        mWifiMonitor.registerHandler(mInterfaceName, CMD_ASSOCIATED_BSSID, getHandler());
        mWifiMonitor.registerHandler(mInterfaceName, WifiMonitor.ANQP_DONE_EVENT, getHandler());
        mWifiMonitor.registerHandler(mInterfaceName, WifiMonitor.ASSOCIATION_REJECTION_EVENT,
                getHandler());
        mWifiMonitor.registerHandler(mInterfaceName, WifiMonitor.AUTHENTICATION_FAILURE_EVENT,
                getHandler());
        mWifiMonitor.registerHandler(mInterfaceName, WifiMonitor.GAS_QUERY_DONE_EVENT,
                getHandler());
        mWifiMonitor.registerHandler(mInterfaceName, WifiMonitor.GAS_QUERY_START_EVENT,
                getHandler());
        mWifiMonitor.registerHandler(mInterfaceName, WifiMonitor.HS20_REMEDIATION_EVENT,
                getHandler());
        mWifiMonitor.registerHandler(mInterfaceName, WifiMonitor.NETWORK_CONNECTION_EVENT,
                getHandler());
        mWifiMonitor.registerHandler(mInterfaceName, WifiMonitor.NETWORK_DISCONNECTION_EVENT,
                getHandler());
        mWifiMonitor.registerHandler(mInterfaceName, WifiMonitor.RX_HS20_ANQP_ICON_EVENT,
                getHandler());
        mWifiMonitor.registerHandler(mInterfaceName, WifiMonitor.SUPPLICANT_STATE_CHANGE_EVENT,
                getHandler());
        mWifiMonitor.registerHandler(mInterfaceName, WifiMonitor.SUP_REQUEST_IDENTITY,
                getHandler());
        mWifiMonitor.registerHandler(mInterfaceName, WifiMonitor.SUP_REQUEST_SIM_AUTH,
                getHandler());
        mWifiMonitor.registerHandler(mInterfaceName, WifiMonitor.ASSOCIATION_REJECTION_EVENT,
                mWifiMetrics.getHandler());
        mWifiMonitor.registerHandler(mInterfaceName, WifiMonitor.AUTHENTICATION_FAILURE_EVENT,
                mWifiMetrics.getHandler());
        mWifiMonitor.registerHandler(mInterfaceName, WifiMonitor.NETWORK_CONNECTION_EVENT,
                mWifiMetrics.getHandler());
        mWifiMonitor.registerHandler(mInterfaceName, WifiMonitor.NETWORK_DISCONNECTION_EVENT,
                mWifiMetrics.getHandler());
        mWifiMonitor.registerHandler(mInterfaceName, WifiMonitor.SUPPLICANT_STATE_CHANGE_EVENT,
                mWifiMetrics.getHandler());
        mWifiMonitor.registerHandler(mInterfaceName, CMD_ASSOCIATED_BSSID,
                mWifiMetrics.getHandler());
        mWifiMonitor.registerHandler(mInterfaceName, CMD_TARGET_BSSID,
                mWifiMetrics.getHandler());
        mWifiMonitor.registerHandler(mInterfaceName, WifiMonitor.FILS_NETWORK_CONNECTION_EVENT,
                getHandler());
        mWifiMonitor.registerHandler(mInterfaceName, WifiMonitor.DPP_EVENT, getHandler());
    }

    /**
     * Class to implement the MulticastLockManager.FilterController callback.
     */
    class McastLockManagerFilterController implements WifiMulticastLockManager.FilterController {
        /**
         * Start filtering Multicast v4 packets
         */
        public void startFilteringMulticastPackets() {
            if (mIpClient != null) {
                mIpClient.setMulticastFilter(true);
            }
        }

        /**
         * Stop filtering Multicast v4 packets
         */
        public void stopFilteringMulticastPackets() {
            if (mIpClient != null) {
                mIpClient.setMulticastFilter(false);
            }
        }
    }

    class IpClientCallback extends IpClient.Callback {
        @Override
        public void onPreDhcpAction() {
            sendMessage(DhcpClient.CMD_PRE_DHCP_ACTION);
        }

        @Override
        public void onPostDhcpAction() {
            sendMessage(DhcpClient.CMD_POST_DHCP_ACTION);
        }

        @Override
        public void onNewDhcpResults(DhcpResults dhcpResults) {
            if (dhcpResults != null) {
                sendMessage(CMD_IPV4_PROVISIONING_SUCCESS, dhcpResults);
            } else {
                sendMessage(CMD_IPV4_PROVISIONING_FAILURE);
                mWifiInjector.getWifiLastResortWatchdog().noteConnectionFailureAndTriggerIfNeeded(
                        getTargetSsid(), mTargetRoamBSSID,
                        WifiLastResortWatchdog.FAILURE_CODE_DHCP);
            }
        }

        @Override
        public void onProvisioningSuccess(LinkProperties newLp) {
            mWifiMetrics.logStaEvent(StaEvent.TYPE_CMD_IP_CONFIGURATION_SUCCESSFUL);
            sendMessage(CMD_UPDATE_LINKPROPERTIES, newLp);
            sendMessage(CMD_IP_CONFIGURATION_SUCCESSFUL);
        }

        @Override
        public void onProvisioningFailure(LinkProperties newLp) {
            mWifiMetrics.logStaEvent(StaEvent.TYPE_CMD_IP_CONFIGURATION_LOST);
            sendMessage(CMD_IP_CONFIGURATION_LOST);
        }

        @Override
        public void onLinkPropertiesChange(LinkProperties newLp) {
            sendMessage(CMD_UPDATE_LINKPROPERTIES, newLp);
        }

        @Override
        public void onReachabilityLost(String logMsg) {
            mWifiMetrics.logStaEvent(StaEvent.TYPE_CMD_IP_REACHABILITY_LOST);
            sendMessage(CMD_IP_REACHABILITY_LOST, logMsg);
        }

        @Override
        public void installPacketFilter(byte[] filter) {
            sendMessage(CMD_INSTALL_PACKET_FILTER, filter);
        }

        @Override
        public void startReadPacketFilter() {
            sendMessage(CMD_READ_PACKET_FILTER);
        }

        @Override
        public void setFallbackMulticastFilter(boolean enabled) {
            sendMessage(CMD_SET_FALLBACK_PACKET_FILTERING, enabled);
        }

        @Override
        public void setNeighborDiscoveryOffload(boolean enabled) {
            sendMessage(CMD_CONFIG_ND_OFFLOAD, (enabled ? 1 : 0));
        }
    }

    private void stopIpClient() {
        /* Restore power save and suspend optimizations */
        handlePostDhcpSetup();
        mIpClient.stop();
        mIsIpClientStarted = false;
    }

    public void setWifiDiagnostics(BaseWifiDiagnostics WifiDiagnostics) {
        mWifiDiagnostics = WifiDiagnostics;
    }

    public void setTrafficPoller(WifiTrafficPoller trafficPoller) {
        mTrafficPoller = trafficPoller;
        if (mTrafficPoller != null) {
            mTrafficPoller.setInterface(mDataInterfaceName);
        }
    }

    PendingIntent getPrivateBroadcast(String action, int requestCode) {
        Intent intent = new Intent(action, null);
        intent.addFlags(Intent.FLAG_RECEIVER_REGISTERED_ONLY_BEFORE_BOOT);
        intent.setPackage("android");
        return mFacade.getBroadcast(mContext, requestCode, intent, 0);
    }

    /**
     * Set wpa_supplicant log level using |mVerboseLoggingLevel| flag.
     */
    void setSupplicantLogLevel() {
        mWifiNative.setSupplicantLogLevel(mVerboseLoggingEnabled);
    }

    /**
     * Method to update logging level in wifi service related classes.
     *
     * @param verbose int logging level to use
     */
    public void enableVerboseLogging(int verbose) {
        if (verbose > 0) {
            mVerboseLoggingEnabled = true;
            setLogRecSize(ActivityManager.isLowRamDeviceStatic()
                    ? NUM_LOG_RECS_VERBOSE_LOW_MEMORY : NUM_LOG_RECS_VERBOSE);
        } else {
            mVerboseLoggingEnabled = false;
            setLogRecSize(NUM_LOG_RECS_NORMAL);
        }
        configureVerboseHalLogging(mVerboseLoggingEnabled);
        setSupplicantLogLevel();
        mCountryCode.enableVerboseLogging(verbose);
        mWifiScoreReport.enableVerboseLogging(mVerboseLoggingEnabled);
        mWifiDiagnostics.startLogging(mVerboseLoggingEnabled);
        if (wifiP2pServiceImpl != null)
            wifiP2pServiceImpl.enableVerboseLogging(verbose);
        mWifiMonitor.enableVerboseLogging(verbose);
        mWifiNative.enableVerboseLogging(verbose);
        mWifiConfigManager.enableVerboseLogging(verbose);
        mSupplicantStateTracker.enableVerboseLogging(verbose);
        mPasspointManager.enableVerboseLogging(verbose);
        mNetworkFactory.enableVerboseLogging(verbose);
    }

    private static final String SYSTEM_PROPERTY_LOG_CONTROL_WIFIHAL = "log.tag.WifiHAL";
    private static final String LOGD_LEVEL_DEBUG = "D";
    private static final String LOGD_LEVEL_VERBOSE = "V";
    private void configureVerboseHalLogging(boolean enableVerbose) {
        if (mBuildProperties.isUserBuild()) {  // Verbose HAL logging not supported on user builds.
            return;
        }
        mPropertyService.set(SYSTEM_PROPERTY_LOG_CONTROL_WIFIHAL,
                enableVerbose ? LOGD_LEVEL_VERBOSE : LOGD_LEVEL_DEBUG);
    }

    private void updateDataInterface() {
        String dataInterfaceName = mWifiNative.getFstDataInterfaceName();
        if (TextUtils.isEmpty(dataInterfaceName)) {
            dataInterfaceName = mInterfaceName;
        }
        mDataInterfaceName = dataInterfaceName;

        if (mIpClient != null) {
            mIpClient.shutdown();
        }

        mIpClient = mFacade.makeIpClient(
                mContext, mDataInterfaceName, new IpClientCallback());
        mIpClient.setMulticastFilter(true);

        if (mTrafficPoller != null) {
            mTrafficPoller.setInterface(mDataInterfaceName);
        }
    }

    private boolean setRandomMacOui() {
        String oui = mContext.getResources().getString(R.string.config_wifi_random_mac_oui);
        if (TextUtils.isEmpty(oui)) {
            oui = GOOGLE_OUI;
        }
        String[] ouiParts = oui.split("-");
        byte[] ouiBytes = new byte[3];
        ouiBytes[0] = (byte) (Integer.parseInt(ouiParts[0], 16) & 0xFF);
        ouiBytes[1] = (byte) (Integer.parseInt(ouiParts[1], 16) & 0xFF);
        ouiBytes[2] = (byte) (Integer.parseInt(ouiParts[2], 16) & 0xFF);

        logd("Setting OUI to " + oui);
        return mWifiNative.setScanningMacOui(mInterfaceName, ouiBytes);
    }

    /**
     * Initiates connection to a network specified by the user/app. This method checks if the
     * requesting app holds the NETWORK_SETTINGS permission.
     *
     * @param netId Id network to initiate connection.
     * @param uid UID of the app requesting the connection.
     * @param forceReconnect Whether to force a connection even if we're connected to the same
     *                       network currently.
     */
    private boolean connectToUserSelectNetwork(int netId, int uid, boolean forceReconnect) {
        logd("connectToUserSelectNetwork netId " + netId + ", uid " + uid
                + ", forceReconnect = " + forceReconnect);
        if (mWifiConfigManager.getConfiguredNetwork(netId) == null) {
            loge("connectToUserSelectNetwork Invalid network Id=" + netId);
            return false;
        }
        if (!mWifiConfigManager.enableNetwork(netId, true, uid)
                || !mWifiConfigManager.updateLastConnectUid(netId, uid)) {
            logi("connectToUserSelectNetwork Allowing uid " + uid
                    + " with insufficient permissions to connect=" + netId);
        } else if (mWifiPermissionsUtil.checkNetworkSettingsPermission(uid)) {
            // Note user connect choice here, so that it will be considered in the next network
            // selection.
            mWifiConnectivityManager.setUserConnectChoice(netId);
        }
        if (!forceReconnect && mWifiInfo.getNetworkId() == netId) {
            // We're already connected to the user specified network, don't trigger a
            // reconnection unless it was forced.
            logi("connectToUserSelectNetwork already connecting/connected=" + netId);
        } else {
            mWifiConnectivityManager.prepareForForcedConnection(netId);
            startConnectToNetwork(netId, uid, SUPPLICANT_BSSID_ANY);
        }
        return true;
    }

    /**
     * ******************************************************
     * Methods exposed for public use
     * ******************************************************
     */

    /**
     * Retrieve a Messenger for the ClientModeImpl Handler
     *
     * @return Messenger
     */
    public Messenger getMessenger() {
        return new Messenger(getHandler());
    }

    // Last connect attempt is used to prevent scan requests:
    //  - for a period of 10 seconds after attempting to connect
    private long mLastConnectAttemptTimestamp = 0;

    // For debugging, keep track of last message status handling
    // TODO, find an equivalent mechanism as part of parent class
    private static final int MESSAGE_HANDLING_STATUS_PROCESSED = 2;
    private static final int MESSAGE_HANDLING_STATUS_OK = 1;
    private static final int MESSAGE_HANDLING_STATUS_UNKNOWN = 0;
    private static final int MESSAGE_HANDLING_STATUS_REFUSED = -1;
    private static final int MESSAGE_HANDLING_STATUS_FAIL = -2;
    private static final int MESSAGE_HANDLING_STATUS_OBSOLETE = -3;
    private static final int MESSAGE_HANDLING_STATUS_DEFERRED = -4;
    private static final int MESSAGE_HANDLING_STATUS_DISCARD = -5;
    private static final int MESSAGE_HANDLING_STATUS_LOOPED = -6;
    private static final int MESSAGE_HANDLING_STATUS_HANDLING_ERROR = -7;

    private int mMessageHandlingStatus = 0;

    //TODO: this is used only to track connection attempts, however the link state and packet per
    //TODO: second logic should be folded into that
    private boolean checkOrDeferScanAllowed(Message msg) {
        long now = mClock.getWallClockMillis();
        if (mLastConnectAttemptTimestamp != 0 && (now - mLastConnectAttemptTimestamp) < 10000) {
            Message dmsg = Message.obtain(msg);
            sendMessageDelayed(dmsg, 11000 - (now - mLastConnectAttemptTimestamp));
            return false;
        }
        return true;
    }

    private int mOnTime = 0;
    private int mTxTime = 0;
    private int mRxTime = 0;

    private int mOnTimeScreenStateChange = 0;
    private long mLastOntimeReportTimeStamp = 0;
    private long mLastScreenStateChangeTimeStamp = 0;
    private int mOnTimeLastReport = 0;
    private int mTxTimeLastReport = 0;
    private int mRxTimeLastReport = 0;

    private WifiLinkLayerStats mLastLinkLayerStats;
    private long mLastLinkLayerStatsUpdate = 0;

    String reportOnTime() {
        long now = mClock.getWallClockMillis();
        StringBuilder sb = new StringBuilder();
        // Report stats since last report
        int on = mOnTime - mOnTimeLastReport;
        mOnTimeLastReport = mOnTime;
        int tx = mTxTime - mTxTimeLastReport;
        mTxTimeLastReport = mTxTime;
        int rx = mRxTime - mRxTimeLastReport;
        mRxTimeLastReport = mRxTime;
        int period = (int) (now - mLastOntimeReportTimeStamp);
        mLastOntimeReportTimeStamp = now;
        sb.append(String.format("[on:%d tx:%d rx:%d period:%d]", on, tx, rx, period));
        // Report stats since Screen State Changed
        on = mOnTime - mOnTimeScreenStateChange;
        period = (int) (now - mLastScreenStateChangeTimeStamp);
        sb.append(String.format(" from screen [on:%d period:%d]", on, period));
        return sb.toString();
    }

    WifiLinkLayerStats getWifiLinkLayerStats() {
        if (mInterfaceName == null) {
            loge("getWifiLinkLayerStats called without an interface");
            return null;
        }
        mLastLinkLayerStatsUpdate = mClock.getWallClockMillis();
        WifiLinkLayerStats stats = mWifiNative.getWifiLinkLayerStats(mInterfaceName);
        if (stats != null) {
            mOnTime = stats.on_time;
            mTxTime = stats.tx_time;
            mRxTime = stats.rx_time;
            mRunningBeaconCount = stats.beacon_rx;
            mWifiInfo.updatePacketRates(stats, mLastLinkLayerStatsUpdate);
        } else {
            long mTxPkts = mFacade.getTxPackets(mDataInterfaceName);
            long mRxPkts = mFacade.getRxPackets(mDataInterfaceName);
            mWifiInfo.updatePacketRates(mTxPkts, mRxPkts, mLastLinkLayerStatsUpdate);
        }
        return stats;
    }

    private byte[] getDstMacForKeepalive(KeepalivePacketData packetData)
            throws KeepalivePacketData.InvalidPacketException {
        try {
            InetAddress gateway = RouteInfo.selectBestRoute(
                    mLinkProperties.getRoutes(), packetData.dstAddress).getGateway();
            String dstMacStr = macAddressFromRoute(gateway.getHostAddress());
            return NativeUtil.macAddressToByteArray(dstMacStr);
        } catch (NullPointerException | IllegalArgumentException e) {
            throw new KeepalivePacketData.InvalidPacketException(
                    ConnectivityManager.PacketKeepalive.ERROR_INVALID_IP_ADDRESS);
        }
    }

    private static int getEtherProtoForKeepalive(KeepalivePacketData packetData)
            throws KeepalivePacketData.InvalidPacketException {
        if (packetData.dstAddress instanceof Inet4Address) {
            return OsConstants.ETH_P_IP;
        } else if (packetData.dstAddress instanceof Inet6Address) {
            return OsConstants.ETH_P_IPV6;
        } else {
            throw new KeepalivePacketData.InvalidPacketException(
                    ConnectivityManager.PacketKeepalive.ERROR_INVALID_IP_ADDRESS);
        }
    }

    int startWifiIPPacketOffload(int slot, KeepalivePacketData packetData, int intervalSeconds) {
        byte[] packet = null;
        byte[] dstMac = null;
        int proto = 0;

        try {
            packet = packetData.getPacket();
            dstMac = getDstMacForKeepalive(packetData);
            proto = getEtherProtoForKeepalive(packetData);
        } catch (KeepalivePacketData.InvalidPacketException e) {
            return e.error;
        }

        int ret = mWifiNative.startSendingOffloadedPacket(
                mInterfaceName, slot, dstMac, packet, proto, intervalSeconds * 1000);
        if (ret != 0) {
            loge("startWifiIPPacketOffload(" + slot + ", " + intervalSeconds
                    + "): hardware error " + ret);
            return ConnectivityManager.PacketKeepalive.ERROR_HARDWARE_ERROR;
        } else {
            return ConnectivityManager.PacketKeepalive.SUCCESS;
        }
    }

    int stopWifiIPPacketOffload(int slot) {
        int ret = mWifiNative.stopSendingOffloadedPacket(mInterfaceName, slot);
        if (ret != 0) {
            loge("stopWifiIPPacketOffload(" + slot + "): hardware error " + ret);
            return ConnectivityManager.PacketKeepalive.ERROR_HARDWARE_ERROR;
        } else {
            return ConnectivityManager.PacketKeepalive.SUCCESS;
        }
    }

    int startRssiMonitoringOffload(byte maxRssi, byte minRssi,
            WifiNative.WifiRssiEventHandler rssiHandler) {
        return mWifiNative.startRssiMonitoring(mInterfaceName, maxRssi, minRssi, rssiHandler);
    }

    int stopRssiMonitoringOffload() {
        return mWifiNative.stopRssiMonitoring(mInterfaceName);
    }

    /**
     * Temporary method that allows the active ClientModeManager to set the wifi state that is
     * retrieved by API calls. This will be removed when WifiServiceImpl no longer directly calls
     * this class (b/31479117).
     *
     * @param newState new state to set, invalid states are ignored.
     */
    public void setWifiStateForApiCalls(int newState) {
        switch (newState) {
            case WIFI_STATE_DISABLING:
            case WIFI_STATE_DISABLED:
            case WIFI_STATE_ENABLING:
            case WIFI_STATE_ENABLED:
            case WIFI_STATE_UNKNOWN:
                if (mVerboseLoggingEnabled) {
                    Log.d(TAG, "setting wifi state to: " + newState);
                }
                mWifiState.set(newState);
                return;
            default:
                Log.d(TAG, "attempted to set an invalid state: " + newState);
                return;
        }
    }

    /**
     * Method used by WifiServiceImpl to get the current state of Wifi (in client mode) for API
     * calls.  This will be removed when WifiService no longer directly calls this class
     * (b/31479117).
     */
    public int syncGetWifiState() {
        return mWifiState.get();
    }

    /**
     * TODO: doc
     */
    public String syncGetWifiStateByName() {
        switch (mWifiState.get()) {
            case WIFI_STATE_DISABLING:
                return "disabling";
            case WIFI_STATE_DISABLED:
                return "disabled";
            case WIFI_STATE_ENABLING:
                return "enabling";
            case WIFI_STATE_ENABLED:
                return "enabled";
            case WIFI_STATE_UNKNOWN:
                return "unknown state";
            default:
                return "[invalid state]";
        }
    }

    public boolean isConnected() {
        return getCurrentState() == mConnectedState;
    }

    public boolean isDisconnected() {
        /* Control stays in FilsState during connection with Fils networks. If connection
           attempt fails(Due to ASSOC_REJECT/AUTH_TIMEOUT), control stays in FilsState.
           If QNS kicks in during this time, it fails to go for candidate selection,
           because, WifiStateMachine is not in DisconnectedState. Since FilsState is
           equivalent to disconnected state add the conditional logic.*/
        return ((getCurrentState() == mDisconnectedState) ||
               (getCurrentState() == mFilsState));
    }

    /**
     * Method checking if supplicant is in a transient state
     *
     * @return boolean true if in transient state
     */
    public boolean isSupplicantTransientState() {
        SupplicantState supplicantState = mWifiInfo.getSupplicantState();
        if (supplicantState == SupplicantState.ASSOCIATING
                || supplicantState == SupplicantState.AUTHENTICATING
                || supplicantState == SupplicantState.FOUR_WAY_HANDSHAKE
                || supplicantState == SupplicantState.GROUP_HANDSHAKE) {

            if (mVerboseLoggingEnabled) {
                Log.d(TAG, "Supplicant is under transient state: " + supplicantState);
            }
            return true;
        } else {
            if (mVerboseLoggingEnabled) {
                Log.d(TAG, "Supplicant is under steady state: " + supplicantState);
            }
        }

        return false;
    }

    /**
     * Get status information for the current connection, if any.
     *
     * @return a {@link WifiInfo} object containing information about the current connection
     */
    public WifiInfo syncRequestConnectionInfo() {
        WifiInfo result = new WifiInfo(mWifiInfo);
        return result;
    }

    /**
     * Method to retrieve the current WifiInfo
     *
     * @returns WifiInfo
     */
    public WifiInfo getWifiInfo() {
        return mWifiInfo;
    }

    /**
     * Blocking call to get the current DHCP results
     *
     * @return DhcpResults current results
     */
    public DhcpResults syncGetDhcpResults() {
        synchronized (mDhcpResultsLock) {
            return new DhcpResults(mDhcpResults);
        }
    }

    /**
     * When the underlying interface is destroyed, we must immediately tell connectivity service to
     * mark network agent as disconnected and stop the ip client.
     */
    public void handleIfaceDestroyed() {
        handleNetworkDisconnect();
    }

    /**
     * TODO: doc
     */
    public void setOperationalMode(int mode, String ifaceName) {
        if (mVerboseLoggingEnabled) {
            log("setting operational mode to " + String.valueOf(mode) + " for iface: " + ifaceName);
        }
        mModeChange = true;
        if (mode != CONNECT_MODE) {
            // we are disabling client mode...   need to exit connect mode now
            transitionTo(mDefaultState);
        } else {
            // do a quick sanity check on the iface name, make sure it isn't null
            if (ifaceName != null) {
                mInterfaceName = ifaceName;
                transitionTo(mDisconnectedState);
            } else {
                Log.e(TAG, "supposed to enter connect mode, but iface is null -> DefaultState");
                transitionTo(mDefaultState);
            }
        }
        // use the CMD_SET_OPERATIONAL_MODE to force the transitions before other messages are
        // handled.
        sendMessageAtFrontOfQueue(CMD_SET_OPERATIONAL_MODE);
    }

    /**
     * Initiates a system-level bugreport, in a non-blocking fashion.
     */
    public void takeBugReport(String bugTitle, String bugDetail) {
        mWifiDiagnostics.takeBugReport(bugTitle, bugDetail);
    }

    /**
     * Allow tests to confirm the operational mode for ClientModeImpl for testing.
     */
    @VisibleForTesting
    protected int getOperationalModeForTest() {
        return mOperationalMode;
    }

    /**
     * Retrieve the WifiMulticastLockManager.FilterController callback for registration.
     */
    protected WifiMulticastLockManager.FilterController getMcastLockManagerFilterController() {
        return mMcastLockManagerFilterController;
    }

    /**
     * Blocking method to retrieve the passpoint icon.
     *
     * @param channel AsyncChannel for the response
     * @param bssid representation of the bssid as a long
     * @param fileName name of the file
     *
     * @return boolean returning the result of the call
     */
    public boolean syncQueryPasspointIcon(AsyncChannel channel, long bssid, String fileName) {
        Bundle bundle = new Bundle();
        bundle.putLong(EXTRA_OSU_ICON_QUERY_BSSID, bssid);
        bundle.putString(EXTRA_OSU_ICON_QUERY_FILENAME, fileName);
        Message resultMsg = channel.sendMessageSynchronously(CMD_QUERY_OSU_ICON, bundle);
        int result = resultMsg.arg1;
        resultMsg.recycle();
        return result == 1;
    }

    /**
     * Blocking method to match the provider with the current network
     *
     * @param channel AsyncChannel to use for the response
     * @param fqdn
     * @return int returns message result
     */
    public int matchProviderWithCurrentNetwork(AsyncChannel channel, String fqdn) {
        Message resultMsg = channel.sendMessageSynchronously(CMD_MATCH_PROVIDER_NETWORK, fqdn);
        int result = resultMsg.arg1;
        resultMsg.recycle();
        return result;
    }

    /**
     * Deauthenticate and set the re-authentication hold off time for the current network
     * @param holdoff hold off time in milliseconds
     * @param ess set if the hold off pertains to an ESS rather than a BSS
     */
    public void deauthenticateNetwork(AsyncChannel channel, long holdoff, boolean ess) {
        // TODO: This needs an implementation
    }

    /**
     * Method to disable an ephemeral config for an ssid
     *
     * @param ssid network name to disable
     */
    public void disableEphemeralNetwork(String ssid) {
        if (ssid != null) {
            sendMessage(CMD_DISABLE_EPHEMERAL_NETWORK, ssid);
        }
    }

    /**
     * Disconnect from Access Point
     */
    public void disconnectCommand() {
        sendMessage(CMD_DISCONNECT);
    }

    /**
     * Method to trigger a disconnect.
     *
     * @param uid UID of requesting caller
     * @param reason disconnect reason
     */
    public void disconnectCommand(int uid, int reason) {
        sendMessage(CMD_DISCONNECT, uid, reason);
    }

    /**
     * Initiate a reconnection to AP
     */
    public void reconnectCommand(WorkSource workSource) {
        sendMessage(CMD_RECONNECT, workSource);
    }

    /**
     * Initiate a re-association to AP
     */
    public void reassociateCommand() {
        sendMessage(CMD_REASSOCIATE);
    }

    /**
     * Add a network synchronously
     *
     * @return network id of the new network
     */
    public int syncAddOrUpdateNetwork(AsyncChannel channel, WifiConfiguration config) {
        Message resultMsg = channel.sendMessageSynchronously(CMD_ADD_OR_UPDATE_NETWORK, config);
        int result = resultMsg.arg1;
        resultMsg.recycle();
        return result;
    }

    /**
     * Get configured networks synchronously
     *
     * @param channel
     * @return
     */
    public List<WifiConfiguration> syncGetConfiguredNetworks(int uuid, AsyncChannel channel) {
        Message resultMsg = channel.sendMessageSynchronously(CMD_GET_CONFIGURED_NETWORKS, uuid);
        if (resultMsg == null) { // an error has occurred
            return null;
        } else {
            List<WifiConfiguration> result = (List<WifiConfiguration>) resultMsg.obj;
            resultMsg.recycle();
            return result;
        }
    }

    /**
     * Blocking call to get the current WifiConfiguration by a privileged caller so private data,
     * like the password, is not redacted.
     *
     * @param channel AsyncChannel to use for the response
     * @return List list of configured networks configs
     */
    public List<WifiConfiguration> syncGetPrivilegedConfiguredNetwork(AsyncChannel channel) {
        Message resultMsg = channel.sendMessageSynchronously(
                CMD_GET_PRIVILEGED_CONFIGURED_NETWORKS);
        List<WifiConfiguration> result = (List<WifiConfiguration>) resultMsg.obj;
        resultMsg.recycle();
        return result;
    }

    List<WifiConfiguration> getAllMatchingWifiConfigs(List<ScanResult> scanResults,
            AsyncChannel channel) {
        Message resultMsg = channel.sendMessageSynchronously(CMD_GET_ALL_MATCHING_CONFIGS,
                scanResults);
        List<WifiConfiguration> configs = (List<WifiConfiguration>) resultMsg.obj;
        resultMsg.recycle();
        return configs;
    }

    /**
     * Retrieve a list of {@link OsuProvider} associated with the given list of ScanResult
     * synchronously.
     *
     * @param scanResults a list of ScanResult that has Passpoint APs.
     * @param channel     Channel for communicating with the state machine
     * @return List of {@link OsuProvider}
     */
    public List<OsuProvider> syncGetMatchingOsuProviders(List<ScanResult> scanResults,
            AsyncChannel channel) {
        Message resultMsg =
                channel.sendMessageSynchronously(CMD_GET_MATCHING_OSU_PROVIDERS, scanResults);
        List<OsuProvider> providers = new ArrayList<>((Set<OsuProvider>) resultMsg.obj);
        resultMsg.recycle();
        return providers;
    }

    /**
     * Returns the matching Passpoint configurations for given OSU(Online Sign-Up) Providers
     *
     * @param osuProviders a list of {@link OsuProvider}
     * @param channel  AsyncChannel to use for the response
     * @return Map that consists of {@link OsuProvider} and matching {@link PasspointConfiguration}.
     */
    public Map<OsuProvider, PasspointConfiguration> syncGetMatchingPasspointConfigsForOsuProviders(
            List<OsuProvider> osuProviders, AsyncChannel channel) {
        Message resultMsg =
                channel.sendMessageSynchronously(
                        CMD_GET_MATCHING_PASSPOINT_CONFIGS_FOR_OSU_PROVIDERS, osuProviders);
        Map<OsuProvider, PasspointConfiguration> result =
                (Map<OsuProvider, PasspointConfiguration>) resultMsg.obj;
        resultMsg.recycle();
        return result;
    }

    /**
     * Add or update a Passpoint configuration synchronously.
     *
     * @param channel Channel for communicating with the state machine
     * @param config The configuration to add or update
     * @return true on success
     */
    public boolean syncAddOrUpdatePasspointConfig(AsyncChannel channel,
            PasspointConfiguration config, int uid) {
        Message resultMsg = channel.sendMessageSynchronously(CMD_ADD_OR_UPDATE_PASSPOINT_CONFIG,
                uid, 0, config);
        boolean result = (resultMsg.arg1 == SUCCESS);
        resultMsg.recycle();
        return result;
    }

    /**
     * Remove a Passpoint configuration synchronously.
     *
     * @param channel Channel for communicating with the state machine
     * @param fqdn The FQDN of the Passpoint configuration to remove
     * @return true on success
     */
    public boolean syncRemovePasspointConfig(AsyncChannel channel, String fqdn) {
        Message resultMsg = channel.sendMessageSynchronously(CMD_REMOVE_PASSPOINT_CONFIG,
                fqdn);
        boolean result = (resultMsg.arg1 == SUCCESS);
        resultMsg.recycle();
        return result;
    }

    /**
     * Get the list of installed Passpoint configurations synchronously.
     *
     * @param channel Channel for communicating with the state machine
     * @return List of {@link PasspointConfiguration}
     */
    public List<PasspointConfiguration> syncGetPasspointConfigs(AsyncChannel channel) {
        Message resultMsg = channel.sendMessageSynchronously(CMD_GET_PASSPOINT_CONFIGS);
        List<PasspointConfiguration> result = (List<PasspointConfiguration>) resultMsg.obj;
        resultMsg.recycle();
        return result;
    }

    /**
     * Start subscription provisioning synchronously
     *
     * @param provider {@link OsuProvider} the provider to provision with
     * @param callback {@link IProvisioningCallback} callback for provisioning status
     * @return boolean true indicates provisioning was started, false otherwise
     */
    public boolean syncStartSubscriptionProvisioning(int callingUid, OsuProvider provider,
            IProvisioningCallback callback, AsyncChannel channel) {
        Message msg = Message.obtain();
        msg.what = CMD_START_SUBSCRIPTION_PROVISIONING;
        msg.arg1 = callingUid;
        msg.obj = callback;
        msg.getData().putParcelable(EXTRA_OSU_PROVIDER, provider);
        Message resultMsg = channel.sendMessageSynchronously(msg);
        boolean result = resultMsg.arg1 != 0;
        resultMsg.recycle();
        return result;
    }

    /**
     * Get adaptors synchronously
     */

    public int syncGetSupportedFeatures(AsyncChannel channel) {
        Message resultMsg = channel.sendMessageSynchronously(CMD_GET_SUPPORTED_FEATURES);
        int supportedFeatureSet = resultMsg.arg1;
        resultMsg.recycle();

        boolean checkRtt = mContext.getPackageManager().hasSystemFeature(
                PackageManager.FEATURE_WIFI_RTT);
        if (!checkRtt) {
            supportedFeatureSet &=
                    ~(WifiManager.WIFI_FEATURE_D2D_RTT | WifiManager.WIFI_FEATURE_D2AP_RTT);
        }

        return supportedFeatureSet;
    }

    /**
     * Get link layers stats for adapter synchronously
     */
    public WifiLinkLayerStats syncGetLinkLayerStats(AsyncChannel channel) {
        Message resultMsg = channel.sendMessageSynchronously(CMD_GET_LINK_LAYER_STATS);
        WifiLinkLayerStats result = (WifiLinkLayerStats) resultMsg.obj;
        resultMsg.recycle();
        return result;
    }

    /**
     * Delete a network
     *
     * @param networkId id of the network to be removed
     */
    public boolean syncRemoveNetwork(AsyncChannel channel, int networkId) {
        Message resultMsg = channel.sendMessageSynchronously(CMD_REMOVE_NETWORK, networkId);
        boolean result = (resultMsg.arg1 != FAILURE);
        resultMsg.recycle();
        return result;
    }

    /**
     * Enable a network
     *
     * @param netId         network id of the network
     * @param disableOthers true, if all other networks have to be disabled
     * @return {@code true} if the operation succeeds, {@code false} otherwise
     */
    public boolean syncEnableNetwork(AsyncChannel channel, int netId, boolean disableOthers) {
        Message resultMsg = channel.sendMessageSynchronously(CMD_ENABLE_NETWORK, netId,
                disableOthers ? 1 : 0);
        boolean result = (resultMsg.arg1 != FAILURE);
        resultMsg.recycle();
        return result;
    }

    /**
     * Disable a network
     *
     * @param netId network id of the network
     * @return {@code true} if the operation succeeds, {@code false} otherwise
     */
    public boolean syncDisableNetwork(AsyncChannel channel, int netId) {
        Message resultMsg = channel.sendMessageSynchronously(WifiManager.DISABLE_NETWORK, netId);
        boolean result = (resultMsg.what != WifiManager.DISABLE_NETWORK_FAILED);
        resultMsg.recycle();
        return result;
    }

    /**
     * Method to enable/disable RSSI polling
     * @param enabled boolean idicating if polling should start
     */
    public void enableRssiPolling(boolean enabled) {
        sendMessage(CMD_ENABLE_RSSI_POLL, enabled ? 1 : 0, 0);
    }

    /**
     * Set high performance mode of operation.
     * Enabling would set active power mode and disable suspend optimizations;
     * disabling would set auto power mode and enable suspend optimizations
     *
     * @param enable true if enable, false otherwise
     */
    public void setHighPerfModeEnabled(boolean enable) {
        sendMessage(CMD_SET_HIGH_PERF_MODE, enable ? 1 : 0, 0);
    }


    /**
     * reset cached SIM credential data
     */
    public synchronized void resetSimAuthNetworks(boolean simPresent) {
        sendMessage(CMD_RESET_SIM_NETWORKS, simPresent ? 1 : 0);
    }

    /**
     * Get Network object of current wifi network
     * @return Network object of current wifi network
     */
    public Network getCurrentNetwork() {
        if (mNetworkAgent != null) {
            return new Network(mNetworkAgent.netId);
        } else {
            return null;
        }
    }

    /**
     * Enable TDLS for a specific MAC address
     */
    public void enableTdls(String remoteMacAddress, boolean enable) {
        int enabler = enable ? 1 : 0;
        sendMessage(CMD_ENABLE_TDLS, enabler, 0, remoteMacAddress);
    }

    /**
     * Send a message indicating bluetooth adapter connection state changed
     */
    public void sendBluetoothAdapterStateChange(int state) {
        sendMessage(CMD_BLUETOOTH_ADAPTER_STATE_CHANGE, state, 0);
    }

    /**
     * Send a message indicating a package has been uninstalled.
     */
    public void removeAppConfigs(String packageName, int uid) {
        // Build partial AppInfo manually - package may not exist in database any more
        ApplicationInfo ai = new ApplicationInfo();
        ai.packageName = packageName;
        ai.uid = uid;
        sendMessage(CMD_REMOVE_APP_CONFIGURATIONS, ai);
    }

    /**
     * Send a message indicating a user has been removed.
     */
    public void removeUserConfigs(int userId) {
        sendMessage(CMD_REMOVE_USER_CONFIGURATIONS, userId);
    }

    /**
     * Update the BatteryStats WorkSource.
     */
    public void updateBatteryWorkSource(WorkSource newSource) {
        synchronized (mRunningWifiUids) {
            try {
                if (newSource != null) {
                    mRunningWifiUids.set(newSource);
                }
                if (mIsRunning) {
                    if (mReportedRunning) {
                        // If the work source has changed since last time, need
                        // to remove old work from battery stats.
                        if (!mLastRunningWifiUids.equals(mRunningWifiUids)) {
                            mBatteryStats.noteWifiRunningChanged(mLastRunningWifiUids,
                                    mRunningWifiUids);
                            mLastRunningWifiUids.set(mRunningWifiUids);
                        }
                    } else {
                        // Now being started, report it.
                        mBatteryStats.noteWifiRunning(mRunningWifiUids);
                        mLastRunningWifiUids.set(mRunningWifiUids);
                        mReportedRunning = true;
                    }
                } else {
                    if (mReportedRunning) {
                        // Last reported we were running, time to stop.
                        mBatteryStats.noteWifiStopped(mLastRunningWifiUids);
                        mLastRunningWifiUids.clear();
                        mReportedRunning = false;
                    }
                }
                mWakeLock.setWorkSource(newSource);
            } catch (RemoteException ignore) {
            }
        }
    }

    /**
     * Trigger dump on the class IpClient object.
     */
    public void dumpIpClient(FileDescriptor fd, PrintWriter pw, String[] args) {
        if (mIpClient != null) {
            mIpClient.dump(fd, pw, args);
        }
    }

    @Override
    public void dump(FileDescriptor fd, PrintWriter pw, String[] args) {
        super.dump(fd, pw, args);
        mSupplicantStateTracker.dump(fd, pw, args);
        pw.println("mLinkProperties " + mLinkProperties);
        pw.println("mWifiInfo " + mWifiInfo);
        pw.println("mDhcpResults " + mDhcpResults);
        pw.println("mNetworkInfo " + mNetworkInfo);
        pw.println("mLastSignalLevel " + mLastSignalLevel);
        pw.println("mLastBssid " + mLastBssid);
        pw.println("mLastNetworkId " + mLastNetworkId);
        pw.println("mOperationalMode " + mOperationalMode);
        pw.println("mUserWantsSuspendOpt " + mUserWantsSuspendOpt);
        pw.println("mSuspendOptNeedsDisabled " + mSuspendOptNeedsDisabled);
        mCountryCode.dump(fd, pw, args);
        mNetworkFactory.dump(fd, pw, args);
        mUntrustedNetworkFactory.dump(fd, pw, args);
        pw.println("Wlan Wake Reasons:" + mWifiNative.getWlanWakeReasonCount());
        pw.println();

        mWifiConfigManager.dump(fd, pw, args);
        pw.println();
        mPasspointManager.dump(pw);
        pw.println();
        mWifiDiagnostics.captureBugReportData(WifiDiagnostics.REPORT_REASON_USER_ACTION);
        mWifiDiagnostics.dump(fd, pw, args);
        dumpIpClient(fd, pw, args);
        mWifiConnectivityManager.dump(fd, pw, args);
        mWifiInjector.getWakeupController().dump(fd, pw, args);
    }

    /**
     * Trigger message to handle user switch event.
     */
    public void handleUserSwitch(int userId) {
        sendMessage(CMD_USER_SWITCH, userId);
    }

    /**
     * Trigger message to handle user unlock event.
     */
    public void handleUserUnlock(int userId) {
        sendMessage(CMD_USER_UNLOCK, userId);
    }

    /**
     * Trigger message to handle user stop event.
     */
    public void handleUserStop(int userId) {
        sendMessage(CMD_USER_STOP, userId);
    }

    /**
     * ******************************************************
     * Internal private functions
     * ******************************************************
     */

    private void logStateAndMessage(Message message, State state) {
        mMessageHandlingStatus = 0;
        if (mVerboseLoggingEnabled) {
            logd(" " + state.getClass().getSimpleName() + " " + getLogRecString(message));
        }
    }

    @Override
    protected boolean recordLogRec(Message msg) {
        switch (msg.what) {
            case CMD_RSSI_POLL:
                return mVerboseLoggingEnabled;
            default:
                return true;
        }
    }

    /**
     * Return the additional string to be logged by LogRec, default
     *
     * @param msg that was processed
     * @return information to be logged as a String
     */
    @Override
    protected String getLogRecString(Message msg) {
        WifiConfiguration config;
        Long now;
        String report;
        String key;
        StringBuilder sb = new StringBuilder();
        sb.append("screen=").append(mScreenOn ? "on" : "off");
        if (mMessageHandlingStatus != MESSAGE_HANDLING_STATUS_UNKNOWN) {
            sb.append("(").append(mMessageHandlingStatus).append(")");
        }
        if (msg.sendingUid > 0 && msg.sendingUid != Process.WIFI_UID) {
            sb.append(" uid=" + msg.sendingUid);
        }
        switch (msg.what) {
            case WifiMonitor.SUPPLICANT_STATE_CHANGE_EVENT:
                sb.append(" ");
                sb.append(Integer.toString(msg.arg1));
                sb.append(" ");
                sb.append(Integer.toString(msg.arg2));
                StateChangeResult stateChangeResult = (StateChangeResult) msg.obj;
                if (stateChangeResult != null) {
                    sb.append(stateChangeResult.toString());
                }
                break;
            case WifiManager.SAVE_NETWORK:
                sb.append(" ");
                sb.append(Integer.toString(msg.arg1));
                sb.append(" ");
                sb.append(Integer.toString(msg.arg2));
                config = (WifiConfiguration) msg.obj;
                if (config != null) {
                    sb.append(" ").append(config.configKey());
                    sb.append(" nid=").append(config.networkId);
                    if (config.hiddenSSID) {
                        sb.append(" hidden");
                    }
                    if (config.preSharedKey != null
                            && !config.preSharedKey.equals("*")) {
                        sb.append(" hasPSK");
                    }
                    if (config.ephemeral) {
                        sb.append(" ephemeral");
                    }
                    if (config.selfAdded) {
                        sb.append(" selfAdded");
                    }
                    sb.append(" cuid=").append(config.creatorUid);
                    sb.append(" suid=").append(config.lastUpdateUid);
                }
                break;
            case WifiManager.FORGET_NETWORK:
                sb.append(" ");
                sb.append(Integer.toString(msg.arg1));
                sb.append(" ");
                sb.append(Integer.toString(msg.arg2));
                config = (WifiConfiguration) msg.obj;
                if (config != null) {
                    sb.append(" ").append(config.configKey());
                    sb.append(" nid=").append(config.networkId);
                    if (config.hiddenSSID) {
                        sb.append(" hidden");
                    }
                    if (config.preSharedKey != null) {
                        sb.append(" hasPSK");
                    }
                    if (config.ephemeral) {
                        sb.append(" ephemeral");
                    }
                    if (config.selfAdded) {
                        sb.append(" selfAdded");
                    }
                    sb.append(" cuid=").append(config.creatorUid);
                    sb.append(" suid=").append(config.lastUpdateUid);
                    WifiConfiguration.NetworkSelectionStatus netWorkSelectionStatus =
                            config.getNetworkSelectionStatus();
                    sb.append(" ajst=").append(
                            netWorkSelectionStatus.getNetworkStatusString());
                }
                break;
            case WifiMonitor.ASSOCIATION_REJECTION_EVENT:
                sb.append(" ");
                sb.append(" timedOut=" + Integer.toString(msg.arg1));
                sb.append(" ");
                sb.append(Integer.toString(msg.arg2));
                String bssid = (String) msg.obj;
                if (bssid != null && bssid.length() > 0) {
                    sb.append(" ");
                    sb.append(bssid);
                }
                sb.append(" blacklist=" + Boolean.toString(mDidBlackListBSSID));
                break;
            case WifiMonitor.FILS_NETWORK_CONNECTION_EVENT:
            case WifiMonitor.NETWORK_CONNECTION_EVENT:
                sb.append(" ");
                sb.append(Integer.toString(msg.arg1));
                sb.append(" ");
                sb.append(Integer.toString(msg.arg2));
                sb.append(" ").append(mLastBssid);
                sb.append(" nid=").append(mLastNetworkId);
                config = getCurrentWifiConfiguration();
                if (config != null) {
                    sb.append(" ").append(config.configKey());
                }
                key = mWifiConfigManager.getLastSelectedNetworkConfigKey();
                if (key != null) {
                    sb.append(" last=").append(key);
                }
                break;
            case CMD_TARGET_BSSID:
            case CMD_ASSOCIATED_BSSID:
                sb.append(" ");
                sb.append(Integer.toString(msg.arg1));
                sb.append(" ");
                sb.append(Integer.toString(msg.arg2));
                if (msg.obj != null) {
                    sb.append(" BSSID=").append((String) msg.obj);
                }
                if (mTargetRoamBSSID != null) {
                    sb.append(" Target=").append(mTargetRoamBSSID);
                }
                sb.append(" roam=").append(Boolean.toString(mIsAutoRoaming));
                break;
            case WifiMonitor.NETWORK_DISCONNECTION_EVENT:
                if (msg.obj != null) {
                    sb.append(" ").append((String) msg.obj);
                }
                sb.append(" nid=").append(msg.arg1);
                sb.append(" reason=").append(msg.arg2);
                if (mLastBssid != null) {
                    sb.append(" lastbssid=").append(mLastBssid);
                }
                if (mWifiInfo.getFrequency() != -1) {
                    sb.append(" freq=").append(mWifiInfo.getFrequency());
                    sb.append(" rssi=").append(mWifiInfo.getRssi());
                }
                break;
            case CMD_RSSI_POLL:
            case CMD_UNWANTED_NETWORK:
            case WifiManager.RSSI_PKTCNT_FETCH:
                sb.append(" ");
                sb.append(Integer.toString(msg.arg1));
                sb.append(" ");
                sb.append(Integer.toString(msg.arg2));
                if (mWifiInfo.getSSID() != null) {
                    if (mWifiInfo.getSSID() != null) {
                        sb.append(" ").append(mWifiInfo.getSSID());
                    }
                }
                if (mWifiInfo.getBSSID() != null) {
                    sb.append(" ").append(mWifiInfo.getBSSID());
                }
                sb.append(" rssi=").append(mWifiInfo.getRssi());
                sb.append(" f=").append(mWifiInfo.getFrequency());
                sb.append(" sc=").append(mWifiInfo.score);
                sb.append(" link=").append(mWifiInfo.getLinkSpeed());
                sb.append(String.format(" tx=%.1f,", mWifiInfo.txSuccessRate));
                sb.append(String.format(" %.1f,", mWifiInfo.txRetriesRate));
                sb.append(String.format(" %.1f ", mWifiInfo.txBadRate));
                sb.append(String.format(" rx=%.1f", mWifiInfo.rxSuccessRate));
                sb.append(String.format(" bcn=%d", mRunningBeaconCount));
                report = reportOnTime();
                if (report != null) {
                    sb.append(" ").append(report);
                }
                sb.append(String.format(" score=%d", mWifiInfo.score));
                break;
            case CMD_START_CONNECT:
            case WifiManager.CONNECT_NETWORK:
                sb.append(" ");
                sb.append(Integer.toString(msg.arg1));
                sb.append(" ");
                sb.append(Integer.toString(msg.arg2));
                config = mWifiConfigManager.getConfiguredNetwork(msg.arg1);
                if (config != null) {
                    sb.append(" ").append(config.configKey());
                }
                if (mTargetRoamBSSID != null) {
                    sb.append(" ").append(mTargetRoamBSSID);
                }
                sb.append(" roam=").append(Boolean.toString(mIsAutoRoaming));
                config = getCurrentWifiConfiguration();
                if (config != null) {
                    sb.append(config.configKey());
                }
                break;
            case CMD_START_ROAM:
                sb.append(" ");
                sb.append(Integer.toString(msg.arg1));
                sb.append(" ");
                sb.append(Integer.toString(msg.arg2));
                ScanResult result = (ScanResult) msg.obj;
                if (result != null) {
                    now = mClock.getWallClockMillis();
                    sb.append(" bssid=").append(result.BSSID);
                    sb.append(" rssi=").append(result.level);
                    sb.append(" freq=").append(result.frequency);
                    if (result.seen > 0 && result.seen < now) {
                        sb.append(" seen=").append(now - result.seen);
                    } else {
                        // Somehow the timestamp for this scan result is inconsistent
                        sb.append(" !seen=").append(result.seen);
                    }
                }
                if (mTargetRoamBSSID != null) {
                    sb.append(" ").append(mTargetRoamBSSID);
                }
                sb.append(" roam=").append(Boolean.toString(mIsAutoRoaming));
                sb.append(" fail count=").append(Integer.toString(mRoamFailCount));
                break;
            case CMD_ADD_OR_UPDATE_NETWORK:
                sb.append(" ");
                sb.append(Integer.toString(msg.arg1));
                sb.append(" ");
                sb.append(Integer.toString(msg.arg2));
                if (msg.obj != null) {
                    config = (WifiConfiguration) msg.obj;
                    sb.append(" ").append(config.configKey());
                    sb.append(" prio=").append(config.priority);
                    sb.append(" status=").append(config.status);
                    if (config.BSSID != null) {
                        sb.append(" ").append(config.BSSID);
                    }
                    WifiConfiguration curConfig = getCurrentWifiConfiguration();
                    if (curConfig != null) {
                        if (curConfig.configKey().equals(config.configKey())) {
                            sb.append(" is current");
                        } else {
                            sb.append(" current=").append(curConfig.configKey());
                            sb.append(" prio=").append(curConfig.priority);
                            sb.append(" status=").append(curConfig.status);
                        }
                    }
                }
                break;
            case WifiManager.DISABLE_NETWORK:
            case CMD_ENABLE_NETWORK:
                sb.append(" ");
                sb.append(Integer.toString(msg.arg1));
                sb.append(" ");
                sb.append(Integer.toString(msg.arg2));
                key = mWifiConfigManager.getLastSelectedNetworkConfigKey();
                if (key != null) {
                    sb.append(" last=").append(key);
                }
                config = mWifiConfigManager.getConfiguredNetwork(msg.arg1);
                if (config != null && (key == null || !config.configKey().equals(key))) {
                    sb.append(" target=").append(key);
                }
                break;
            case CMD_GET_CONFIGURED_NETWORKS:
                sb.append(" ");
                sb.append(Integer.toString(msg.arg1));
                sb.append(" ");
                sb.append(Integer.toString(msg.arg2));
                sb.append(" num=").append(mWifiConfigManager.getConfiguredNetworks().size());
                break;
            case DhcpClient.CMD_PRE_DHCP_ACTION:
                sb.append(" ");
                sb.append(Integer.toString(msg.arg1));
                sb.append(" ");
                sb.append(Integer.toString(msg.arg2));
                sb.append(" txpkts=").append(mWifiInfo.txSuccess);
                sb.append(",").append(mWifiInfo.txBad);
                sb.append(",").append(mWifiInfo.txRetries);
                break;
            case DhcpClient.CMD_POST_DHCP_ACTION:
                sb.append(" ");
                sb.append(Integer.toString(msg.arg1));
                sb.append(" ");
                sb.append(Integer.toString(msg.arg2));
                if (msg.arg1 == DhcpClient.DHCP_SUCCESS) {
                    sb.append(" OK ");
                } else if (msg.arg1 == DhcpClient.DHCP_FAILURE) {
                    sb.append(" FAIL ");
                }
                if (mLinkProperties != null) {
                    sb.append(" ");
                    sb.append(getLinkPropertiesSummary(mLinkProperties));
                }
                break;
            case WifiP2pServiceImpl.P2P_CONNECTION_CHANGED:
                sb.append(" ");
                sb.append(Integer.toString(msg.arg1));
                sb.append(" ");
                sb.append(Integer.toString(msg.arg2));
                if (msg.obj != null) {
                    NetworkInfo info = (NetworkInfo) msg.obj;
                    NetworkInfo.State state = info.getState();
                    NetworkInfo.DetailedState detailedState = info.getDetailedState();
                    if (state != null) {
                        sb.append(" st=").append(state);
                    }
                    if (detailedState != null) {
                        sb.append("/").append(detailedState);
                    }
                }
                break;
            case CMD_IP_CONFIGURATION_LOST:
                int count = -1;
                WifiConfiguration c = getCurrentWifiConfiguration();
                if (c != null) {
                    count = c.getNetworkSelectionStatus().getDisableReasonCounter(
                            WifiConfiguration.NetworkSelectionStatus.DISABLED_DHCP_FAILURE);
                }
                sb.append(" ");
                sb.append(Integer.toString(msg.arg1));
                sb.append(" ");
                sb.append(Integer.toString(msg.arg2));
                sb.append(" failures: ");
                sb.append(Integer.toString(count));
                sb.append("/");
                sb.append(Integer.toString(mFacade.getIntegerSetting(
                        mContext, Settings.Global.WIFI_MAX_DHCP_RETRY_COUNT, 0)));
                if (mWifiInfo.getBSSID() != null) {
                    sb.append(" ").append(mWifiInfo.getBSSID());
                }
                sb.append(String.format(" bcn=%d", mRunningBeaconCount));
                break;
            case CMD_UPDATE_LINKPROPERTIES:
                sb.append(" ");
                sb.append(Integer.toString(msg.arg1));
                sb.append(" ");
                sb.append(Integer.toString(msg.arg2));
                if (mLinkProperties != null) {
                    sb.append(" ");
                    sb.append(getLinkPropertiesSummary(mLinkProperties));
                }
                break;
            case CMD_IP_REACHABILITY_LOST:
                if (msg.obj != null) {
                    sb.append(" ").append((String) msg.obj);
                }
                break;
            case CMD_INSTALL_PACKET_FILTER:
                sb.append(" len=" + ((byte[]) msg.obj).length);
                break;
            case CMD_SET_FALLBACK_PACKET_FILTERING:
                sb.append(" enabled=" + (boolean) msg.obj);
                break;
            case CMD_ROAM_WATCHDOG_TIMER:
                sb.append(" ");
                sb.append(Integer.toString(msg.arg1));
                sb.append(" ");
                sb.append(Integer.toString(msg.arg2));
                sb.append(" cur=").append(mRoamWatchdogCount);
                break;
            case CMD_DISCONNECTING_WATCHDOG_TIMER:
                sb.append(" ");
                sb.append(Integer.toString(msg.arg1));
                sb.append(" ");
                sb.append(Integer.toString(msg.arg2));
                sb.append(" cur=").append(mDisconnectingWatchdogCount);
                break;
            case CMD_START_RSSI_MONITORING_OFFLOAD:
            case CMD_STOP_RSSI_MONITORING_OFFLOAD:
            case CMD_RSSI_THRESHOLD_BREACHED:
                sb.append(" rssi=");
                sb.append(Integer.toString(msg.arg1));
                sb.append(" thresholds=");
                sb.append(Arrays.toString(mRssiRanges));
                break;
            case CMD_USER_SWITCH:
                sb.append(" userId=");
                sb.append(Integer.toString(msg.arg1));
                break;
            case CMD_IPV4_PROVISIONING_SUCCESS:
                sb.append(" ");
                if (msg.arg1 == DhcpClient.DHCP_SUCCESS) {
                    sb.append("DHCP_OK");
                } else if (msg.arg1 == CMD_STATIC_IP_SUCCESS) {
                    sb.append("STATIC_OK");
                } else {
                    sb.append(Integer.toString(msg.arg1));
                }
                break;
            case CMD_IPV4_PROVISIONING_FAILURE:
                sb.append(" ");
                if (msg.arg1 == DhcpClient.DHCP_FAILURE) {
                    sb.append("DHCP_FAIL");
                } else if (msg.arg1 == CMD_STATIC_IP_FAILURE) {
                    sb.append("STATIC_FAIL");
                } else {
                    sb.append(Integer.toString(msg.arg1));
                }
                break;
            case WifiMonitor.DPP_EVENT:
                sb.append(" type=");
                sb.append(msg.arg1);
                break;
            case CMD_IP_REACHABILITY_SESSION_END:
                if (msg.obj != null) {
                    sb.append(" ").append((String) msg.obj);
                }
                break;
            default:
                sb.append(" ");
                sb.append(Integer.toString(msg.arg1));
                sb.append(" ");
                sb.append(Integer.toString(msg.arg2));
                break;
        }

        return sb.toString();
    }

    @Override
    protected String getWhatToString(int what) {
        String s = sGetWhatToString.get(what);
        if (s != null) {
            return s;
        }
        switch (what) {
            case AsyncChannel.CMD_CHANNEL_HALF_CONNECTED:
                s = "CMD_CHANNEL_HALF_CONNECTED";
                break;
            case AsyncChannel.CMD_CHANNEL_DISCONNECTED:
                s = "CMD_CHANNEL_DISCONNECTED";
                break;
            case WifiManager.DISABLE_NETWORK:
                s = "DISABLE_NETWORK";
                break;
            case WifiManager.CONNECT_NETWORK:
                s = "CONNECT_NETWORK";
                break;
            case WifiManager.SAVE_NETWORK:
                s = "SAVE_NETWORK";
                break;
            case WifiManager.FORGET_NETWORK:
                s = "FORGET_NETWORK";
                break;
            case WifiMonitor.SUPPLICANT_STATE_CHANGE_EVENT:
                s = "SUPPLICANT_STATE_CHANGE_EVENT";
                break;
            case WifiMonitor.AUTHENTICATION_FAILURE_EVENT:
                s = "AUTHENTICATION_FAILURE_EVENT";
                break;
            case WifiMonitor.SUP_REQUEST_IDENTITY:
                s = "SUP_REQUEST_IDENTITY";
                break;
            case WifiMonitor.NETWORK_CONNECTION_EVENT:
                s = "NETWORK_CONNECTION_EVENT";
                break;
            case WifiMonitor.NETWORK_DISCONNECTION_EVENT:
                s = "NETWORK_DISCONNECTION_EVENT";
                break;
            case WifiMonitor.ASSOCIATION_REJECTION_EVENT:
                s = "ASSOCIATION_REJECTION_EVENT";
                break;
            case WifiMonitor.ANQP_DONE_EVENT:
                s = "ANQP_DONE_EVENT";
                break;
            case WifiMonitor.RX_HS20_ANQP_ICON_EVENT:
                s = "RX_HS20_ANQP_ICON_EVENT";
                break;
            case WifiMonitor.GAS_QUERY_DONE_EVENT:
                s = "GAS_QUERY_DONE_EVENT";
                break;
            case WifiMonitor.HS20_REMEDIATION_EVENT:
                s = "HS20_REMEDIATION_EVENT";
                break;
            case WifiMonitor.GAS_QUERY_START_EVENT:
                s = "GAS_QUERY_START_EVENT";
                break;
            case WifiP2pServiceImpl.GROUP_CREATING_TIMED_OUT:
                s = "GROUP_CREATING_TIMED_OUT";
                break;
            case WifiP2pServiceImpl.P2P_CONNECTION_CHANGED:
                s = "P2P_CONNECTION_CHANGED";
                break;
            case WifiP2pServiceImpl.DISCONNECT_WIFI_REQUEST:
                s = "DISCONNECT_WIFI_REQUEST";
                break;
            case WifiP2pServiceImpl.DISCONNECT_WIFI_RESPONSE:
                s = "DISCONNECT_WIFI_RESPONSE";
                break;
            case WifiP2pServiceImpl.SET_MIRACAST_MODE:
                s = "SET_MIRACAST_MODE";
                break;
            case WifiP2pServiceImpl.BLOCK_DISCOVERY:
                s = "BLOCK_DISCOVERY";
                break;
            case WifiManager.RSSI_PKTCNT_FETCH:
                s = "RSSI_PKTCNT_FETCH";
                break;
            default:
                s = "what:" + Integer.toString(what);
                break;
        }
        return s;
    }

    private void handleScreenStateChanged(boolean screenOn) {
        mScreenOn = screenOn;
        if (mVerboseLoggingEnabled) {
            logd(" handleScreenStateChanged Enter: screenOn=" + screenOn
                    + " mUserWantsSuspendOpt=" + mUserWantsSuspendOpt
                    + " state " + getCurrentState().getName()
                    + " suppState:" + mSupplicantStateTracker.getSupplicantStateName());
        }
        enableRssiPolling(screenOn);
        if (mUserWantsSuspendOpt.get()) {
            int shouldReleaseWakeLock = 0;
            if (screenOn) {
                sendMessage(CMD_SET_SUSPEND_OPT_ENABLED, 0, shouldReleaseWakeLock);
            } else {
                if (isConnected()) {
                    // Allow 2s for suspend optimizations to be set
                    mSuspendWakeLock.acquire(2000);
                    shouldReleaseWakeLock = 1;
                }
                sendMessage(CMD_SET_SUSPEND_OPT_ENABLED, 1, shouldReleaseWakeLock);
            }
        }

        getWifiLinkLayerStats();
        mOnTimeScreenStateChange = mOnTime;
        mLastScreenStateChangeTimeStamp = mLastLinkLayerStatsUpdate;

        mWifiMetrics.setScreenState(screenOn);

        mWifiConnectivityManager.handleScreenStateChanged(screenOn);
        mNetworkFactory.handleScreenStateChanged(screenOn);

        WifiLockManager wifiLockManager = mWifiInjector.getWifiLockManager();
        if (wifiLockManager != null) {
            wifiLockManager.handleScreenStateChanged(screenOn);
        }

        if (mVerboseLoggingEnabled) log("handleScreenStateChanged Exit: " + screenOn);
    }

    private boolean checkAndSetConnectivityInstance() {
        if (mCm == null) {
            mCm = (ConnectivityManager) mContext.getSystemService(Context.CONNECTIVITY_SERVICE);
        }
        if (mCm == null) {
            Log.e(TAG, "Cannot retrieve connectivity service");
            return false;
        }
        return true;
    }

    private void setSuspendOptimizationsNative(int reason, boolean enabled) {
        if (mVerboseLoggingEnabled) {
            log("setSuspendOptimizationsNative: " + reason + " " + enabled
                    + " -want " + mUserWantsSuspendOpt.get()
                    + " stack:" + Thread.currentThread().getStackTrace()[2].getMethodName()
                    + " - " + Thread.currentThread().getStackTrace()[3].getMethodName()
                    + " - " + Thread.currentThread().getStackTrace()[4].getMethodName()
                    + " - " + Thread.currentThread().getStackTrace()[5].getMethodName());
        }
        //mWifiNative.setSuspendOptimizations(enabled);

        if (enabled) {
            mSuspendOptNeedsDisabled &= ~reason;
            /* None of dhcp, screen or highperf need it disabled and user wants it enabled */
            if (mSuspendOptNeedsDisabled == 0 && mUserWantsSuspendOpt.get()) {
                if (mVerboseLoggingEnabled) {
                    log("setSuspendOptimizationsNative do it " + reason + " " + enabled
                            + " stack:" + Thread.currentThread().getStackTrace()[2].getMethodName()
                            + " - " + Thread.currentThread().getStackTrace()[3].getMethodName()
                            + " - " + Thread.currentThread().getStackTrace()[4].getMethodName()
                            + " - " + Thread.currentThread().getStackTrace()[5].getMethodName());
                }
                mWifiNative.setSuspendOptimizations(mInterfaceName, true);
            }
        } else {
            mSuspendOptNeedsDisabled |= reason;
            mWifiNative.setSuspendOptimizations(mInterfaceName, false);
        }
    }

    private void setSuspendOptimizations(int reason, boolean enabled) {
        if (mVerboseLoggingEnabled) log("setSuspendOptimizations: " + reason + " " + enabled);
        if (enabled) {
            mSuspendOptNeedsDisabled &= ~reason;
        } else {
            mSuspendOptNeedsDisabled |= reason;
        }
        if (mVerboseLoggingEnabled) log("mSuspendOptNeedsDisabled " + mSuspendOptNeedsDisabled);
    }

    /*
     * Fetch RSSI, linkspeed, and frequency on current connection
     */
    private void fetchRssiLinkSpeedAndFrequencyNative() {
        Integer newRssi = null;
        Integer newLinkSpeed = null;
        Integer newFrequency = null;
        WifiNative.SignalPollResult pollResult = mWifiNative.signalPoll(mInterfaceName);
        if (pollResult == null) {
            return;
        }

        newRssi = pollResult.currentRssi;
        newLinkSpeed = pollResult.txBitrate;
        newFrequency = pollResult.associationFrequency;

        if (mVerboseLoggingEnabled) {
            logd("fetchRssiLinkSpeedAndFrequencyNative rssi=" + newRssi
                    + " linkspeed=" + newLinkSpeed + " freq=" + newFrequency);
        }

        if (newRssi != null && newRssi > WifiInfo.INVALID_RSSI && newRssi < WifiInfo.MAX_RSSI) {
            // screen out invalid values
            /* some implementations avoid negative values by adding 256
             * so we need to adjust for that here.
             */
            if (newRssi > 0) newRssi -= 256;
            mWifiInfo.setRssi(newRssi);
            /*
             * Rather then sending the raw RSSI out every time it
             * changes, we precalculate the signal level that would
             * be displayed in the status bar, and only send the
             * broadcast if that much more coarse-grained number
             * changes. This cuts down greatly on the number of
             * broadcasts, at the cost of not informing others
             * interested in RSSI of all the changes in signal
             * level.
             */
            int newSignalLevel = WifiManager.calculateSignalLevel(newRssi, WifiManager.RSSI_LEVELS);
            if (newSignalLevel != mLastSignalLevel) {
                updateCapabilities();
                sendRssiChangeBroadcast(newRssi);
            }
            mLastSignalLevel = newSignalLevel;
        } else {
            mWifiInfo.setRssi(WifiInfo.INVALID_RSSI);
            updateCapabilities();
        }

        if (newLinkSpeed != null) {
            mWifiInfo.setLinkSpeed(newLinkSpeed);
        }
        if (newFrequency != null && newFrequency > 0) {
            mWifiInfo.setFrequency(newFrequency);
        }
        mWifiConfigManager.updateScanDetailCacheFromWifiInfo(mWifiInfo);
        /*
         * Increment various performance metrics
         */
        if (newRssi != null && newLinkSpeed != null && newFrequency != null) {
            mWifiMetrics.handlePollResult(mWifiInfo);
        }
    }

    // Polling has completed, hence we wont have a score anymore
    private void cleanWifiScore() {
        mWifiInfo.txBadRate = 0;
        mWifiInfo.txSuccessRate = 0;
        mWifiInfo.txRetriesRate = 0;
        mWifiInfo.rxSuccessRate = 0;
        mWifiScoreReport.reset();
        mLastLinkLayerStats = null;
    }

    private void updateLinkProperties(LinkProperties newLp) {
        if (mVerboseLoggingEnabled) {
            log("Link configuration changed for netId: " + mLastNetworkId
                    + " old: " + mLinkProperties + " new: " + newLp);
        }
        // We own this instance of LinkProperties because IpClient passes us a copy.
        mLinkProperties = newLp;
        if (mNetworkAgent != null) {
            mNetworkAgent.sendLinkProperties(mLinkProperties);
        }

        if (getNetworkDetailedState() == DetailedState.CONNECTED) {
            // If anything has changed and we're already connected, send out a notification.
            // TODO: Update all callers to use NetworkCallbacks and delete this.
            sendLinkConfigurationChangedBroadcast();
        }

        if (mVerboseLoggingEnabled) {
            StringBuilder sb = new StringBuilder();
            sb.append("updateLinkProperties nid: " + mLastNetworkId);
            sb.append(" state: " + getNetworkDetailedState());

            if (mLinkProperties != null) {
                sb.append(" ");
                sb.append(getLinkPropertiesSummary(mLinkProperties));
            }
            logd(sb.toString());
        }
    }

    /**
     * Clears all our link properties.
     */
    private void clearLinkProperties() {
        // Clear the link properties obtained from DHCP. The only caller of this
        // function has already called IpClient#stop(), which clears its state.
        synchronized (mDhcpResultsLock) {
            if (mDhcpResults != null) {
                mDhcpResults.clear();
            }
        }

        // Now clear the merged link properties.
        mLinkProperties.clear();
        if (mNetworkAgent != null) mNetworkAgent.sendLinkProperties(mLinkProperties);
    }

    /**
     * try to update default route MAC address.
     */
    private String updateDefaultRouteMacAddress(int timeout) {
        String address = null;
        for (RouteInfo route : mLinkProperties.getRoutes()) {
            if (route.isDefaultRoute() && route.hasGateway()) {
                InetAddress gateway = route.getGateway();
                if (gateway instanceof Inet4Address) {
                    if (mVerboseLoggingEnabled) {
                        logd("updateDefaultRouteMacAddress found Ipv4 default :"
                                + gateway.getHostAddress());
                    }
                    address = macAddressFromRoute(gateway.getHostAddress());
                    /* The gateway's MAC address is known */
                    if ((address == null) && (timeout > 0)) {
                        boolean reachable = false;
                        TrafficStats.setThreadStatsTag(TrafficStats.TAG_SYSTEM_PROBE);
                        try {
                            reachable = gateway.isReachable(timeout);
                        } catch (Exception e) {
                            loge("updateDefaultRouteMacAddress exception reaching :"
                                    + gateway.getHostAddress());

                        } finally {
                            TrafficStats.clearThreadStatsTag();
                            if (reachable) {
                                address = macAddressFromRoute(gateway.getHostAddress());
                                if (mVerboseLoggingEnabled) {
                                    logd("updateDefaultRouteMacAddress reachable (tried again) :"
                                            + gateway.getHostAddress() + " found " + address);
                                }
                            }
                        }
                    }
                    if (address != null) {
                        mWifiConfigManager.setNetworkDefaultGwMacAddress(mLastNetworkId, address);
                    }
                }
            }
        }
        return address;
    }

    private void sendRssiChangeBroadcast(final int newRssi) {
        try {
            mBatteryStats.noteWifiRssiChanged(newRssi);
        } catch (RemoteException e) {
            // Won't happen.
        }
        StatsLog.write(StatsLog.WIFI_SIGNAL_STRENGTH_CHANGED,
                WifiManager.calculateSignalLevel(newRssi, WifiManager.RSSI_LEVELS));

        Intent intent = new Intent(WifiManager.RSSI_CHANGED_ACTION);
        intent.addFlags(Intent.FLAG_RECEIVER_REGISTERED_ONLY_BEFORE_BOOT);
        intent.putExtra(WifiManager.EXTRA_NEW_RSSI, newRssi);
        mContext.sendBroadcastAsUser(intent, UserHandle.ALL,
                android.Manifest.permission.ACCESS_WIFI_STATE);
    }

    private void sendNetworkStateChangeBroadcast(String bssid) {
        Intent intent = new Intent(WifiManager.NETWORK_STATE_CHANGED_ACTION);
        intent.addFlags(Intent.FLAG_RECEIVER_REGISTERED_ONLY_BEFORE_BOOT);
        NetworkInfo networkInfo = new NetworkInfo(mNetworkInfo);
        networkInfo.setExtraInfo(null);
        intent.putExtra(WifiManager.EXTRA_NETWORK_INFO, networkInfo);
        //TODO(b/69974497) This should be non-sticky, but settings needs fixing first.
        mContext.sendStickyBroadcastAsUser(intent, UserHandle.ALL);
    }

    private void sendLinkConfigurationChangedBroadcast() {
        Intent intent = new Intent(WifiManager.LINK_CONFIGURATION_CHANGED_ACTION);
        intent.addFlags(Intent.FLAG_RECEIVER_REGISTERED_ONLY_BEFORE_BOOT);
        intent.putExtra(WifiManager.EXTRA_LINK_PROPERTIES, new LinkProperties(mLinkProperties));
        mContext.sendBroadcastAsUser(intent, UserHandle.ALL);
    }

    /**
     * Helper method used to send state about supplicant - This is NOT information about the current
     * wifi connection state.
     *
     * TODO: b/79504296 This broadcast has been deprecated and should be removed
     */
    private void sendSupplicantConnectionChangedBroadcast(boolean connected) {
        Intent intent = new Intent(WifiManager.SUPPLICANT_CONNECTION_CHANGE_ACTION);
        intent.addFlags(Intent.FLAG_RECEIVER_REGISTERED_ONLY_BEFORE_BOOT);
        intent.putExtra(WifiManager.EXTRA_SUPPLICANT_CONNECTED, connected);
        mContext.sendBroadcastAsUser(intent, UserHandle.ALL);
    }

    private void sendDppEventBroadcast(int dppEventType, DppResult result) {
        WifiDppConfig config = new WifiDppConfig();
        config.setDppResult(result);
        Intent intent = new Intent(WifiManager.DPP_EVENT_ACTION);
        intent.addFlags(Intent.FLAG_RECEIVER_REGISTERED_ONLY_BEFORE_BOOT);
        intent.putExtra(WifiManager.EXTRA_DPP_EVENT_TYPE, dppEventType);
        intent.putExtra(WifiManager.EXTRA_DPP_EVENT_DATA, config);
        mContext.sendBroadcastAsUser(intent, UserHandle.ALL);
    }

    /**
     * Record the detailed state of a network.
     *
     * @param state the new {@code DetailedState}
     */
    private boolean setNetworkDetailedState(NetworkInfo.DetailedState state) {
        boolean hidden = false;

        if (mIsAutoRoaming) {
            // There is generally a confusion in the system about colluding
            // WiFi Layer 2 state (as reported by supplicant) and the Network state
            // which leads to multiple confusion.
            //
            // If link is roaming, we already have an IP address
            // as well we were connected and are doing L2 cycles of
            // reconnecting or renewing IP address to check that we still have it
            // This L2 link flapping should ne be reflected into the Network state
            // which is the state of the WiFi Network visible to Layer 3 and applications
            // Note that once roaming is completed, we will
            // set the Network state to where it should be, or leave it as unchanged
            //
            hidden = true;
        }
        if (mVerboseLoggingEnabled) {
            log("setDetailed state, old ="
                    + mNetworkInfo.getDetailedState() + " and new state=" + state
                    + " hidden=" + hidden);
        }
        if (hidden) {
            return false;
        }

        if (state != mNetworkInfo.getDetailedState()) {
            mNetworkInfo.setDetailedState(state, null, null);
            if (mNetworkAgent != null) {
                mNetworkAgent.sendNetworkInfo(mNetworkInfo);
            }
            sendNetworkStateChangeBroadcast(null);
            return true;
        }
        return false;
    }

    private DetailedState getNetworkDetailedState() {
        return mNetworkInfo.getDetailedState();
    }

    private SupplicantState handleSupplicantStateChange(Message message) {
        StateChangeResult stateChangeResult = (StateChangeResult) message.obj;
        SupplicantState state = stateChangeResult.state;
        // Supplicant state change
        // [31-13] Reserved for future use
        // [8 - 0] Supplicant state (as defined in SupplicantState.java)
        // 50023 supplicant_state_changed (custom|1|5)
        mWifiInfo.setSupplicantState(state);
        // Network id and SSID are only valid when we start connecting
        if (SupplicantState.isConnecting(state)) {
            mWifiInfo.setNetworkId(stateChangeResult.networkId);
            mWifiInfo.setBSSID(stateChangeResult.BSSID);
            mWifiInfo.setSSID(stateChangeResult.wifiSsid);
        } else {
            // Reset parameters according to WifiInfo.reset()
            mWifiInfo.setNetworkId(WifiConfiguration.INVALID_NETWORK_ID);
            mWifiInfo.setBSSID(null);
            mWifiInfo.setSSID(null);
        }
        // SSID might have been updated, so call updateCapabilities
        updateCapabilities();

        final WifiConfiguration config = getCurrentWifiConfiguration();
        if (config != null) {
            mWifiInfo.setEphemeral(config.ephemeral);
            mWifiInfo.setTrusted(config.trusted);

            // Set meteredHint if scan result says network is expensive
            ScanDetailCache scanDetailCache = mWifiConfigManager.getScanDetailCacheForNetwork(
                    config.networkId);
            if (scanDetailCache != null) {
                ScanDetail scanDetail = scanDetailCache.getScanDetail(stateChangeResult.BSSID);
                if (scanDetail != null) {
                    mWifiInfo.setFrequency(scanDetail.getScanResult().frequency);
                    NetworkDetail networkDetail = scanDetail.getNetworkDetail();
                    if (networkDetail != null
                            && networkDetail.getAnt() == NetworkDetail.Ant.ChargeablePublic) {
                        mWifiInfo.setMeteredHint(true);
                    }
                }
            }
        }

        mSupplicantStateTracker.sendMessage(Message.obtain(message));
        return state;
    }

    public ScanResult getScanResultForBssid(String bssid) {
      ArrayList<ScanDetail> scanResults = mWifiNative.getScanResults(mInterfaceName);
      ScanResult scanRes;
          for (ScanDetail result : scanResults) {
              scanRes = result.getScanResult();
              Log.e(TAG, "getScanResults scanRes.BSSID = " + scanRes.BSSID);
              if (scanRes.BSSID.equals(bssid))
                  return scanRes;
          }
          return null;
    }

    /**
     * Resets the Wi-Fi Connections by clearing any state, resetting any sockets
     * using the interface, stopping DHCP & disabling interface
     */
    private void handleNetworkDisconnect() {
        handleNetworkDisconnect(false);
    }

    private void handleNetworkDisconnect(boolean connectionInProgress) {
        if (mVerboseLoggingEnabled) {
            log("handleNetworkDisconnect: Stopping DHCP and clearing IP"
                    + " stack:" + Thread.currentThread().getStackTrace()[2].getMethodName()
                    + " - " + Thread.currentThread().getStackTrace()[3].getMethodName()
                    + " - " + Thread.currentThread().getStackTrace()[4].getMethodName()
                    + " - " + Thread.currentThread().getStackTrace()[5].getMethodName());
        }

        WifiConfiguration wifiConfig = getCurrentWifiConfiguration();
        if (wifiConfig != null) {
            ScanResultMatchInfo matchInfo = ScanResultMatchInfo.fromWifiConfiguration(wifiConfig);
            mWifiInjector.getWakeupController().setLastDisconnectInfo(matchInfo);
            mWifiNetworkSuggestionsManager.handleDisconnect(wifiConfig, getCurrentBSSID());
        }

        stopRssiMonitoringOffload();

        clearTargetBssid("handleNetworkDisconnect");

        if (getCurrentState() != mFilsState || !connectionInProgress)
            stopIpClient();

        /* Reset data structures */
        mWifiScoreReport.reset();
        mWifiInfo.reset();
        /* Reset roaming parameters */
        mIsAutoRoaming = false;

        setNetworkDetailedState(DetailedState.DISCONNECTED);
        if (mNetworkAgent != null) {
            mNetworkAgent.sendNetworkInfo(mNetworkInfo);
            mNetworkAgent = null;
        }

        /* Clear network properties */
        clearLinkProperties();

        /* Cend event to CM & network change broadcast */
        sendNetworkStateChangeBroadcast(mLastBssid);

        mLastBssid = null;
        mLastLinkLayerStats = null;
        registerDisconnected();
        mLastNetworkId = WifiConfiguration.INVALID_NETWORK_ID;
    }

    void handlePreDhcpSetup() {
        // Disable the coexistence mode
        mWifiNative.setBluetoothCoexistenceMode(
            mInterfaceName, WifiNative.BLUETOOTH_COEXISTENCE_MODE_DISABLED);

        // Disable power save and suspend optimizations during DHCP
        // Note: The order here is important for now. Brcm driver changes
        // power settings when we control suspend mode optimizations.
        // TODO: Remove this comment when the driver is fixed.
        setSuspendOptimizationsNative(SUSPEND_DUE_TO_DHCP, false);
        setPowerSave(false);

        // Update link layer stats
        getWifiLinkLayerStats();

        if (mWifiP2pChannel != null) {
            /* P2p discovery breaks dhcp, shut it down in order to get through this */
            Message msg = new Message();
            msg.what = WifiP2pServiceImpl.BLOCK_DISCOVERY;
            msg.arg1 = WifiP2pServiceImpl.ENABLED;
            msg.arg2 = DhcpClient.CMD_PRE_DHCP_ACTION_COMPLETE;
            msg.obj = ClientModeImpl.this;
            mWifiP2pChannel.sendMessage(msg);
        } else {
            // If the p2p service is not running, we can proceed directly.
            sendMessage(DhcpClient.CMD_PRE_DHCP_ACTION_COMPLETE);
        }
    }

    void buildDiscoverWithRapidCommitPacket() {
        ByteBuffer mDiscoverPacket = mIpClient.buildDiscoverWithRapidCommitPacket();
        if (mDiscoverPacket != null) {
            byte [] bytes = mDiscoverPacket.array();
            StringBuilder dst = new StringBuilder();
            for(int i = 0; i < 5; i++) {
                dst.append(String.format("%02x:", bytes[i]));
            }
            dst.append(String.format("%02x", bytes[5]));
            StringBuilder sb = new StringBuilder();
            for(int i = 12; i < mDiscoverPacket.limit(); i++) {
                sb.append(String.format("%02x", bytes[i]));
            }
            String mDiscoverPacketBytes = sb.toString();
            mWifiNative.flushAllHlp(mInterfaceName);
            mWifiNative.addHlpReq(mInterfaceName, dst.toString(), mDiscoverPacketBytes);
        }
    }

    /* Pre DHCP operations are similar to normal pre DHCP. But if we
       set the power save driver shall reject the connection attempt(With
       FILS conenction DHCP starts first then connection request to
       driver made later). Hence seperated the pre DHCP operations into
       two parts handlePreFilsDhcpSetup and setPowerSaveForFilsDhcp.
       In case if AP is not responed with rapid commit then we should go
       for normal DHCP handshake. Hence use setPowerSaveForFilsDhcp.
    */
    void handlePreFilsDhcpSetup() {
        if (mWifiP2pChannel != null) {
            /* P2p discovery breaks dhcp, shut it down in order to get through this */
            Message msg = new Message();
            msg.what = WifiP2pServiceImpl.BLOCK_DISCOVERY;
            msg.arg1 = WifiP2pServiceImpl.ENABLED;
            msg.arg2 = DhcpClient.CMD_PRE_DHCP_ACTION_COMPLETE;
            msg.obj = ClientModeImpl.this;
            mWifiP2pChannel.sendMessage(msg);
        } else {
            // If the p2p service is not running, we can proceed directly.
            sendMessage(DhcpClient.CMD_PRE_DHCP_ACTION_COMPLETE);
        }
    }

    void setPowerSaveForFilsDhcp() {
        mWifiNative.setBluetoothCoexistenceMode(
               mInterfaceName, mWifiNative.BLUETOOTH_COEXISTENCE_MODE_DISABLED);
        setSuspendOptimizationsNative(SUSPEND_DUE_TO_DHCP, false);
        mWifiNative.setPowerSave(mInterfaceName, false);
    }

    void handlePostDhcpSetup() {
        /* Restore power save and suspend optimizations */
        setSuspendOptimizationsNative(SUSPEND_DUE_TO_DHCP, true);
        setPowerSave(true);

        p2pSendMessage(WifiP2pServiceImpl.BLOCK_DISCOVERY, WifiP2pServiceImpl.DISABLED);

        // Set the coexistence mode back to its default value
        mWifiNative.setBluetoothCoexistenceMode(
                mInterfaceName, WifiNative.BLUETOOTH_COEXISTENCE_MODE_SENSE);
    }

    public String getCapabilities(String capaType) {

        return mWifiNative.getCapabilities(mInterfaceName, capaType);
    }

    /**
     * Set power save mode
     *
     * @param ps true to enable power save (default behavior)
     *           false to disable power save.
     * @return true for success, false for failure
     */
    public boolean setPowerSave(boolean ps) {
        if (mInterfaceName != null) {
            if (mVerboseLoggingEnabled) {
                Log.d(TAG, "Setting power save for: " + mInterfaceName + " to: " + ps);
            }
            mWifiNative.setPowerSave(mInterfaceName, ps);
        } else {
            Log.e(TAG, "Failed to setPowerSave, interfaceName is null");
            return false;
        }
        return true;
    }

    /**
     * Set low latency mode
     *
     * @param enabled true to enable low latency
     *                false to disable low latency (default behavior).
     * @return true for success, false for failure
     */
    public boolean setLowLatencyMode(boolean enabled) {
        if (mVerboseLoggingEnabled) {
            Log.d(TAG, "Setting low latency mode to " + enabled);
        }
        if (!mWifiNative.setLowLatencyMode(enabled)) {
            Log.e(TAG, "Failed to setLowLatencyMode");
            return false;
        }
        return true;
    }

    @VisibleForTesting
    public static final long DIAGS_CONNECT_TIMEOUT_MILLIS = 60 * 1000;

    /**
     * Inform other components that a new connection attempt is starting.
     */
    private void reportConnectionAttemptStart(
            WifiConfiguration config, String targetBSSID, int roamType) {
        mWifiMetrics.startConnectionEvent(config, targetBSSID, roamType);
        mWifiScoreCard.noteConnectionAttempt(mWifiInfo);
        mWifiDiagnostics.reportConnectionEvent(WifiDiagnostics.CONNECTION_EVENT_STARTED);
        mWrongPasswordNotifier.onNewConnectionAttempt();
        removeMessages(CMD_DIAGS_CONNECT_TIMEOUT);
        sendMessageDelayed(CMD_DIAGS_CONNECT_TIMEOUT, DIAGS_CONNECT_TIMEOUT_MILLIS);
    }

    private void handleConnectionAttemptEndForDiagnostics(int level2FailureCode) {
        switch (level2FailureCode) {
            case WifiMetrics.ConnectionEvent.FAILURE_NONE:
                break;
            case WifiMetrics.ConnectionEvent.FAILURE_CONNECT_NETWORK_FAILED:
                // WifiDiagnostics doesn't care about pre-empted connections, or cases
                // where we failed to initiate a connection attempt with supplicant.
                break;
            default:
                removeMessages(CMD_DIAGS_CONNECT_TIMEOUT);
                mWifiDiagnostics.reportConnectionEvent(WifiDiagnostics.CONNECTION_EVENT_FAILED);
        }
    }

    /**
     * Inform other components (WifiMetrics, WifiDiagnostics, WifiConnectivityManager, etc.) that
     * the current connection attempt has concluded.
     */
    private void reportConnectionAttemptEnd(int level2FailureCode, int connectivityFailureCode) {
        mWifiMetrics.endConnectionEvent(level2FailureCode, connectivityFailureCode);
        mWifiConnectivityManager.handleConnectionAttemptEnded(level2FailureCode);
        mNetworkFactory.handleConnectionAttemptEnded(
                level2FailureCode, getCurrentWifiConfiguration());
        mWifiNetworkSuggestionsManager.handleConnectionAttemptEnded(
                level2FailureCode, getCurrentWifiConfiguration(), getCurrentBSSID());
        handleConnectionAttemptEndForDiagnostics(level2FailureCode);
    }

    private void handleIPv4Success(DhcpResults dhcpResults) {
        if (mVerboseLoggingEnabled) {
            logd("handleIPv4Success <" + dhcpResults.toString() + ">");
            logd("link address " + dhcpResults.ipAddress);
        }

        Inet4Address addr;
        synchronized (mDhcpResultsLock) {
            mDhcpResults = dhcpResults;
            addr = (Inet4Address) dhcpResults.ipAddress.getAddress();
        }

        if (mIsAutoRoaming) {
            int previousAddress = mWifiInfo.getIpAddress();
            int newAddress = NetworkUtils.inetAddressToInt(addr);
            if (previousAddress != newAddress) {
                logd("handleIPv4Success, roaming and address changed"
                        + mWifiInfo + " got: " + addr);
            }
        }

        mWifiInfo.setInetAddress(addr);

        final WifiConfiguration config = getCurrentWifiConfiguration();
        if (config != null) {
            mWifiInfo.setEphemeral(config.ephemeral);
            mWifiInfo.setTrusted(config.trusted);
        }

        // Set meteredHint if DHCP result says network is metered
        if (dhcpResults.hasMeteredHint()) {
            mWifiInfo.setMeteredHint(true);
        }

        updateCapabilities(config);
    }

    private void handleSuccessfulIpConfiguration() {
        mLastSignalLevel = -1; // Force update of signal strength
        WifiConfiguration c = getCurrentWifiConfiguration();
        if (c != null) {
            // Reset IP failure tracking
            c.getNetworkSelectionStatus().clearDisableReasonCounter(
                    WifiConfiguration.NetworkSelectionStatus.DISABLED_DHCP_FAILURE);

            // Tell the framework whether the newly connected network is trusted or untrusted.
            updateCapabilities(c);
        }
        mWifiScoreCard.noteIpConfiguration(mWifiInfo);
    }

    private void handleIPv4Failure() {
        // TODO: Move this to provisioning failure, not DHCP failure.
        // DHCPv4 failure is expected on an IPv6-only network.
        mWifiDiagnostics.captureBugReportData(WifiDiagnostics.REPORT_REASON_DHCP_FAILURE);
        if (mVerboseLoggingEnabled) {
            int count = -1;
            WifiConfiguration config = getCurrentWifiConfiguration();
            if (config != null) {
                count = config.getNetworkSelectionStatus().getDisableReasonCounter(
                        WifiConfiguration.NetworkSelectionStatus.DISABLED_DHCP_FAILURE);
            }
            log("DHCP failure count=" + count);
        }
        reportConnectionAttemptEnd(
                WifiMetrics.ConnectionEvent.FAILURE_DHCP,
                WifiMetricsProto.ConnectionEvent.HLF_DHCP);
        synchronized (mDhcpResultsLock) {
            if (mDhcpResults != null) {
                mDhcpResults.clear();
            }
        }
        if (mVerboseLoggingEnabled) {
            logd("handleIPv4Failure");
        }
    }

    private void handleIpConfigurationLost() {
        mWifiInfo.setInetAddress(null);
        mWifiInfo.setMeteredHint(false);

        mWifiConfigManager.updateNetworkSelectionStatus(mLastNetworkId,
                WifiConfiguration.NetworkSelectionStatus.DISABLED_DHCP_FAILURE);

        /* DHCP times out after about 30 seconds, we do a
         * disconnect thru supplicant, we will let autojoin retry connecting to the network
         */
        mWifiNative.disconnect(mInterfaceName);
    }

    // TODO: De-duplicated this and handleIpConfigurationLost().
    private void handleIpReachabilityLost() {
        mWifiInfo.setInetAddress(null);
        mWifiInfo.setMeteredHint(false);

        // TODO: Determine whether to call some form of mWifiConfigManager.handleSSIDStateChange().

        // Disconnect via supplicant, and let autojoin retry connecting to the network.
        mWifiNative.disconnect(mInterfaceName);
    }

    /*
     * Read a MAC address in /proc/arp/table, used by ClientModeImpl
     * so as to record MAC address of default gateway.
     **/
    private String macAddressFromRoute(String ipAddress) {
        String macAddress = null;
        BufferedReader reader = null;
        try {
            reader = new BufferedReader(new FileReader("/proc/net/arp"));

            // Skip over the line bearing colum titles
            String line = reader.readLine();

            while ((line = reader.readLine()) != null) {
                String[] tokens = line.split("[ ]+");
                if (tokens.length < 6) {
                    continue;
                }

                // ARP column format is
                // Address HWType HWAddress Flags Mask IFace
                String ip = tokens[0];
                String mac = tokens[3];

                if (ipAddress.equals(ip)) {
                    macAddress = mac;
                    break;
                }
            }

            if (macAddress == null) {
                loge("Did not find remoteAddress {" + ipAddress + "} in /proc/net/arp");
            }

        } catch (FileNotFoundException e) {
            loge("Could not open /proc/net/arp to lookup mac address");
        } catch (IOException e) {
            loge("Could not read /proc/net/arp to lookup mac address");
        } finally {
            try {
                if (reader != null) {
                    reader.close();
                }
            } catch (IOException e) {
                // Do nothing
            }
        }
        return macAddress;

    }

    /**
     * Determine if the specified auth failure is considered to be a permanent wrong password
     * failure. The criteria for such failure is when wrong password error is detected
     * and the network had never been connected before.
     *
     * For networks that have previously connected successfully, we consider wrong password
     * failures to be temporary, to be on the conservative side.  Since this might be the
     * case where we are trying to connect to a wrong network (e.g. A network with same SSID
     * but different password).
     */
    private boolean isPermanentWrongPasswordFailure(int networkId, int reasonCode) {
        if (reasonCode != WifiManager.ERROR_AUTH_FAILURE_WRONG_PSWD) {
            return false;
        }
        WifiConfiguration network = mWifiConfigManager.getConfiguredNetwork(networkId);
        if (network != null && network.getNetworkSelectionStatus().getHasEverConnected()) {
            return false;
        }
        return true;
    }

    void registerNetworkFactory() {
        if (!checkAndSetConnectivityInstance()) return;
        mNetworkFactory.register();
        mUntrustedNetworkFactory.register();
    }

    /**
     * ClientModeImpl needs to enable/disable other services when wifi is in client mode.  This
     * method allows ClientModeImpl to get these additional system services.
     *
     * At this time, this method is used to setup variables for P2P service and Wifi Aware.
     */
    private void getAdditionalWifiServiceInterfaces() {
        // First set up Wifi Direct
        if (mP2pSupported) {
            IBinder s1 = mFacade.getService(Context.WIFI_P2P_SERVICE);
            wifiP2pServiceImpl =
                    (WifiP2pServiceImpl) IWifiP2pManager.Stub.asInterface(s1);

            if (wifiP2pServiceImpl != null) {
                mWifiP2pChannel = new AsyncChannel();
                mWifiP2pChannel.connect(mContext, getHandler(),
                        wifiP2pServiceImpl.getP2pStateMachineMessenger());
            }
        }
    }

     /**
     * Dynamically change the MAC address to use the locally randomized
     * MAC address generated for each network.
     * @param config WifiConfiguration with mRandomizedMacAddress to change into. If the address
     * is masked out or not set, it will generate a new random MAC address.
     */
    private void configureRandomizedMacAddress(WifiConfiguration config) {
        if (config == null) {
            Log.e(TAG, "No config to change MAC address to");
            return;
        }
        MacAddress currentMac = MacAddress.fromString(mWifiNative.getMacAddress(mInterfaceName));
        MacAddress newMac = config.getOrCreateRandomizedMacAddress();
        mWifiConfigManager.setNetworkRandomizedMacAddress(config.networkId, newMac);
        if (!WifiConfiguration.isValidMacAddressForRandomization(newMac)) {
            Log.wtf(TAG, "Config generated an invalid MAC address");
        } else if (currentMac.equals(newMac)) {
            Log.d(TAG, "No changes in MAC address");
        } else {
            mWifiMetrics.logStaEvent(StaEvent.TYPE_MAC_CHANGE, config);
            boolean setMacSuccess =
                    mWifiNative.setMacAddress(mInterfaceName, newMac);
            Log.d(TAG, "ConnectedMacRandomization SSID(" + config.getPrintableSsid()
                    + "). setMacAddress(" + newMac.toString() + ") from "
                    + currentMac.toString() + " = " + setMacSuccess);
        }
    }

    /**
     * Sets the current MAC to the factory MAC address.
     */
    private void setCurrentMacToFactoryMac(WifiConfiguration config) {
        MacAddress factoryMac = mWifiNative.getFactoryMacAddress(mInterfaceName);
        if (factoryMac == null) {
            Log.e(TAG, "Fail to set factory MAC address. Factory MAC is null.");
            return;
        }
        String currentMacStr = mWifiNative.getMacAddress(mInterfaceName);
        if (!TextUtils.equals(currentMacStr, factoryMac.toString())) {
            if (mWifiNative.setMacAddress(mInterfaceName, factoryMac)) {
                mWifiMetrics.logStaEvent(StaEvent.TYPE_MAC_CHANGE, config);
            } else {
                Log.e(TAG, "Failed to set MAC address to " + "'" + factoryMac.toString() + "'");
            }
        }
    }

    /**
     * Set Connected MAC Randomization to on/off depending on the current Settings.Global flag,
     * and also reassociate to update the MAC address if needed.
     */
    private void updateConnectedMacRandomizationGlobalToggle() {
        int macRandomizationFlag = mFacade.getIntegerSetting(
                mContext, Settings.Global.WIFI_CONNECTED_MAC_RANDOMIZATION_ENABLED, 0);
        boolean macRandomizationEnabled = (macRandomizationFlag == 1);
        if (mEnableConnectedMacRandomization != macRandomizationEnabled) {
            mEnableConnectedMacRandomization = macRandomizationEnabled;
            mWifiInfo.setEnableConnectedMacRandomization(macRandomizationEnabled);
            mWifiMetrics.setIsMacRandomizationOn(macRandomizationEnabled);
            Log.d(TAG, "EnableConnectedMacRandomization Setting changed to "
                    + macRandomizationEnabled);
            // Reconnect to the network (if there is one) to update the MAC address
            WifiConfiguration config = getCurrentWifiConfiguration();
            if (config != null) {
                disconnectCommand();
                startConnectToNetwork(config.networkId, Process.WIFI_UID, config.BSSID);
            }
        }
    }

    /**
     * Helper method to check if Connected MAC Randomization is enabled - onDown events are skipped
     * if this feature is enabled (b/72459123).
     *
     * @return boolean true if Connected MAC randomization is enabled, false otherwise
     */
    public boolean isConnectedMacRandomizationEnabled() {
        return mEnableConnectedMacRandomization;
    }

    /**
     * Helper method allowing ClientModeManager to report an error (interface went down) and trigger
     * recovery.
     *
     * @param reason int indicating the SelfRecovery failure type.
     */
    public void failureDetected(int reason) {
        // report a failure
        mWifiInjector.getSelfRecovery().trigger(SelfRecovery.REASON_STA_IFACE_DOWN);
    }

    /********************************************************
     * HSM states
     *******************************************************/

    class DefaultState extends State {

        @Override
        public boolean processMessage(Message message) {
            logStateAndMessage(message, this);

            switch (message.what) {
                case AsyncChannel.CMD_CHANNEL_HALF_CONNECTED: {
                    AsyncChannel ac = (AsyncChannel) message.obj;
                    if (ac == mWifiP2pChannel) {
                        if (message.arg1 == AsyncChannel.STATUS_SUCCESSFUL) {
                            p2pSendMessage(AsyncChannel.CMD_CHANNEL_FULL_CONNECTION);
                        } else {
                            // TODO: We should probably do some cleanup or attempt a retry
                            // b/34283611
                            loge("WifiP2pService connection failure, error=" + message.arg1);
                        }
                    } else {
                        loge("got HALF_CONNECTED for unknown channel");
                    }
                    break;
                }
                case AsyncChannel.CMD_CHANNEL_DISCONNECTED: {
                    AsyncChannel ac = (AsyncChannel) message.obj;
                    if (ac == mWifiP2pChannel) {
                        loge("WifiP2pService channel lost, message.arg1 =" + message.arg1);
                        //TODO: Re-establish connection to state machine after a delay (b/34283611)
                        // mWifiP2pChannel.connect(mContext, getHandler(),
                        // mWifiP2pManager.getMessenger());
                    }
                    break;
                }
                case CMD_BLUETOOTH_ADAPTER_STATE_CHANGE:
                    mBluetoothConnectionActive =
                            (message.arg1 != BluetoothAdapter.STATE_DISCONNECTED);
                    break;
                case CMD_ENABLE_NETWORK:
                    boolean disableOthers = message.arg2 == 1;
                    int netId = message.arg1;
                    boolean ok = mWifiConfigManager.enableNetwork(
                            netId, disableOthers, message.sendingUid);
                    if (!ok) {
                        mMessageHandlingStatus = MESSAGE_HANDLING_STATUS_FAIL;
                    }
                    replyToMessage(message, message.what, ok ? SUCCESS : FAILURE);
                    break;
                case CMD_ADD_OR_UPDATE_NETWORK:
                    WifiConfiguration config = (WifiConfiguration) message.obj;
                    NetworkUpdateResult result =
                            mWifiConfigManager.addOrUpdateNetwork(config, message.sendingUid);
                    if (!result.isSuccess()) {
                        mMessageHandlingStatus = MESSAGE_HANDLING_STATUS_FAIL;
                    }
                    replyToMessage(message, message.what, result.getNetworkId());
                    break;
                case CMD_REMOVE_NETWORK:
                    deleteNetworkConfigAndSendReply(message, false);
                    break;
                case CMD_GET_CONFIGURED_NETWORKS:
                    replyToMessage(message, message.what, mWifiConfigManager.getSavedNetworks());
                    break;
                case CMD_GET_PRIVILEGED_CONFIGURED_NETWORKS:
                    replyToMessage(message, message.what,
                            mWifiConfigManager.getConfiguredNetworksWithPasswords());
                    break;
                case CMD_ENABLE_RSSI_POLL:
                    mEnableRssiPolling = (message.arg1 == 1);
                    break;
                case CMD_SET_HIGH_PERF_MODE:
                    if (message.arg1 == 1) {
                        setSuspendOptimizations(SUSPEND_DUE_TO_HIGH_PERF, false);
                    } else {
                        setSuspendOptimizations(SUSPEND_DUE_TO_HIGH_PERF, true);
                    }
                    break;
                case CMD_INITIALIZE:
                    ok = mWifiNative.initialize();
                    mPasspointManager.initializeProvisioner(
                            mWifiInjector.getWifiServiceHandlerThread().getLooper());
                    replyToMessage(message, message.what, ok ? SUCCESS : FAILURE);
                    break;
                case CMD_BOOT_COMPLETED:
                    // get other services that we need to manage
                    getAdditionalWifiServiceInterfaces();
                    if (!mWifiConfigManager.loadFromStore()) {
                        Log.e(TAG, "Failed to load from config store");
                    }
                    registerNetworkFactory();
                    break;
                case CMD_SCREEN_STATE_CHANGED:
                    handleScreenStateChanged(message.arg1 != 0);
                    break;
                case CMD_DISCONNECT:
                case CMD_RECONNECT:
                case CMD_REASSOCIATE:
                case WifiMonitor.NETWORK_CONNECTION_EVENT:
                case WifiMonitor.FILS_NETWORK_CONNECTION_EVENT:
                case WifiMonitor.NETWORK_DISCONNECTION_EVENT:
                case WifiMonitor.SUPPLICANT_STATE_CHANGE_EVENT:
                case WifiMonitor.AUTHENTICATION_FAILURE_EVENT:
                case WifiMonitor.ASSOCIATION_REJECTION_EVENT:
                case CMD_RSSI_POLL:
                case DhcpClient.CMD_PRE_DHCP_ACTION:
                case DhcpClient.CMD_PRE_DHCP_ACTION_COMPLETE:
                case DhcpClient.CMD_POST_DHCP_ACTION:
                case WifiMonitor.SUP_REQUEST_IDENTITY:
                case WifiMonitor.SUP_REQUEST_SIM_AUTH:
                case CMD_TARGET_BSSID:
                case CMD_START_CONNECT:
                case CMD_START_ROAM:
                case CMD_ASSOCIATED_BSSID:
                case CMD_UNWANTED_NETWORK:
                case CMD_DISCONNECTING_WATCHDOG_TIMER:
                case CMD_ROAM_WATCHDOG_TIMER:
                case CMD_DISABLE_EPHEMERAL_NETWORK:
                case WifiMonitor.DPP_EVENT:
                case CMD_IP_REACHABILITY_SESSION_END:
                    mMessageHandlingStatus = MESSAGE_HANDLING_STATUS_DISCARD;
                    break;
                case CMD_SET_OPERATIONAL_MODE:
                    // using the CMD_SET_OPERATIONAL_MODE (sent at front of queue) to trigger the
                    // state transitions performed in setOperationalMode.
                    break;
                case CMD_SET_SUSPEND_OPT_ENABLED:
                    if (message.arg1 == 1) {
                        if (message.arg2 == 1) {
                            mSuspendWakeLock.release();
                        }
                        setSuspendOptimizations(SUSPEND_DUE_TO_SCREEN, true);
                    } else {
                        setSuspendOptimizations(SUSPEND_DUE_TO_SCREEN, false);
                    }
                    break;
                case WifiManager.CONNECT_NETWORK:
                    replyToMessage(message, WifiManager.CONNECT_NETWORK_FAILED,
                            WifiManager.BUSY);
                    break;
                case WifiManager.FORGET_NETWORK:
                    deleteNetworkConfigAndSendReply(message, true);
                    break;
                case WifiManager.SAVE_NETWORK:
                    saveNetworkConfigAndSendReply(message);
                    break;
                case WifiManager.DISABLE_NETWORK:
                    replyToMessage(message, WifiManager.DISABLE_NETWORK_FAILED,
                            WifiManager.BUSY);
                    break;
                case WifiManager.RSSI_PKTCNT_FETCH:
                    replyToMessage(message, WifiManager.RSSI_PKTCNT_FETCH_FAILED,
                            WifiManager.BUSY);
                    break;
                case CMD_GET_SUPPORTED_FEATURES:
                    int featureSet = mWifiNative.getSupportedFeatureSet(mInterfaceName);
                    replyToMessage(message, message.what, featureSet);
                    break;
                case CMD_GET_LINK_LAYER_STATS:
                    // Not supported hence reply with error message
                    replyToMessage(message, message.what, null);
                    break;
                case WifiP2pServiceImpl.P2P_CONNECTION_CHANGED:
                    NetworkInfo info = (NetworkInfo) message.obj;
                    mP2pConnected.set(info.isConnected());
                    break;
                case WifiP2pServiceImpl.DISCONNECT_WIFI_REQUEST:
                    mTemporarilyDisconnectWifi = (message.arg1 == 1);
                    replyToMessage(message, WifiP2pServiceImpl.DISCONNECT_WIFI_RESPONSE);
                    break;
                case WifiP2pServiceImpl.SET_MIRACAST_MODE:
                    if (mVerboseLoggingEnabled) logd("SET_MIRACAST_MODE: " + (int)message.arg1);
                    mWifiConnectivityManager.saveMiracastMode((int)message.arg1);
                    break;
                /* Link configuration (IP address, DNS, ...) changes notified via netlink */
                case CMD_UPDATE_LINKPROPERTIES:
                    updateLinkProperties((LinkProperties) message.obj);
                    break;
                case CMD_GET_MATCHING_OSU_PROVIDERS:
                    replyToMessage(message, message.what, new ArrayList<OsuProvider>());
                    break;
                case CMD_GET_MATCHING_PASSPOINT_CONFIGS_FOR_OSU_PROVIDERS:
                    replyToMessage(message, message.what,
                            new HashMap<OsuProvider, PasspointConfiguration>());
                    break;
                case CMD_START_SUBSCRIPTION_PROVISIONING:
                    replyToMessage(message, message.what, 0);
                    break;
                case CMD_IP_CONFIGURATION_SUCCESSFUL:
                case CMD_IP_CONFIGURATION_LOST:
                case CMD_IP_REACHABILITY_LOST:
                    mMessageHandlingStatus = MESSAGE_HANDLING_STATUS_DISCARD;
                    break;
                case CMD_REMOVE_APP_CONFIGURATIONS:
                    deferMessage(message);
                    break;
                case CMD_REMOVE_USER_CONFIGURATIONS:
                    deferMessage(message);
                    break;
                case CMD_START_IP_PACKET_OFFLOAD:
                    if (mNetworkAgent != null) {
                        mNetworkAgent.onPacketKeepaliveEvent(message.arg1,
                                ConnectivityManager.PacketKeepalive.ERROR_INVALID_NETWORK);
                    }
                    break;
                case CMD_STOP_IP_PACKET_OFFLOAD:
                    if (mNetworkAgent != null) {
                        mNetworkAgent.onPacketKeepaliveEvent(message.arg1,
                                ConnectivityManager.PacketKeepalive.ERROR_INVALID_NETWORK);
                    }
                    break;
                case CMD_START_RSSI_MONITORING_OFFLOAD:
                    mMessageHandlingStatus = MESSAGE_HANDLING_STATUS_DISCARD;
                    break;
                case CMD_STOP_RSSI_MONITORING_OFFLOAD:
                    mMessageHandlingStatus = MESSAGE_HANDLING_STATUS_DISCARD;
                    break;
                case CMD_USER_SWITCH:
                    Set<Integer> removedNetworkIds =
                            mWifiConfigManager.handleUserSwitch(message.arg1);
                    if (removedNetworkIds.contains(mTargetNetworkId)
                            || removedNetworkIds.contains(mLastNetworkId)) {
                        // Disconnect and let autojoin reselect a new network
                        sendMessage(CMD_DISCONNECT);
                    }
                    break;
                case CMD_USER_UNLOCK:
                    mWifiConfigManager.handleUserUnlock(message.arg1);
                    break;
                case CMD_USER_STOP:
                    mWifiConfigManager.handleUserStop(message.arg1);
                    break;
                case CMD_QUERY_OSU_ICON:
                case CMD_MATCH_PROVIDER_NETWORK:
                    /* reply with arg1 = 0 - it returns API failure to the calling app
                     * (message.what is not looked at)
                     */
                    replyToMessage(message, message.what);
                    break;
                case CMD_ADD_OR_UPDATE_PASSPOINT_CONFIG:
                    int addResult = mPasspointManager.addOrUpdateProvider(
                            (PasspointConfiguration) message.obj, message.arg1)
                            ? SUCCESS : FAILURE;
                    replyToMessage(message, message.what, addResult);
                    break;
                case CMD_REMOVE_PASSPOINT_CONFIG:
                    int removeResult = mPasspointManager.removeProvider(
                            (String) message.obj) ? SUCCESS : FAILURE;
                    replyToMessage(message, message.what, removeResult);
                    break;
                case CMD_GET_PASSPOINT_CONFIGS:
                    replyToMessage(message, message.what, mPasspointManager.getProviderConfigs());
                    break;
                case CMD_RESET_SIM_NETWORKS:
                    /* Defer this message until supplicant is started. */
                    mMessageHandlingStatus = MESSAGE_HANDLING_STATUS_DEFERRED;
                    deferMessage(message);
                    break;
                case CMD_INSTALL_PACKET_FILTER:
                    mWifiNative.installPacketFilter(mInterfaceName, (byte[]) message.obj);
                    break;
                case CMD_READ_PACKET_FILTER:
                    byte[] data = mWifiNative.readPacketFilter(mInterfaceName);
                    mIpClient.readPacketFilterComplete(data);
                    break;
                case CMD_SET_FALLBACK_PACKET_FILTERING:
                    if ((boolean) message.obj) {
                        mWifiNative.startFilteringMulticastV4Packets(mInterfaceName);
                    } else {
                        mWifiNative.stopFilteringMulticastV4Packets(mInterfaceName);
                    }
                    break;
                case CMD_DIAGS_CONNECT_TIMEOUT:
                    mWifiDiagnostics.reportConnectionEvent(
                            BaseWifiDiagnostics.CONNECTION_EVENT_TIMEOUT);
                    break;
                case CMD_GET_ALL_MATCHING_CONFIGS:
                    replyToMessage(message, message.what, new ArrayList<WifiConfiguration>());
                case CMD_DPP_GENERATE_BOOTSTRAP:
                case CMD_DPP_ADD_BOOTSTRAP_QRCODE:
                case CMD_DPP_REMOVE_BOOTSTRAP:
                case CMD_DPP_LISTEN_START:
                case CMD_DPP_CONF_ADD:
                case CMD_DPP_CONF_REMOVE:
                case CMD_DPP_AUTH_INIT:
                    replyToMessage(message, message.what, FAILURE);
                    break;
                case CMD_DPP_GET_URI:
                case CMD_DPP_CONFIGURATOR_GET_KEY:
                    replyToMessage(message, message.what, "Supplicant Not Started!!");
                    break;
                case CMD_DPP_LISTEN_STOP:
                    mMessageHandlingStatus = MESSAGE_HANDLING_STATUS_DISCARD;
                    break;
                case 0:
                    // We want to notice any empty messages (with what == 0) that might crop up.
                    // For example, we may have recycled a message sent to multiple handlers.
                    Log.wtf(TAG, "Error! empty message encountered");
                    break;
                default:
                    loge("Error! unhandled message" + message);
                    break;
            }
            return HANDLED;
        }
    }

    /**
     * Helper method to start other services and get state ready for client mode
     */
    private void setupClientMode() {
        Log.d(TAG, "setupClientMode() ifacename = " + mInterfaceName);

        setHighPerfModeEnabled(false);

        mWifiStateTracker.updateState(WifiStateTracker.INVALID);

        updateDataInterface();
        registerForWifiMonitorEvents();
        mWifiInjector.getWifiLastResortWatchdog().clearAllFailureCounts();
        setSupplicantLogLevel();

        // reset state related to supplicant starting
        mSupplicantStateTracker.sendMessage(CMD_RESET_SUPPLICANT_STATE);
        // Initialize data structures
        mLastBssid = null;
        mLastNetworkId = WifiConfiguration.INVALID_NETWORK_ID;
        mLastSignalLevel = -1;
        mWifiInfo.setMacAddress(mWifiNative.getMacAddress(mInterfaceName));
        // Attempt to migrate data out of legacy store.
        if (!mWifiConfigManager.migrateFromLegacyStore()) {
            Log.e(TAG, "Failed to migrate from legacy config store");
        }
        // TODO: b/79504296 This broadcast has been deprecated and should be removed
        sendSupplicantConnectionChangedBroadcast(true);

        mWifiNative.setExternalSim(mInterfaceName, true);

        setRandomMacOui();
        mCountryCode.setReadyForChange(true);

        mWifiDiagnostics.startLogging(mVerboseLoggingEnabled);
        mIsRunning = true;
        updateBatteryWorkSource(null);

        /**
         * Enable bluetooth coexistence scan mode when bluetooth connection is active.
         * When this mode is on, some of the low-level scan parameters used by the
         * driver are changed to reduce interference with bluetooth
         */
        mWifiNative.setBluetoothCoexistenceScanMode(mInterfaceName, mBluetoothConnectionActive);

        // initialize network state
        setNetworkDetailedState(DetailedState.DISCONNECTED);

        // Disable legacy multicast filtering, which on some chipsets defaults to enabled.
        // Legacy IPv6 multicast filtering blocks ICMPv6 router advertisements which breaks IPv6
        // provisioning. Legacy IPv4 multicast filtering may be re-enabled later via
        // IpClient.Callback.setFallbackMulticastFilter()
        mWifiNative.stopFilteringMulticastV4Packets(mInterfaceName);
        mWifiNative.stopFilteringMulticastV6Packets(mInterfaceName);

        // Set the right suspend mode settings
        mWifiNative.setSuspendOptimizations(mInterfaceName, mSuspendOptNeedsDisabled == 0
                && mUserWantsSuspendOpt.get());

        setPowerSave(true);

        // Disable wpa_supplicant from auto reconnecting.
        mWifiNative.enableStaAutoReconnect(mInterfaceName, false);
        // STA has higher priority over P2P
        mWifiNative.setConcurrencyPriority(true);
    }

    /**
     * Helper method to stop external services and clean up state from client mode.
     */
    private void stopClientMode() {
        // exiting supplicant started state is now only applicable to client mode
        mWifiDiagnostics.stopLogging();

        mIsRunning = false;
        updateBatteryWorkSource(null);

        if (mIpClient != null) {
            mIpClient.shutdown();
            // Block to make sure IpClient has really shut down, lest cleanup
            // race with, say, bringup code over in tethering.
            mIpClient.awaitShutdown();
        }
        mNetworkInfo.setIsAvailable(false);
        if (mNetworkAgent != null) mNetworkAgent.sendNetworkInfo(mNetworkInfo);
        mCountryCode.setReadyForChange(false);
        mInterfaceName = null;
        mDataInterfaceName = null;
        // TODO: b/79504296 This broadcast has been deprecated and should be removed
        sendSupplicantConnectionChangedBroadcast(false);
    }

    void registerConnected() {
        if (mLastNetworkId != WifiConfiguration.INVALID_NETWORK_ID) {
            mWifiConfigManager.updateNetworkAfterConnect(mLastNetworkId);
            // Notify PasspointManager of Passpoint network connected event.
            WifiConfiguration currentNetwork = getCurrentWifiConfiguration();
            if (currentNetwork != null && currentNetwork.isPasspoint()) {
                mPasspointManager.onPasspointNetworkConnected(currentNetwork.FQDN);
            }
        }
    }

    void registerDisconnected() {
        if (mLastNetworkId != WifiConfiguration.INVALID_NETWORK_ID) {
            mWifiConfigManager.updateNetworkAfterDisconnect(mLastNetworkId);
            // Let's remove any ephemeral or passpoint networks on every disconnect.
            mWifiConfigManager.removeAllEphemeralOrPasspointConfiguredNetworks();
        }
    }

    /**
     * Returns WifiConfiguration object correponding to the currently connected network, null if
     * not connected.
     */
    public WifiConfiguration getCurrentWifiConfiguration() {
        if (mLastNetworkId == WifiConfiguration.INVALID_NETWORK_ID) {
            return null;
        }
        return mWifiConfigManager.getConfiguredNetwork(mLastNetworkId);
    }

    ScanResult getCurrentScanResult() {
        WifiConfiguration config = getCurrentWifiConfiguration();
        if (config == null) {
            return null;
        }
        String bssid = mWifiInfo.getBSSID();
        if (bssid == null) {
            bssid = mTargetRoamBSSID;
        }
        ScanDetailCache scanDetailCache =
                mWifiConfigManager.getScanDetailCacheForNetwork(config.networkId);

        if (scanDetailCache == null) {
            return null;
        }

        return scanDetailCache.getScanResult(bssid);
    }

    String getCurrentBSSID() {
        return mLastBssid;
    }

    class ConnectModeState extends State {

        @Override
        public void enter() {
            Log.d(TAG, "entering ConnectModeState: ifaceName = " + mInterfaceName);
            mOperationalMode = CONNECT_MODE;
            setupClientMode();
            if (!mWifiNative.removeAllNetworks(mInterfaceName)) {
                loge("Failed to remove networks on entering connect mode");
            }
            mWifiInfo.reset();
            mWifiInfo.setSupplicantState(SupplicantState.DISCONNECTED);

            mWifiInjector.getWakeupController().reset();

            mNetworkInfo.setIsAvailable(true);
            if (mNetworkAgent != null) mNetworkAgent.sendNetworkInfo(mNetworkInfo);

            // initialize network state
            setNetworkDetailedState(DetailedState.DISCONNECTED);

            // Inform WifiConnectivityManager that Wifi is enabled
            mWifiConnectivityManager.setWifiEnabled(true);
            mNetworkFactory.setWifiState(true);
            // Inform metrics that Wifi is Enabled (but not yet connected)
            mWifiMetrics.setWifiState(WifiMetricsProto.WifiLog.WIFI_DISCONNECTED);
            mWifiMetrics.logStaEvent(StaEvent.TYPE_WIFI_ENABLED);
            // Inform sar manager that wifi is Enabled
            mSarManager.setClientWifiState(WifiManager.WIFI_STATE_ENABLED);
        }

        @Override
        public void exit() {
            mOperationalMode = DISABLED_MODE;
            // Let the system know that wifi is not available since we are exiting client mode.
            mNetworkInfo.setIsAvailable(false);
            if (mNetworkAgent != null) mNetworkAgent.sendNetworkInfo(mNetworkInfo);

            // Inform WifiConnectivityManager that Wifi is disabled
            mWifiConnectivityManager.setWifiEnabled(false);
            mNetworkFactory.setWifiState(false);
            // Inform metrics that Wifi is being disabled (Toggled, airplane enabled, etc)
            mWifiMetrics.setWifiState(WifiMetricsProto.WifiLog.WIFI_DISABLED);
            mWifiMetrics.logStaEvent(StaEvent.TYPE_WIFI_DISABLED);
            // Inform scorecard that wifi is being disabled
            mWifiScoreCard.noteWifiDisabled(mWifiInfo);
            // Inform sar manager that wifi is being disabled
            mSarManager.setClientWifiState(WifiManager.WIFI_STATE_DISABLED);

            if (!mWifiNative.removeAllNetworks(mInterfaceName)) {
                loge("Failed to remove networks on exiting connect mode");
            }
            mWifiInfo.reset();
            mWifiInfo.setSupplicantState(SupplicantState.DISCONNECTED);
            stopClientMode();
        }

        @Override
        public boolean processMessage(Message message) {
            WifiConfiguration config;
            int netId;
            boolean ok;
            boolean didDisconnect;
            String bssid;
            String ssid;
            NetworkUpdateResult result;
            Set<Integer> removedNetworkIds;
            int reasonCode;
            boolean timedOut;
            logStateAndMessage(message, this);

            switch (message.what) {
                case WifiMonitor.ASSOCIATION_REJECTION_EVENT:
                    mWifiDiagnostics.captureBugReportData(
                            WifiDiagnostics.REPORT_REASON_ASSOC_FAILURE);
                    mDidBlackListBSSID = false;
                    bssid = (String) message.obj;
                    timedOut = message.arg1 > 0;
                    reasonCode = message.arg2;
                    Log.d(TAG, "Assocation Rejection event: bssid=" + bssid + " reason code="
                            + reasonCode + " timedOut=" + Boolean.toString(timedOut));
                    if (bssid == null || TextUtils.isEmpty(bssid)) {
                        // If BSSID is null, use the target roam BSSID
                        bssid = mTargetRoamBSSID;
                    }
                    if (bssid != null) {
                        // If we have a BSSID, tell configStore to black list it
                        mDidBlackListBSSID = mWifiConnectivityManager.trackBssid(bssid, false,
                            reasonCode);
                    }
                    mWifiConfigManager.updateNetworkSelectionStatus(mTargetNetworkId,
                            WifiConfiguration.NetworkSelectionStatus
                            .DISABLED_ASSOCIATION_REJECTION);
                    mWifiConfigManager.setRecentFailureAssociationStatus(mTargetNetworkId,
                            reasonCode);
                    mSupplicantStateTracker.sendMessage(WifiMonitor.ASSOCIATION_REJECTION_EVENT);
                    // If rejection occurred while Metrics is tracking a ConnnectionEvent, end it.
                    reportConnectionAttemptEnd(
                            timedOut
                                    ? WifiMetrics.ConnectionEvent.FAILURE_ASSOCIATION_TIMED_OUT
                                    : WifiMetrics.ConnectionEvent.FAILURE_ASSOCIATION_REJECTION,
                            WifiMetricsProto.ConnectionEvent.HLF_NONE);
                    mWifiInjector.getWifiLastResortWatchdog()
                            .noteConnectionFailureAndTriggerIfNeeded(
                                    getTargetSsid(), bssid,
                                    WifiLastResortWatchdog.FAILURE_CODE_ASSOCIATION);
                    break;
                case WifiMonitor.AUTHENTICATION_FAILURE_EVENT:
                    mWifiDiagnostics.captureBugReportData(
                            WifiDiagnostics.REPORT_REASON_AUTH_FAILURE);
                    mSupplicantStateTracker.sendMessage(WifiMonitor.AUTHENTICATION_FAILURE_EVENT);
                    int disableReason = WifiConfiguration.NetworkSelectionStatus
                            .DISABLED_AUTHENTICATION_FAILURE;
                    reasonCode = message.arg1;
                    // Check if this is a permanent wrong password failure.
                    if (isPermanentWrongPasswordFailure(mTargetNetworkId, reasonCode)) {
                        disableReason = WifiConfiguration.NetworkSelectionStatus
                                .DISABLED_BY_WRONG_PASSWORD;
                        WifiConfiguration targetedNetwork =
                                mWifiConfigManager.getConfiguredNetwork(mTargetNetworkId);
                        if (targetedNetwork != null) {
                            mWrongPasswordNotifier.onWrongPasswordError(
                                    targetedNetwork.SSID);
                        }
                    } else if (reasonCode == WifiManager.ERROR_AUTH_FAILURE_EAP_FAILURE) {
                        handleEapAuthFailure(mTargetNetworkId, message.arg2);
                    }
                    mWifiConfigManager.updateNetworkSelectionStatus(
                            mTargetNetworkId, disableReason);
                    mWifiConfigManager.clearRecentFailureReason(mTargetNetworkId);
                    //If failure occurred while Metrics is tracking a ConnnectionEvent, end it.
                    reportConnectionAttemptEnd(
                            WifiMetrics.ConnectionEvent.FAILURE_AUTHENTICATION_FAILURE,
                            WifiMetricsProto.ConnectionEvent.HLF_NONE);
                    if (reasonCode != WifiManager.ERROR_AUTH_FAILURE_WRONG_PSWD) {
                        mWifiInjector.getWifiLastResortWatchdog()
                                .noteConnectionFailureAndTriggerIfNeeded(
                                        getTargetSsid(), mTargetRoamBSSID,
                                        WifiLastResortWatchdog.FAILURE_CODE_AUTHENTICATION);
                    }
                    break;
                case WifiMonitor.SUPPLICANT_STATE_CHANGE_EVENT:
                    SupplicantState state = handleSupplicantStateChange(message);

                    // Supplicant can fail to report a NETWORK_DISCONNECTION_EVENT
                    // when authentication times out after a successful connection,
                    // we can figure this from the supplicant state. If supplicant
                    // state is DISCONNECTED, but the mNetworkInfo says we are not
                    // disconnected, we need to handle a disconnection
                    if (state == SupplicantState.DISCONNECTED
                            && mNetworkInfo.getState() != NetworkInfo.State.DISCONNECTED) {
                        if (mVerboseLoggingEnabled) {
                            log("Missed CTRL-EVENT-DISCONNECTED, disconnect");
                        }
                        handleNetworkDisconnect();
                        transitionTo(mDisconnectedState);
                    }

                    // If we have COMPLETED a connection to a BSSID, start doing
                    // DNAv4/DNAv6 -style probing for on-link neighbors of
                    // interest (e.g. routers); harmless if none are configured.
                    if (state == SupplicantState.COMPLETED) {
                        mIpClient.confirmConfiguration();
                        mWifiScoreReport.noteIpCheck();
                    }
                    break;
                case WifiP2pServiceImpl.DISCONNECT_WIFI_REQUEST:
                    if (message.arg1 == 1) {
                        mWifiMetrics.logStaEvent(StaEvent.TYPE_FRAMEWORK_DISCONNECT,
                                StaEvent.DISCONNECT_P2P_DISCONNECT_WIFI_REQUEST);
                        mWifiNative.disconnect(mInterfaceName);
                        mTemporarilyDisconnectWifi = true;
                    } else {
                        mWifiNative.reconnect(mInterfaceName);
                        mTemporarilyDisconnectWifi = false;
                    }
                    break;
                case CMD_REMOVE_NETWORK:
                    if (!deleteNetworkConfigAndSendReply(message, false)) {
                        // failed to remove the config and caller was notified
                        mMessageHandlingStatus = MESSAGE_HANDLING_STATUS_FAIL;
                        break;
                    }
                    //  we successfully deleted the network config
                    netId = message.arg1;
                    if (netId == mTargetNetworkId || netId == mLastNetworkId) {
                        // Disconnect and let autojoin reselect a new network
                        sendMessage(CMD_DISCONNECT);
                    }
                    break;
                case CMD_ENABLE_NETWORK:
                    boolean disableOthers = message.arg2 == 1;
                    netId = message.arg1;
                    if (disableOthers) {
                        // If the app has all the necessary permissions, this will trigger a connect
                        // attempt.
                        ok = connectToUserSelectNetwork(netId, message.sendingUid, false);
                    } else {
                        ok = mWifiConfigManager.enableNetwork(netId, false, message.sendingUid);
                    }
                    if (!ok) {
                        mMessageHandlingStatus = MESSAGE_HANDLING_STATUS_FAIL;
                    }
                    replyToMessage(message, message.what, ok ? SUCCESS : FAILURE);
                    break;
                case WifiManager.DISABLE_NETWORK:
                    netId = message.arg1;
                    if (mWifiConfigManager.disableNetwork(netId, message.sendingUid)) {
                        replyToMessage(message, WifiManager.DISABLE_NETWORK_SUCCEEDED);
                        if (netId == mTargetNetworkId || netId == mLastNetworkId) {
                            // Disconnect and let autojoin reselect a new network
                            sendMessage(CMD_DISCONNECT);
                        }
                    } else {
                        loge("Failed to disable network");
                        mMessageHandlingStatus = MESSAGE_HANDLING_STATUS_FAIL;
                        replyToMessage(message, WifiManager.DISABLE_NETWORK_FAILED,
                                WifiManager.ERROR);
                    }
                    break;
                case CMD_DISABLE_EPHEMERAL_NETWORK:
                    config = mWifiConfigManager.disableEphemeralNetwork((String) message.obj);
                    if (config != null) {
                        if (config.networkId == mTargetNetworkId
                                || config.networkId == mLastNetworkId) {
                            // Disconnect and let autojoin reselect a new network
                            sendMessage(CMD_DISCONNECT);
                        }
                    }
                    break;
                case WifiMonitor.SUP_REQUEST_IDENTITY:
                    netId = message.arg2;
                    boolean identitySent = false;
                    // For SIM & AKA/AKA' EAP method Only, get identity from ICC
                    if (mTargetWifiConfiguration != null
                            && mTargetWifiConfiguration.networkId == netId
                            && TelephonyUtil.isSimConfig(mTargetWifiConfiguration)) {
                        // Pair<identity, encrypted identity>
                        Pair<String, String> identityPair =
                                TelephonyUtil.getSimIdentity(getTelephonyManager(),
                                        new TelephonyUtil(), mTargetWifiConfiguration);
                        Log.i(TAG, "SUP_REQUEST_IDENTITY: identityPair=" + identityPair);
                        if (identityPair != null && identityPair.first != null) {
                            mWifiNative.simIdentityResponse(mInterfaceName, netId,
                                    identityPair.first, identityPair.second);
                            identitySent = true;
                        } else {
                            Log.e(TAG, "Unable to retrieve identity from Telephony");
                        }
                    }

                    if (!identitySent) {
                        // Supplicant lacks credentials to connect to that network, hence black list
                        ssid = (String) message.obj;
                        if (mTargetWifiConfiguration != null && ssid != null
                                && mTargetWifiConfiguration.SSID != null
                                && mTargetWifiConfiguration.SSID.equals("\"" + ssid + "\"")) {
                            mWifiConfigManager.updateNetworkSelectionStatus(
                                    mTargetWifiConfiguration.networkId,
                                    WifiConfiguration.NetworkSelectionStatus
                                            .DISABLED_AUTHENTICATION_NO_CREDENTIALS);
                        }
                        mWifiMetrics.logStaEvent(StaEvent.TYPE_FRAMEWORK_DISCONNECT,
                                StaEvent.DISCONNECT_GENERIC);
                        mWifiNative.disconnect(mInterfaceName);
                    }
                    break;
                case WifiMonitor.SUP_REQUEST_SIM_AUTH:
                    logd("Received SUP_REQUEST_SIM_AUTH");
                    SimAuthRequestData requestData = (SimAuthRequestData) message.obj;
                    if (requestData != null) {
                        if (requestData.protocol == WifiEnterpriseConfig.Eap.SIM) {
                            handleGsmAuthRequest(requestData);
                        } else if (requestData.protocol == WifiEnterpriseConfig.Eap.AKA
                                || requestData.protocol == WifiEnterpriseConfig.Eap.AKA_PRIME) {
                            handle3GAuthRequest(requestData);
                        }
                    } else {
                        loge("Invalid sim auth request");
                    }
                    break;
                case CMD_GET_MATCHING_OSU_PROVIDERS:
                    replyToMessage(message, message.what,
                            mPasspointManager.getMatchingOsuProviders(
                                    (List<ScanResult>) message.obj));
                    break;
                case CMD_GET_MATCHING_PASSPOINT_CONFIGS_FOR_OSU_PROVIDERS:
                    replyToMessage(message, message.what,
                            mPasspointManager.getMatchingPasspointConfigsForOsuProviders(
                                    (List<OsuProvider>) message.obj));
                    break;
                case CMD_START_SUBSCRIPTION_PROVISIONING:
                    IProvisioningCallback callback = (IProvisioningCallback) message.obj;
                    OsuProvider provider =
                            (OsuProvider) message.getData().getParcelable(EXTRA_OSU_PROVIDER);
                    int res = mPasspointManager.startSubscriptionProvisioning(
                                    message.arg1, provider, callback) ? 1 : 0;
                    replyToMessage(message, message.what, res);
                    break;
                case CMD_RECONNECT:
                    WorkSource workSource = (WorkSource) message.obj;
                    mWifiConnectivityManager.forceConnectivityScan(workSource);
                    break;
                case CMD_REASSOCIATE:
                    mLastConnectAttemptTimestamp = mClock.getWallClockMillis();
                    mWifiNative.reassociate(mInterfaceName);
                    break;
                case CMD_START_ROAM:
                    mMessageHandlingStatus = MESSAGE_HANDLING_STATUS_DISCARD;
                    return HANDLED;
                case CMD_START_CONNECT:
                    mIsFilsConnection = false;
                    /* connect command coming from auto-join */
                    netId = message.arg1;
                    int uid = message.arg2;
                    bssid = (String) message.obj;

                    if (!hasConnectionRequests()) {
                        if (mNetworkAgent == null) {
                            loge("CMD_START_CONNECT but no requests and not connected,"
                                    + " bailing");
                            break;
                        } else if (!mWifiPermissionsUtil.checkNetworkSettingsPermission(uid)) {
                            loge("CMD_START_CONNECT but no requests and connected, but app "
                                    + "does not have sufficient permissions, bailing");
                            break;
                        }
                    }
                    config = mWifiConfigManager.getConfiguredNetworkWithoutMasking(netId);
                    logd("CMD_START_CONNECT sup state "
                            + mSupplicantStateTracker.getSupplicantStateName()
                            + " my state " + getCurrentState().getName()
                            + " nid=" + Integer.toString(netId)
                            + " roam=" + Boolean.toString(mIsAutoRoaming));
                    if (config == null) {
                        loge("CMD_START_CONNECT and no config, bail out...");
                        break;
                    }
                    mTargetNetworkId = netId;
                    setTargetBssid(config, bssid);

                    if (mEnableConnectedMacRandomization && config.macRandomizationSetting
                            == WifiConfiguration.RANDOMIZATION_PERSISTENT) {
                        configureRandomizedMacAddress(config);
                    } else {
                        setCurrentMacToFactoryMac(config);
                    }

                    String currentMacAddress = mWifiNative.getMacAddress(mInterfaceName);
                    mWifiInfo.setMacAddress(currentMacAddress);
                    Log.i(TAG, "Connecting with " + currentMacAddress + " as the mac address");

                    if (config.allowedKeyManagement.get(WifiConfiguration.KeyMgmt.FILS_SHA256) ||
                         config.allowedKeyManagement.get(WifiConfiguration.KeyMgmt.FILS_SHA384)) {
                        /*
                         * Config object is required in Fils state to issue
                         * conenction to supplicant, hence saving in global
                         * variable.
                         */
                        mFilsConfig = config;
                        transitionTo(mFilsState);
                        break;
                    }
                    reportConnectionAttemptStart(config, mTargetRoamBSSID,
                            WifiMetricsProto.ConnectionEvent.ROAM_UNRELATED);
                    if (mWifiNative.connectToNetwork(mInterfaceName, config)) {
                        mWifiMetrics.logStaEvent(StaEvent.TYPE_CMD_START_CONNECT, config);
                        mLastConnectAttemptTimestamp = mClock.getWallClockMillis();
                        mTargetWifiConfiguration = config;
                        mIsAutoRoaming = false;
                        if (getCurrentState() != mDisconnectedState) {
                            transitionTo(mDisconnectingState);
                        }
                    } else {
                        loge("CMD_START_CONNECT Failed to start connection to network " + config);
                        reportConnectionAttemptEnd(
                                WifiMetrics.ConnectionEvent.FAILURE_CONNECT_NETWORK_FAILED,
                                WifiMetricsProto.ConnectionEvent.HLF_NONE);
                        replyToMessage(message, WifiManager.CONNECT_NETWORK_FAILED,
                                WifiManager.ERROR);
                        break;
                    }
                    break;
                case CMD_REMOVE_APP_CONFIGURATIONS:
                    removedNetworkIds =
                            mWifiConfigManager.removeNetworksForApp((ApplicationInfo) message.obj);
                    if (removedNetworkIds.contains(mTargetNetworkId)
                            || removedNetworkIds.contains(mLastNetworkId)) {
                        // Disconnect and let autojoin reselect a new network.
                        sendMessage(CMD_DISCONNECT);
                    }
                    break;
                case CMD_REMOVE_USER_CONFIGURATIONS:
                    removedNetworkIds =
                            mWifiConfigManager.removeNetworksForUser((Integer) message.arg1);
                    if (removedNetworkIds.contains(mTargetNetworkId)
                            || removedNetworkIds.contains(mLastNetworkId)) {
                        // Disconnect and let autojoin reselect a new network.
                        sendMessage(CMD_DISCONNECT);
                    }
                    break;
                case WifiManager.CONNECT_NETWORK:
                    /**
                     * The connect message can contain a network id passed as arg1 on message or
                     * or a config passed as obj on message.
                     * For a new network, a config is passed to create and connect.
                     * For an existing network, a network id is passed
                     */
                    netId = message.arg1;
                    config = (WifiConfiguration) message.obj;
                    boolean hasCredentialChanged = false;
                    // New network addition.
                    if (config != null) {
                        result = mWifiConfigManager.addOrUpdateNetwork(config, message.sendingUid);
                        if (!result.isSuccess()) {
                            loge("CONNECT_NETWORK adding/updating config=" + config + " failed");
                            mMessageHandlingStatus = MESSAGE_HANDLING_STATUS_FAIL;
                            replyToMessage(message, WifiManager.CONNECT_NETWORK_FAILED,
                                    WifiManager.ERROR);
                            break;
                        }
                        netId = result.getNetworkId();
                        hasCredentialChanged = result.hasCredentialChanged();
                    }
                    if (!connectToUserSelectNetwork(
                            netId, message.sendingUid, hasCredentialChanged)) {
                        mMessageHandlingStatus = MESSAGE_HANDLING_STATUS_FAIL;
                        replyToMessage(message, WifiManager.CONNECT_NETWORK_FAILED,
                                WifiManager.NOT_AUTHORIZED);
                        break;
                    }
                    mWifiMetrics.logStaEvent(StaEvent.TYPE_CONNECT_NETWORK, config);
                    broadcastWifiCredentialChanged(WifiManager.WIFI_CREDENTIAL_SAVED, config);
                    replyToMessage(message, WifiManager.CONNECT_NETWORK_SUCCEEDED);
                    break;
                case WifiManager.SAVE_NETWORK:
                    result = saveNetworkConfigAndSendReply(message);
                    netId = result.getNetworkId();
                    if (result.isSuccess() && mWifiInfo.getNetworkId() == netId) {
                        if (result.hasCredentialChanged()) {
                            config = (WifiConfiguration) message.obj;
                            // The network credentials changed and we're connected to this network,
                            // start a new connection with the updated credentials.
                            logi("SAVE_NETWORK credential changed for config=" + config.configKey()
                                    + ", Reconnecting.");
                            startConnectToNetwork(netId, message.sendingUid, SUPPLICANT_BSSID_ANY);
                        } else {
                            if (result.hasProxyChanged()) {
                                log("Reconfiguring proxy on connection");
                                mIpClient.setHttpProxy(
                                        getCurrentWifiConfiguration().getHttpProxy());
                            }
                            if (result.hasIpChanged()) {
                                // The current connection configuration was changed
                                // We switched from DHCP to static or from static to DHCP, or the
                                // static IP address has changed.
                                log("Reconfiguring IP on connection");
                                // TODO(b/36576642): clear addresses and disable IPv6
                                // to simplify obtainingIpState.
                                mWifiNative.disconnect(mInterfaceName);
                                handleNetworkDisconnect();
                                startConnectToNetwork(netId,message.sendingUid, SUPPLICANT_BSSID_ANY);
                            }
                        }
                    }
                    break;
                case WifiManager.FORGET_NETWORK:
                    if (!deleteNetworkConfigAndSendReply(message, true)) {
                        // Caller was notified of failure, nothing else to do
                        break;
                    }
                    // the network was deleted
                    netId = message.arg1;
                    if (netId == mTargetNetworkId || netId == mLastNetworkId) {
                        // Disconnect and let autojoin reselect a new network
                        sendMessage(CMD_DISCONNECT);
                    }
                    break;
                case CMD_ASSOCIATED_BSSID:
                    // This is where we can confirm the connection BSSID. Use it to find the
                    // right ScanDetail to populate metrics.
                    String someBssid = (String) message.obj;
                    if (someBssid != null) {
                        // Get the ScanDetail associated with this BSSID.
                        ScanDetailCache scanDetailCache =
                                mWifiConfigManager.getScanDetailCacheForNetwork(mTargetNetworkId);
                        if (scanDetailCache != null) {
                            mWifiMetrics.setConnectionScanDetail(scanDetailCache.getScanDetail(
                                    someBssid));
                        }
                    }
                    return NOT_HANDLED;
                case WifiMonitor.FILS_NETWORK_CONNECTION_EVENT:
                case WifiMonitor.NETWORK_CONNECTION_EVENT:
                    if (mVerboseLoggingEnabled) log("Network connection established");
                    mLastNetworkId = message.arg1;
                    mWifiConfigManager.clearRecentFailureReason(mLastNetworkId);
                    mLastBssid = (String) message.obj;
                    reasonCode = message.arg2;
                    // TODO: This check should not be needed after ClientModeImpl refactor.
                    // Currently, the last connected network configuration is left in
                    // wpa_supplicant, this may result in wpa_supplicant initiating connection
                    // to it after a config store reload. Hence the old network Id lookups may not
                    // work, so disconnect the network and let network selector reselect a new
                    // network.
                    config = getCurrentWifiConfiguration();
                    if (config != null) {
                        mWifiInfo.setBSSID(mLastBssid);
                        mWifiInfo.setNetworkId(mLastNetworkId);
                        mWifiInfo.setMacAddress(mWifiNative.getMacAddress(mInterfaceName));

                        ScanDetailCache scanDetailCache =
                                mWifiConfigManager.getScanDetailCacheForNetwork(config.networkId);
                        if (scanDetailCache != null && mLastBssid != null) {
                            ScanResult scanResult = scanDetailCache.getScanResult(mLastBssid);
                            if (scanResult != null) {
                                mWifiInfo.setFrequency(scanResult.frequency);
                            }
                        }
                        mWifiConnectivityManager.trackBssid(mLastBssid, true, reasonCode);
                        // We need to get the updated pseudonym from supplicant for EAP-SIM/AKA/AKA'
                        if (config.enterpriseConfig != null
                                && TelephonyUtil.isSimEapMethod(
                                        config.enterpriseConfig.getEapMethod())) {
                            String anonymousIdentity =
                                    mWifiNative.getEapAnonymousIdentity(mInterfaceName);
                            if (anonymousIdentity != null) {
                                config.enterpriseConfig.setAnonymousIdentity(anonymousIdentity);
                            } else {
                                Log.d(TAG, "Failed to get updated anonymous identity"
                                        + " from supplicant, reset it in WifiConfiguration.");
                                config.enterpriseConfig.setAnonymousIdentity(null);
                            }
                            mWifiConfigManager.addOrUpdateNetwork(config, Process.WIFI_UID);
                        }
                        sendNetworkStateChangeBroadcast(mLastBssid);
                        mIpReachabilityMonitorActive = true;
                        transitionTo(mObtainingIpState);
                    } else {
                        logw("Connected to unknown networkId " + mLastNetworkId
                                + ", disconnecting...");
                        sendMessage(CMD_DISCONNECT);
                    }
                    break;
                case WifiMonitor.NETWORK_DISCONNECTION_EVENT:
                    // Calling handleNetworkDisconnect here is redundant because we might already
                    // have called it when leaving L2ConnectedState to go to disconnecting state
                    // or thru other path
                    // We should normally check the mWifiInfo or mLastNetworkId so as to check
                    // if they are valid, and only in this case call handleNEtworkDisconnect,
                    // TODO: this should be fixed for a L MR release
                    // The side effect of calling handleNetworkDisconnect twice is that a bunch of
                    // idempotent commands are executed twice (stopping Dhcp, enabling the SPS mode
                    // at the chip etc...
                    if (mVerboseLoggingEnabled) log("ConnectModeState: Network connection lost ");
                    mLastNetworkId = message.arg1;
                    mWifiConfigManager.clearRecentFailureReason(mLastNetworkId);
                    mLastBssid = (String) message.obj;
                    // TODO: This check should not be needed after WifiStateMachinePrime refactor.
                    // Currently, the last connected network configuration is left in
                    // wpa_supplicant, this may result in wpa_supplicant initiating connection
                    // to it after a config store reload. Hence the old network Id lookups may not
                    // work, so disconnect the network and let network selector reselect a new
                    // network.

                    ScanResult scanResult = getScanResultForBssid(mLastBssid);
                    boolean mConnectionInProgress =
                        (mTargetWifiConfiguration != null) && (scanResult != null) &&
                        !mTargetWifiConfiguration.SSID.equals("\""+scanResult.SSID+"\"");
                    handleNetworkDisconnect(mConnectionInProgress);
                    if (getCurrentState() != mFilsState || !mConnectionInProgress)
                        transitionTo(mDisconnectedState);
                    break;
                case CMD_QUERY_OSU_ICON:
                    mPasspointManager.queryPasspointIcon(
                            ((Bundle) message.obj).getLong(EXTRA_OSU_ICON_QUERY_BSSID),
                            ((Bundle) message.obj).getString(EXTRA_OSU_ICON_QUERY_FILENAME));
                    break;
                case CMD_MATCH_PROVIDER_NETWORK:
                    // TODO(b/31065385): Passpoint config management.
                    replyToMessage(message, message.what, 0);
                    break;
                case CMD_ADD_OR_UPDATE_PASSPOINT_CONFIG:
                    PasspointConfiguration passpointConfig = (PasspointConfiguration) message.obj;
                    if (mPasspointManager.addOrUpdateProvider(passpointConfig, message.arg1)) {
                        String fqdn = passpointConfig.getHomeSp().getFqdn();
                        if (isProviderOwnedNetwork(mTargetNetworkId, fqdn)
                                || isProviderOwnedNetwork(mLastNetworkId, fqdn)) {
                            logd("Disconnect from current network since its provider is updated");
                            sendMessage(CMD_DISCONNECT);
                        }
                        replyToMessage(message, message.what, SUCCESS);
                    } else {
                        replyToMessage(message, message.what, FAILURE);
                    }
                    break;
                case CMD_REMOVE_PASSPOINT_CONFIG:
                    String fqdn = (String) message.obj;
                    if (mPasspointManager.removeProvider(fqdn)) {
                        if (isProviderOwnedNetwork(mTargetNetworkId, fqdn)
                                || isProviderOwnedNetwork(mLastNetworkId, fqdn)) {
                            logd("Disconnect from current network since its provider is removed");
                            sendMessage(CMD_DISCONNECT);
                        }
                        replyToMessage(message, message.what, SUCCESS);
                    } else {
                        replyToMessage(message, message.what, FAILURE);
                    }
                    break;
                case CMD_GET_ALL_MATCHING_CONFIGS:
                    replyToMessage(message, message.what,
                            mPasspointManager.getAllMatchingWifiConfigs(
                                    (List<ScanResult>) message.obj));
                    break;
                case CMD_TARGET_BSSID:
                    // Trying to associate to this BSSID
                    if (message.obj != null) {
                        mTargetRoamBSSID = (String) message.obj;
                    }
                    break;
                case CMD_GET_LINK_LAYER_STATS:
                    WifiLinkLayerStats stats = getWifiLinkLayerStats();
                    replyToMessage(message, message.what, stats);
                    break;
                case CMD_RESET_SIM_NETWORKS:
                    log("resetting EAP-SIM/AKA/AKA' networks since SIM was changed");
                    mWifiConfigManager.resetSimNetworks(message.arg1 == 1);
                    break;
                case CMD_BLUETOOTH_ADAPTER_STATE_CHANGE:
                    mBluetoothConnectionActive = (message.arg1
                            != BluetoothAdapter.STATE_DISCONNECTED);
                    mWifiNative.setBluetoothCoexistenceScanMode(
                            mInterfaceName, mBluetoothConnectionActive);
                    break;
                case CMD_SET_SUSPEND_OPT_ENABLED:
                    if (message.arg1 == 1) {
                        setSuspendOptimizationsNative(SUSPEND_DUE_TO_SCREEN, true);
                        if (message.arg2 == 1) {
                            mSuspendWakeLock.release();
                        }
                    } else {
                        setSuspendOptimizationsNative(SUSPEND_DUE_TO_SCREEN, false);
                    }
                    break;
                case CMD_SET_HIGH_PERF_MODE:
                    if (message.arg1 == 1) {
                        setSuspendOptimizationsNative(SUSPEND_DUE_TO_HIGH_PERF, false);
                    } else {
                        setSuspendOptimizationsNative(SUSPEND_DUE_TO_HIGH_PERF, true);
                    }
                    break;
                case CMD_ENABLE_TDLS:
                    if (message.obj != null) {
                        String remoteAddress = (String) message.obj;
                        boolean enable = (message.arg1 == 1);
                        mWifiNative.startTdls(mInterfaceName, remoteAddress, enable);
                    }
                    break;
                case WifiMonitor.ANQP_DONE_EVENT:
                    // TODO(zqiu): remove this when switch over to wificond for ANQP requests.
                    mPasspointManager.notifyANQPDone((AnqpEvent) message.obj);
                    break;
                case CMD_STOP_IP_PACKET_OFFLOAD: {
                    int slot = message.arg1;
                    int ret = stopWifiIPPacketOffload(slot);
                    if (mNetworkAgent != null) {
                        mNetworkAgent.onPacketKeepaliveEvent(slot, ret);
                    }
                    break;
                }
                case WifiMonitor.RX_HS20_ANQP_ICON_EVENT:
                    // TODO(zqiu): remove this when switch over to wificond for icon requests.
                    mPasspointManager.notifyIconDone((IconEvent) message.obj);
                    break;
                case WifiMonitor.HS20_REMEDIATION_EVENT:
                    // TODO(zqiu): remove this when switch over to wificond for WNM frames
                    // monitoring.
                    mPasspointManager.receivedWnmFrame((WnmData) message.obj);
                    break;
                case CMD_CONFIG_ND_OFFLOAD:
                    final boolean enabled = (message.arg1 > 0);
                    mWifiNative.configureNeighborDiscoveryOffload(mInterfaceName, enabled);
                    break;
                case CMD_ENABLE_WIFI_CONNECTIVITY_MANAGER:
                    mWifiConnectivityManager.enable(message.arg1 == 1 ? true : false);
                    break;
                case CMD_DPP_GENERATE_BOOTSTRAP:
                    int id = mWifiNative.dppBootstrapGenerate(mInterfaceName, (WifiDppConfig)message.obj);
                    replyToMessage(message, message.what, id);
                    break;
                case CMD_DPP_ADD_BOOTSTRAP_QRCODE:
                    int qrcode_hdl = mWifiNative.dppAddBootstrapQrCode(mInterfaceName, (String) message.obj);
                    replyToMessage(message, message.what, qrcode_hdl);
                    break;
                case CMD_DPP_REMOVE_BOOTSTRAP:
                    int bootstrap_status = mWifiNative.dppBootstrapRemove(mInterfaceName, message.arg1);
                    replyToMessage(message, message.what, bootstrap_status);
                    break;
                case CMD_DPP_GET_URI:
                    String uri = mWifiNative.dppGetUri(mInterfaceName, message.arg1);
                    replyToMessage(message, message.what, uri);
                    break;
                case CMD_DPP_LISTEN_START:
                    int listen_status = mWifiNative.dppListen(mInterfaceName,
                            ((Bundle) message.obj).getString("freq"),
                            ((Bundle) message.obj).getInt("dppRole"),
                            ((Bundle) message.obj).getBoolean("mutual"),
                            ((Bundle) message.obj).getBoolean("netRoleAp"));
                    replyToMessage(message, message.what, listen_status);
                    break;
                case CMD_DPP_LISTEN_STOP:
                    mWifiNative.dppStopListen(mInterfaceName);
                    break;
                case CMD_DPP_CONF_ADD:
                    int cfg_add_status = mWifiNative.dppConfiguratorAdd(mInterfaceName,
                            ((Bundle) message.obj).getString("curve"),
                            ((Bundle) message.obj).getString("key"),
                             message.arg1);
                    replyToMessage(message, message.what, cfg_add_status);
                    break;
                case CMD_DPP_CONF_REMOVE:
                    int cfg_remove_status = mWifiNative.dppConfiguratorRemove(mInterfaceName, message.arg1);
                    replyToMessage(message, message.what, cfg_remove_status);
                    break;
                case CMD_DPP_AUTH_INIT:
                    int auth_init_status = mWifiNative.dppStartAuth(mInterfaceName, (WifiDppConfig)message.obj);
                    replyToMessage(message, message.what, auth_init_status);
                    break;
                case CMD_DPP_CONFIGURATOR_GET_KEY:
                    String key = mWifiNative.dppConfiguratorGetKey(mInterfaceName, (int) message.obj);
                    replyToMessage(message, message.what, key);
                    break;
                case WifiMonitor.DPP_EVENT:
                    Log.d(TAG, "DPP Event received. Type = " + message.arg1);
                    sendDppEventBroadcast(message.arg1, (DppResult) message.obj);
                    break;
                default:
                    return NOT_HANDLED;
            }
            return HANDLED;
        }
    }

    private WifiNetworkAgentSpecifier getNetworkAgentSpecifier() {
        WifiConfiguration currentWifiConfiguration = getCurrentWifiConfiguration();
        if (currentWifiConfiguration == null) return null;
        currentWifiConfiguration.BSSID = getCurrentBSSID();
        WifiNetworkAgentSpecifier wns = new WifiNetworkAgentSpecifier(currentWifiConfiguration,
                mNetworkFactory.getActiveSpecificNetworkRequestUid(currentWifiConfiguration));
        return wns;
    }

    /**
     * Method to update network capabilities from the current WifiConfiguration.
     */
    public void updateCapabilities() {
        updateCapabilities(getCurrentWifiConfiguration());
    }

    private void updateCapabilities(WifiConfiguration config) {
        if (mNetworkAgent == null || config == null) {
            return;
        }

        final NetworkCapabilities result = new NetworkCapabilities(mDfltNetworkCapabilities);

        if (!mWifiInfo.isTrusted()) {
            result.removeCapability(NetworkCapabilities.NET_CAPABILITY_TRUSTED);
        } else {
            result.addCapability(NetworkCapabilities.NET_CAPABILITY_TRUSTED);
        }

        if (!WifiConfiguration.isMetered(config, mWifiInfo)) {
            result.addCapability(NetworkCapabilities.NET_CAPABILITY_NOT_METERED);
        } else {
            result.removeCapability(NetworkCapabilities.NET_CAPABILITY_NOT_METERED);
        }

        if (mWifiInfo.getRssi() != WifiInfo.INVALID_RSSI) {
            result.setSignalStrength(mWifiInfo.getRssi());
        } else {
            result.setSignalStrength(NetworkCapabilities.SIGNAL_STRENGTH_UNSPECIFIED);
        }

        if (config.osu) {
            result.removeCapability(NetworkCapabilities.NET_CAPABILITY_INTERNET);
        }

        if (!mWifiInfo.getSSID().equals(WifiSsid.NONE)) {
            result.setSSID(mWifiInfo.getSSID());
        } else {
            result.setSSID(null);
        }
        // Fill up the network specifier for this connection.
        result.setNetworkSpecifier(getNetworkAgentSpecifier());

        mNetworkAgent.sendNetworkCapabilities(result);
    }

    /**
     * Checks if the given network |networkdId| is provided by the given Passpoint provider with
     * |providerFqdn|.
     *
     * @param networkId The ID of the network to check
     * @param providerFqdn The FQDN of the Passpoint provider
     * @return true if the given network is provided by the given Passpoint provider
     */
    private boolean isProviderOwnedNetwork(int networkId, String providerFqdn) {
        if (networkId == WifiConfiguration.INVALID_NETWORK_ID) {
            return false;
        }
        WifiConfiguration config = mWifiConfigManager.getConfiguredNetwork(networkId);
        if (config == null) {
            return false;
        }
        return TextUtils.equals(config.FQDN, providerFqdn);
    }

    private void handleEapAuthFailure(int networkId, int errorCode) {
        WifiConfiguration targetedNetwork =
                mWifiConfigManager.getConfiguredNetwork(mTargetNetworkId);
        if (targetedNetwork != null) {
            switch (targetedNetwork.enterpriseConfig.getEapMethod()) {
                case WifiEnterpriseConfig.Eap.SIM:
                case WifiEnterpriseConfig.Eap.AKA:
                case WifiEnterpriseConfig.Eap.AKA_PRIME:
                    if (errorCode == WifiNative.EAP_SIM_VENDOR_SPECIFIC_CERT_EXPIRED) {
                        getTelephonyManager().resetCarrierKeysForImsiEncryption();
                    }
                    break;
                default:
                    // Do Nothing
            }
        }
    }

    private class WifiNetworkAgent extends NetworkAgent {
        WifiNetworkAgent(Looper l, Context c, String tag, NetworkInfo ni,
                NetworkCapabilities nc, LinkProperties lp, int score, NetworkMisc misc) {
            super(l, c, tag, ni, nc, lp, score, misc);
        }
        private int mLastNetworkStatus = -1; // To detect when the status really changes

        @Override
        protected void unwanted() {
            // Ignore if we're not the current networkAgent.
            if (this != mNetworkAgent) return;
            if (mVerboseLoggingEnabled) {
                log("WifiNetworkAgent -> Wifi unwanted score " + Integer.toString(mWifiInfo.score));
            }
            unwantedNetwork(NETWORK_STATUS_UNWANTED_DISCONNECT);
        }

        @Override
        protected void networkStatus(int status, String redirectUrl) {
            if (this != mNetworkAgent) return;
            if (status == mLastNetworkStatus) return;
            mLastNetworkStatus = status;
            if (status == NetworkAgent.INVALID_NETWORK) {
                if (mVerboseLoggingEnabled) {
                    log("WifiNetworkAgent -> Wifi networkStatus invalid, score="
                            + Integer.toString(mWifiInfo.score));
                }
                unwantedNetwork(NETWORK_STATUS_UNWANTED_VALIDATION_FAILED);
            } else if (status == NetworkAgent.VALID_NETWORK) {
                if (mVerboseLoggingEnabled) {
                    log("WifiNetworkAgent -> Wifi networkStatus valid, score= "
                            + Integer.toString(mWifiInfo.score));
                }
                mWifiMetrics.logStaEvent(StaEvent.TYPE_NETWORK_AGENT_VALID_NETWORK);
                doNetworkStatus(status);
            }
        }

        @Override
        protected void saveAcceptUnvalidated(boolean accept) {
            if (this != mNetworkAgent) return;
            ClientModeImpl.this.sendMessage(CMD_ACCEPT_UNVALIDATED, accept ? 1 : 0);
        }

        @Override
        protected void startPacketKeepalive(Message msg) {
            ClientModeImpl.this.sendMessage(
                    CMD_START_IP_PACKET_OFFLOAD, msg.arg1, msg.arg2, msg.obj);
        }

        @Override
        protected void stopPacketKeepalive(Message msg) {
            ClientModeImpl.this.sendMessage(
                    CMD_STOP_IP_PACKET_OFFLOAD, msg.arg1, msg.arg2, msg.obj);
        }

        @Override
        protected void setSignalStrengthThresholds(int[] thresholds) {
            // 0. If there are no thresholds, or if the thresholds are invalid,
            //    stop RSSI monitoring.
            // 1. Tell the hardware to start RSSI monitoring here, possibly adding MIN_VALUE and
            //    MAX_VALUE at the start/end of the thresholds array if necessary.
            // 2. Ensure that when the hardware event fires, we fetch the RSSI from the hardware
            //    event, call mWifiInfo.setRssi() with it, and call updateCapabilities(), and then
            //    re-arm the hardware event. This needs to be done on the state machine thread to
            //    avoid race conditions. The RSSI used to re-arm the event (and perhaps also the one
            //    sent in the NetworkCapabilities) must be the one received from the hardware event
            //    received, or we might skip callbacks.
            // 3. Ensure that when we disconnect, RSSI monitoring is stopped.
            log("Received signal strength thresholds: " + Arrays.toString(thresholds));
            if (thresholds.length == 0) {
                ClientModeImpl.this.sendMessage(CMD_STOP_RSSI_MONITORING_OFFLOAD,
                        mWifiInfo.getRssi());
                return;
            }
            int [] rssiVals = Arrays.copyOf(thresholds, thresholds.length + 2);
            rssiVals[rssiVals.length - 2] = Byte.MIN_VALUE;
            rssiVals[rssiVals.length - 1] = Byte.MAX_VALUE;
            Arrays.sort(rssiVals);
            byte[] rssiRange = new byte[rssiVals.length];
            for (int i = 0; i < rssiVals.length; i++) {
                int val = rssiVals[i];
                if (val <= Byte.MAX_VALUE && val >= Byte.MIN_VALUE) {
                    rssiRange[i] = (byte) val;
                } else {
                    Log.e(TAG, "Illegal value " + val + " for RSSI thresholds: "
                            + Arrays.toString(rssiVals));
                    ClientModeImpl.this.sendMessage(CMD_STOP_RSSI_MONITORING_OFFLOAD,
                            mWifiInfo.getRssi());
                    return;
                }
            }
            // TODO: Do we quash rssi values in this sorted array which are very close?
            mRssiRanges = rssiRange;
            ClientModeImpl.this.sendMessage(CMD_START_RSSI_MONITORING_OFFLOAD,
                    mWifiInfo.getRssi());
        }

        @Override
        protected void preventAutomaticReconnect() {
            if (this != mNetworkAgent) return;
            unwantedNetwork(NETWORK_STATUS_UNWANTED_DISABLE_AUTOJOIN);
        }
    }

    void unwantedNetwork(int reason) {
        sendMessage(CMD_UNWANTED_NETWORK, reason);
    }

    void doNetworkStatus(int status) {
        sendMessage(CMD_NETWORK_STATUS, status);
    }

    // rfc4186 & rfc4187:
    // create Permanent Identity base on IMSI,
    // identity = usernam@realm
    // with username = prefix | IMSI
    // and realm is derived MMC/MNC tuple according 3GGP spec(TS23.003)
    private String buildIdentity(int eapMethod, String imsi, String mccMnc) {
        String mcc;
        String mnc;
        String prefix;

        if (imsi == null || imsi.isEmpty()) {
            return "";
        }

        if (eapMethod == WifiEnterpriseConfig.Eap.SIM) {
            prefix = "1";
        } else if (eapMethod == WifiEnterpriseConfig.Eap.AKA) {
            prefix = "0";
        } else if (eapMethod == WifiEnterpriseConfig.Eap.AKA_PRIME) {
            prefix = "6";
        } else {
            // not a valid EapMethod
            return "";
        }

        /* extract mcc & mnc from mccMnc */
        if (mccMnc != null && !mccMnc.isEmpty()) {
            mcc = mccMnc.substring(0, 3);
            mnc = mccMnc.substring(3);
            if (mnc.length() == 2) {
                mnc = "0" + mnc;
            }
        } else {
            // extract mcc & mnc from IMSI, assume mnc size is 3
            mcc = imsi.substring(0, 3);
            mnc = imsi.substring(3, 6);
        }

        return prefix + imsi + "@wlan.mnc" + mnc + ".mcc" + mcc + ".3gppnetwork.org";
    }

    class L2ConnectedState extends State {
        class RssiEventHandler implements WifiNative.WifiRssiEventHandler {
            @Override
            public void onRssiThresholdBreached(byte curRssi) {
                if (mVerboseLoggingEnabled) {
                    Log.e(TAG, "onRssiThresholdBreach event. Cur Rssi = " + curRssi);
                }
                sendMessage(CMD_RSSI_THRESHOLD_BREACHED, curRssi);
            }
        }

        RssiEventHandler mRssiEventHandler = new RssiEventHandler();

        @Override
        public void enter() {
            mRssiPollToken++;
            if (mEnableRssiPolling) {
                sendMessage(CMD_RSSI_POLL, mRssiPollToken, 0);
            }
            if (mNetworkAgent != null) {
                loge("Have NetworkAgent when entering L2Connected");
                setNetworkDetailedState(DetailedState.DISCONNECTED);
            }
            setNetworkDetailedState(DetailedState.CONNECTING);

            final NetworkCapabilities nc;
            if (mWifiInfo != null && !mWifiInfo.getSSID().equals(WifiSsid.NONE)) {
                nc = new NetworkCapabilities(mNetworkCapabilitiesFilter);
                nc.setSSID(mWifiInfo.getSSID());
            } else {
                nc = mNetworkCapabilitiesFilter;
            }
            // Fill up the network specifier for this connection.
            nc.setNetworkSpecifier(getNetworkAgentSpecifier());
            mNetworkAgent = new WifiNetworkAgent(getHandler().getLooper(), mContext,
                    "WifiNetworkAgent", mNetworkInfo, nc, mLinkProperties, 60, mNetworkMisc);

            // We must clear the config BSSID, as the wifi chipset may decide to roam
            // from this point on and having the BSSID specified in the network block would
            // cause the roam to faile and the device to disconnect
            clearTargetBssid("L2ConnectedState");
            mCountryCode.setReadyForChange(false);
            mWifiMetrics.setWifiState(WifiMetricsProto.WifiLog.WIFI_ASSOCIATED);
        }

        @Override
        public void exit() {
            mIpClient.stop();
            mIsIpClientStarted = false;

            // This is handled by receiving a NETWORK_DISCONNECTION_EVENT in ConnectModeState
            // Bug: 15347363
            // For paranoia's sake, call handleNetworkDisconnect
            // only if BSSID is null or last networkId
            // is not invalid.
            if (mVerboseLoggingEnabled) {
                StringBuilder sb = new StringBuilder();
                sb.append("leaving L2ConnectedState state nid=" + Integer.toString(mLastNetworkId));
                if (mLastBssid != null) {
                    sb.append(" ").append(mLastBssid);
                }
            }
            if (mLastBssid != null || mLastNetworkId != WifiConfiguration.INVALID_NETWORK_ID) {
                handleNetworkDisconnect();
            }
            mCountryCode.setReadyForChange(true);
            mWifiMetrics.setWifiState(WifiMetricsProto.WifiLog.WIFI_DISCONNECTED);
            mWifiStateTracker.updateState(WifiStateTracker.DISCONNECTED);
        }

        @Override
        public boolean processMessage(Message message) {
            logStateAndMessage(message, this);

            switch (message.what) {
                case DhcpClient.CMD_PRE_DHCP_ACTION:
                    handlePreDhcpSetup();
                    break;
                case DhcpClient.CMD_PRE_DHCP_ACTION_COMPLETE:
                    mIpClient.completedPreDhcpAction();
                    break;
                case DhcpClient.CMD_POST_DHCP_ACTION:
                    handlePostDhcpSetup();
                    // We advance to mConnectedState because IpClient will also send a
                    // CMD_IPV4_PROVISIONING_SUCCESS message, which calls handleIPv4Success(),
                    // which calls updateLinkProperties, which then sends
                    // CMD_IP_CONFIGURATION_SUCCESSFUL.
                    //
                    // In the event of failure, we transition to mDisconnectingState
                    // similarly--via messages sent back from IpClient.
                    break;
                case CMD_IPV4_PROVISIONING_SUCCESS: {
                    handleIPv4Success((DhcpResults) message.obj);
                    sendNetworkStateChangeBroadcast(mLastBssid);
                    break;
                }
                case CMD_IPV4_PROVISIONING_FAILURE: {
                    handleIPv4Failure();
                    break;
                }
                case CMD_IP_CONFIGURATION_SUCCESSFUL:
                    if (getCurrentWifiConfiguration() == null) {
                        // The current config may have been removed while we were connecting,
                        // trigger a disconnect to clear up state.
                        reportConnectionAttemptEnd(
                                WifiMetrics.ConnectionEvent.FAILURE_NETWORK_DISCONNECTION,
                                WifiMetricsProto.ConnectionEvent.HLF_NONE);
                        mWifiNative.disconnect(mInterfaceName);
                        transitionTo(mDisconnectingState);
                    } else {
                        handleSuccessfulIpConfiguration();
                        sendConnectedState();
                        transitionTo(mConnectedState);
                    }
                    break;
                case CMD_IP_CONFIGURATION_LOST:
                    // Get Link layer stats so that we get fresh tx packet counters.
                    getWifiLinkLayerStats();
                    handleIpConfigurationLost();
                    reportConnectionAttemptEnd(
                            WifiMetrics.ConnectionEvent.FAILURE_DHCP,
                            WifiMetricsProto.ConnectionEvent.HLF_NONE);
                    transitionTo(mDisconnectingState);
                    break;
                case CMD_IP_REACHABILITY_LOST:
                    if (mVerboseLoggingEnabled && message.obj != null) log((String) message.obj);
                    mWifiDiagnostics.captureBugReportData(
                            WifiDiagnostics.REPORT_REASON_REACHABILITY_LOST);
                    if (mIpReachabilityDisconnectEnabled) {
                        if (mDisconnectOnlyOnInitialIpReachability && !mIpReachabilityMonitorActive) {
                            logd("CMD_IP_REACHABILITY_LOST Connect session is over, skip ip reachability lost indication.");
                            break;
                        }
                        handleIpReachabilityLost();
                        mWifiDiagnostics.captureBugReportData(WifiDiagnostics.REPORT_REASON_NUD_FAILURE);
                        transitionTo(mDisconnectingState);
                    } else {
                        logd("CMD_IP_REACHABILITY_LOST but disconnect disabled -- ignore");
                    }
                    break;
                case CMD_DISCONNECT:
                    mWifiMetrics.logStaEvent(StaEvent.TYPE_FRAMEWORK_DISCONNECT,
                            StaEvent.DISCONNECT_GENERIC);
                    mWifiNative.disconnect(mInterfaceName);
                    transitionTo(mDisconnectingState);
                    break;
                case WifiP2pServiceImpl.DISCONNECT_WIFI_REQUEST:
                    if (message.arg1 == 1) {
                        mWifiMetrics.logStaEvent(StaEvent.TYPE_FRAMEWORK_DISCONNECT,
                                StaEvent.DISCONNECT_P2P_DISCONNECT_WIFI_REQUEST);
                        mWifiNative.disconnect(mInterfaceName);
                        mTemporarilyDisconnectWifi = true;
                        transitionTo(mDisconnectingState);
                    }
                    break;
                    /* Ignore connection to same network */
                case WifiManager.CONNECT_NETWORK:
                    int netId = message.arg1;
                    if (mWifiInfo.getNetworkId() == netId) {
                        replyToMessage(message, WifiManager.CONNECT_NETWORK_SUCCEEDED);
                        break;
                    }
                    return NOT_HANDLED;
                case WifiMonitor.NETWORK_CONNECTION_EVENT:
                case WifiMonitor.FILS_NETWORK_CONNECTION_EVENT:
                    mWifiInfo.setBSSID((String) message.obj);
                    mLastNetworkId = message.arg1;
                    mWifiInfo.setNetworkId(mLastNetworkId);
                    mWifiInfo.setMacAddress(mWifiNative.getMacAddress(mInterfaceName));
                    if (!mLastBssid.equals(message.obj)) {
                        mLastBssid = (String) message.obj;
                        sendNetworkStateChangeBroadcast(mLastBssid);
                    }
                    mIpReachabilityMonitorActive = true;
                    sendMessageDelayed(obtainMessage(CMD_IP_REACHABILITY_SESSION_END, 0, 0), 10000);
                    break;
                case CMD_RSSI_POLL:
                    if (message.arg1 == mRssiPollToken) {
                        WifiLinkLayerStats stats = getWifiLinkLayerStats();
                        if (mWifiDataStall.checkForDataStall(mLastLinkLayerStats, stats)) {
                            mWifiMetrics.addToWifiUsabilityStatsList(WifiUsabilityStats.LABEL_BAD);
                        }
                        mWifiMetrics.incrementWifiLinkLayerUsageStats(stats);
                        mLastLinkLayerStats = stats;

                        // Get Info and continue polling
                        fetchRssiLinkSpeedAndFrequencyNative();
                        mWifiMetrics.updateWifiUsabilityStatsEntries(mWifiInfo, stats);
                        // Send the update score to network agent.
                        mWifiScoreReport.calculateAndReportScore(
                                mWifiInfo, mNetworkAgent, mWifiMetrics);
                        if (mWifiScoreReport.shouldCheckIpLayer()) {
                            mIpClient.confirmConfiguration();
                            mWifiScoreReport.noteIpCheck();
                        }
                        mWifiScoreCard.noteSignalPoll(mWifiInfo);
                        sendMessageDelayed(obtainMessage(CMD_RSSI_POLL, mRssiPollToken, 0),
                                mPollRssiIntervalMsecs);
                        if (mVerboseLoggingEnabled) sendRssiChangeBroadcast(mWifiInfo.getRssi());
                        mWifiTrafficPoller.notifyOnDataActivity(mWifiInfo.txSuccess,
                                                                mWifiInfo.rxSuccess);
                    } else {
                        // Polling has completed
                    }
                    break;
                case CMD_ENABLE_RSSI_POLL:
                    cleanWifiScore();
                    mEnableRssiPolling = (message.arg1 == 1);
                    mRssiPollToken++;
                    if (mEnableRssiPolling) {
                        // First poll
                        mLastSignalLevel = -1;
                        fetchRssiLinkSpeedAndFrequencyNative();
                        sendMessageDelayed(obtainMessage(CMD_RSSI_POLL, mRssiPollToken, 0),
                                mPollRssiIntervalMsecs);
                    }
                    break;
                case WifiManager.RSSI_PKTCNT_FETCH:
                    RssiPacketCountInfo info = new RssiPacketCountInfo();
                    fetchRssiLinkSpeedAndFrequencyNative();
                    info.rssi = mWifiInfo.getRssi();
                    WifiNative.TxPacketCounters counters =
                            mWifiNative.getTxPacketCounters(mInterfaceName);
                    if (counters != null) {
                        info.txgood = counters.txSucceeded;
                        info.txbad = counters.txFailed;
                        replyToMessage(message, WifiManager.RSSI_PKTCNT_FETCH_SUCCEEDED, info);
                    } else {
                        replyToMessage(message,
                                WifiManager.RSSI_PKTCNT_FETCH_FAILED, WifiManager.ERROR);
                    }
                    break;
                case CMD_ASSOCIATED_BSSID:
                    if ((String) message.obj == null) {
                        logw("Associated command w/o BSSID");
                        break;
                    }
                    mLastBssid = (String) message.obj;
                    if (mLastBssid != null && (mWifiInfo.getBSSID() == null
                            || !mLastBssid.equals(mWifiInfo.getBSSID()))) {
                        mWifiInfo.setBSSID(mLastBssid);
                        WifiConfiguration config = getCurrentWifiConfiguration();
                        if (config != null) {
                            ScanDetailCache scanDetailCache = mWifiConfigManager
                                    .getScanDetailCacheForNetwork(config.networkId);
                            if (scanDetailCache != null) {
                                ScanResult scanResult = scanDetailCache.getScanResult(mLastBssid);
                                if (scanResult != null) {
                                    mWifiInfo.setFrequency(scanResult.frequency);
                                }
                            }
                        }
                        sendNetworkStateChangeBroadcast(mLastBssid);
                    }
                    break;
                case CMD_START_RSSI_MONITORING_OFFLOAD:
                case CMD_RSSI_THRESHOLD_BREACHED:
                    byte currRssi = (byte) message.arg1;
                    processRssiThreshold(currRssi, message.what, mRssiEventHandler);
                    break;
                case CMD_STOP_RSSI_MONITORING_OFFLOAD:
                    stopRssiMonitoringOffload();
                    break;
                case CMD_RECONNECT:
                    log(" Ignore CMD_RECONNECT request because wifi is already connected");
                    break;
                case CMD_RESET_SIM_NETWORKS:
                    if (message.arg1 == 0 // sim was removed
                            && mLastNetworkId != WifiConfiguration.INVALID_NETWORK_ID) {
                        WifiConfiguration config =
                                mWifiConfigManager.getConfiguredNetwork(mLastNetworkId);
                        if (TelephonyUtil.isSimConfig(config)) {
                            mWifiMetrics.logStaEvent(StaEvent.TYPE_FRAMEWORK_DISCONNECT,
                                    StaEvent.DISCONNECT_RESET_SIM_NETWORKS);
                            mWifiNative.disconnect(mInterfaceName);
                            transitionTo(mDisconnectingState);
                        }
                    }
                    /* allow parent state to reset data for other networks */
                    return NOT_HANDLED;
                default:
                    return NOT_HANDLED;
            }

            return HANDLED;
        }
    }

    class ObtainingIpState extends State {
        @Override
        public void enter() {
            final WifiConfiguration currentConfig = getCurrentWifiConfiguration();
            final boolean isUsingStaticIp =
                    (currentConfig.getIpAssignment() == IpConfiguration.IpAssignment.STATIC);
            if (mVerboseLoggingEnabled) {
                final String key = currentConfig.configKey();
                log("enter ObtainingIpState netId=" + Integer.toString(mLastNetworkId)
                        + " " + key + " "
                        + " roam=" + mIsAutoRoaming
                        + " static=" + isUsingStaticIp);
            }

            // Send event to CM & network change broadcast
            setNetworkDetailedState(DetailedState.OBTAINING_IPADDR);

            // We must clear the config BSSID, as the wifi chipset may decide to roam
            // from this point on and having the BSSID specified in the network block would
            // cause the roam to fail and the device to disconnect.
            clearTargetBssid("ObtainingIpAddress");

            // Reset power save mode after association.
            // Kernel does not forward power save request to driver if power
            // save state of that interface is same as requested state in
            // cfg80211. This happens when driver’s power save state not
            // synchronized with cfg80211 power save state.
            // By resetting power save state resolves issues of cfg80211
            // ignoring enable power save request sent in ObtainingIpState.
            mWifiNative.setPowerSave(mInterfaceName, false);

            // Stop IpClient in case we're switching from DHCP to static
            // configuration or vice versa.
            //
            // TODO: Only ever enter this state the first time we connect to a
            // network, never on switching between static configuration and
            // DHCP. When we transition from static configuration to DHCP in
            // particular, we must tell ConnectivityService that we're
            // disconnected, because DHCP might take a long time during which
            // connectivity APIs such as getActiveNetworkInfo should not return
            // CONNECTED.
            if (!mIsFilsConnection) {
                stopIpClient();
            }

            mIpClient.setHttpProxy(currentConfig.getHttpProxy());
            if (!TextUtils.isEmpty(mTcpBufferSizes)) {
                mIpClient.setTcpBufferSizes(mTcpBufferSizes);
            }
            final IpClient.ProvisioningConfiguration prov;

            if (mIsFilsConnection && mIsIpClientStarted) {
                setPowerSaveForFilsDhcp();
            } else if (!isUsingStaticIp) {
                prov = IpClient.buildProvisioningConfiguration()
                            .withPreDhcpAction()
                            .withApfCapabilities(mWifiNative.getApfCapabilities(mInterfaceName))
                            .withNetwork(getCurrentNetwork())
                            .withDisplayName(currentConfig.SSID)
                            .withRandomMacAddress()
                            .build();
                mIpClient.startProvisioning(prov);
                mIsIpClientStarted = true;
            } else {
                StaticIpConfiguration staticIpConfig = currentConfig.getStaticIpConfiguration();
                prov = IpClient.buildProvisioningConfiguration()
                            .withStaticConfiguration(staticIpConfig)
                            .withApfCapabilities(mWifiNative.getApfCapabilities(mInterfaceName))
                            .withNetwork(getCurrentNetwork())
                            .withDisplayName(currentConfig.SSID)
                            .build();
                mIpClient.startProvisioning(prov);
                mIsIpClientStarted = true;
            }
            // Get Link layer stats so as we get fresh tx packet counters
            getWifiLinkLayerStats();
            mIsFilsConnection = false;
        }

        @Override
        public boolean processMessage(Message message) {
            logStateAndMessage(message, this);

            switch(message.what) {
                case CMD_START_CONNECT:
                case CMD_START_ROAM:
                    mMessageHandlingStatus = MESSAGE_HANDLING_STATUS_DISCARD;
                    break;
                case WifiManager.SAVE_NETWORK:
                    mMessageHandlingStatus = MESSAGE_HANDLING_STATUS_DEFERRED;
                    deferMessage(message);
                    break;
                case WifiMonitor.NETWORK_DISCONNECTION_EVENT:
                    reportConnectionAttemptEnd(
                            WifiMetrics.ConnectionEvent.FAILURE_NETWORK_DISCONNECTION,
                            WifiMetricsProto.ConnectionEvent.HLF_NONE);
                    return NOT_HANDLED;
                case CMD_SET_HIGH_PERF_MODE:
                    mMessageHandlingStatus = MESSAGE_HANDLING_STATUS_DEFERRED;
                    deferMessage(message);
                    break;
                default:
                    return NOT_HANDLED;
            }
            return HANDLED;
        }
    }

    /**
     * Helper function to check if we need to invoke
     * {@link NetworkAgent#explicitlySelected(boolean)} to indicate that we connected to a network
     * which the user just chose
     * (i.e less than {@link #LAST_SELECTED_NETWORK_EXPIRATION_AGE_MILLIS) before).
     */
    @VisibleForTesting
    public boolean shouldEvaluateWhetherToSendExplicitlySelected(WifiConfiguration currentConfig) {
        if (currentConfig == null) {
            Log.wtf(TAG, "Current WifiConfiguration is null, but IP provisioning just succeeded");
            return false;
        }
        long currentTimeMillis = mClock.getElapsedSinceBootMillis();
        return (mWifiConfigManager.getLastSelectedNetwork() == currentConfig.networkId
                && currentTimeMillis - mWifiConfigManager.getLastSelectedTimeStamp()
                < LAST_SELECTED_NETWORK_EXPIRATION_AGE_MILLIS);
    }

    private void sendConnectedState() {
        // If this network was explicitly selected by the user, evaluate whether to call
        // explicitlySelected() so the system can treat it appropriately.
        WifiConfiguration config = getCurrentWifiConfiguration();
        if (shouldEvaluateWhetherToSendExplicitlySelected(config)) {
            boolean prompt =
                    mWifiPermissionsUtil.checkNetworkSettingsPermission(config.lastConnectUid);
            if (mVerboseLoggingEnabled) {
                log("Network selected by UID " + config.lastConnectUid + " prompt=" + prompt);
            }
            if (prompt) {
                // Selected by the user via Settings or QuickSettings. If this network has Internet
                // access, switch to it. Otherwise, switch to it only if the user confirms that they
                // really want to switch, or has already confirmed and selected "Don't ask again".
                if (mVerboseLoggingEnabled) {
                    log("explictlySelected acceptUnvalidated=" + config.noInternetAccessExpected);
                }
                if (mNetworkAgent != null) {
                    mNetworkAgent.explicitlySelected(config.noInternetAccessExpected);
                }
            }
        }

        setNetworkDetailedState(DetailedState.CONNECTED);
        sendNetworkStateChangeBroadcast(mLastBssid);
    }

    class RoamingState extends State {
        boolean mAssociated;
        @Override
        public void enter() {
            if (mVerboseLoggingEnabled) {
                log("RoamingState Enter mScreenOn=" + mScreenOn);
            }

            // Make sure we disconnect if roaming fails
            mRoamWatchdogCount++;
            logd("Start Roam Watchdog " + mRoamWatchdogCount);
            sendMessageDelayed(obtainMessage(CMD_ROAM_WATCHDOG_TIMER,
                    mRoamWatchdogCount, 0), ROAM_GUARD_TIMER_MSEC);
            mAssociated = false;
        }
        @Override
        public boolean processMessage(Message message) {
            logStateAndMessage(message, this);
            WifiConfiguration config;
            switch (message.what) {
                case CMD_IP_CONFIGURATION_LOST:
                    config = getCurrentWifiConfiguration();
                    if (config != null) {
                        mWifiDiagnostics.captureBugReportData(
                                WifiDiagnostics.REPORT_REASON_AUTOROAM_FAILURE);
                    }
                    return NOT_HANDLED;
                case CMD_UNWANTED_NETWORK:
                    if (mVerboseLoggingEnabled) {
                        log("Roaming and CS doesnt want the network -> ignore");
                    }
                    return HANDLED;
                case WifiMonitor.SUPPLICANT_STATE_CHANGE_EVENT:
                    /**
                     * If we get a SUPPLICANT_STATE_CHANGE_EVENT indicating a DISCONNECT
                     * before NETWORK_DISCONNECTION_EVENT
                     * And there is an associated BSSID corresponding to our target BSSID, then
                     * we have missed the network disconnection, transition to mDisconnectedState
                     * and handle the rest of the events there.
                     */
                    StateChangeResult stateChangeResult = (StateChangeResult) message.obj;
                    if (stateChangeResult.state == SupplicantState.DISCONNECTED
                            || stateChangeResult.state == SupplicantState.INACTIVE
                            || stateChangeResult.state == SupplicantState.INTERFACE_DISABLED) {
                        if (mVerboseLoggingEnabled) {
                            log("STATE_CHANGE_EVENT in roaming state "
                                    + stateChangeResult.toString());
                        }
                        if (stateChangeResult.BSSID != null
                                && stateChangeResult.BSSID.equals(mTargetRoamBSSID)) {
                            handleNetworkDisconnect();
                            transitionTo(mDisconnectedState);
                        }
                    }
                    if (stateChangeResult.state == SupplicantState.ASSOCIATED) {
                        // We completed the layer2 roaming part
                        mAssociated = true;
                        if (stateChangeResult.BSSID != null) {
                            mTargetRoamBSSID = stateChangeResult.BSSID;
                        }
                    }
                    break;
                case CMD_ROAM_WATCHDOG_TIMER:
                    if (mRoamWatchdogCount == message.arg1) {
                        if (mVerboseLoggingEnabled) log("roaming watchdog! -> disconnect");
                        mWifiMetrics.endConnectionEvent(
                                WifiMetrics.ConnectionEvent.FAILURE_ROAM_TIMEOUT,
                                WifiMetricsProto.ConnectionEvent.HLF_NONE);
                        mRoamFailCount++;
                        handleNetworkDisconnect();
                        mWifiMetrics.logStaEvent(StaEvent.TYPE_FRAMEWORK_DISCONNECT,
                                StaEvent.DISCONNECT_ROAM_WATCHDOG_TIMER);
                        mWifiNative.disconnect(mInterfaceName);
                        transitionTo(mDisconnectedState);
                    }
                    break;
                case WifiMonitor.NETWORK_CONNECTION_EVENT:
                    if (mAssociated) {
                        if (mVerboseLoggingEnabled) {
                            log("roaming and Network connection established");
                        }
                        mLastNetworkId = message.arg1;
                        mLastBssid = (String) message.obj;
                        mWifiInfo.setBSSID(mLastBssid);
                        mWifiInfo.setNetworkId(mLastNetworkId);
                        int reasonCode = message.arg2;
                        mWifiConnectivityManager.trackBssid(mLastBssid, true, reasonCode);
                        sendNetworkStateChangeBroadcast(mLastBssid);

                        // Successful framework roam! (probably)
                        reportConnectionAttemptEnd(
                                WifiMetrics.ConnectionEvent.FAILURE_NONE,
                                WifiMetricsProto.ConnectionEvent.HLF_NONE);

                        // We must clear the config BSSID, as the wifi chipset may decide to roam
                        // from this point on and having the BSSID specified by QNS would cause
                        // the roam to fail and the device to disconnect.
                        // When transition from RoamingState to DisconnectingState or
                        // DisconnectedState, the config BSSID is cleared by
                        // handleNetworkDisconnect().
                        clearTargetBssid("RoamingCompleted");

                        // We used to transition to ObtainingIpState in an
                        // attempt to do DHCPv4 RENEWs on framework roams.
                        // DHCP can take too long to time out, and we now rely
                        // upon IpClient's use of IpReachabilityMonitor to
                        // confirm our current network configuration.
                        //
                        // mIpClient.confirmConfiguration() is called within
                        // the handling of SupplicantState.COMPLETED.
                        mIpReachabilityMonitorActive = true;
                        transitionTo(mConnectedState);
                    } else {
                        mMessageHandlingStatus = MESSAGE_HANDLING_STATUS_DISCARD;
                    }
                    break;
                case WifiMonitor.NETWORK_DISCONNECTION_EVENT:
                    // Throw away but only if it corresponds to the network we're roaming to
                    String bssid = (String) message.obj;
                    if (true) {
                        String target = "";
                        if (mTargetRoamBSSID != null) target = mTargetRoamBSSID;
                        log("NETWORK_DISCONNECTION_EVENT in roaming state"
                                + " BSSID=" + bssid
                                + " target=" + target);
                    }
                    if (bssid != null && bssid.equals(mTargetRoamBSSID)) {
                        handleNetworkDisconnect();
                        transitionTo(mDisconnectedState);
                    }
                    break;
                default:
                    return NOT_HANDLED;
            }
            return HANDLED;
        }

        @Override
        public void exit() {
            logd("ClientModeImpl: Leaving Roaming state");
        }
    }

    class ConnectedState extends State {
        @Override
        public void enter() {
            // TODO: b/64349637 Investigate getting default router IP/MAC address info from
            // IpManager
            //updateDefaultRouteMacAddress(1000);
            if (mVerboseLoggingEnabled) {
                log("Enter ConnectedState  mScreenOn=" + mScreenOn);
            }

            reportConnectionAttemptEnd(
                    WifiMetrics.ConnectionEvent.FAILURE_NONE,
                    WifiMetricsProto.ConnectionEvent.HLF_NONE);
            mWifiConnectivityManager.handleConnectionStateChanged(
                    WifiConnectivityManager.WIFI_STATE_CONNECTED);

            if (mIpReachabilityMonitorActive)
                sendMessageDelayed(obtainMessage(CMD_IP_REACHABILITY_SESSION_END, 0, 0), 10000);

            registerConnected();
            mLastConnectAttemptTimestamp = 0;
            mTargetWifiConfiguration = null;
            mWifiScoreReport.reset();
            mLastSignalLevel = -1;

            // Not roaming anymore
            mIsAutoRoaming = false;

            mLastDriverRoamAttempt = 0;
            mTargetNetworkId = WifiConfiguration.INVALID_NETWORK_ID;
            mWifiInjector.getWifiLastResortWatchdog().connectedStateTransition(true);
            mWifiStateTracker.updateState(WifiStateTracker.CONNECTED);
        }
        @Override
        public boolean processMessage(Message message) {
            WifiConfiguration config = null;
            logStateAndMessage(message, this);

            switch (message.what) {
                case CMD_UNWANTED_NETWORK:
                    if (message.arg1 == NETWORK_STATUS_UNWANTED_DISCONNECT) {
                        mWifiMetrics.logStaEvent(StaEvent.TYPE_FRAMEWORK_DISCONNECT,
                                StaEvent.DISCONNECT_UNWANTED);
                        mWifiNative.disconnect(mInterfaceName);
                        transitionTo(mDisconnectingState);
                    } else if (message.arg1 == NETWORK_STATUS_UNWANTED_DISABLE_AUTOJOIN
                            || message.arg1 == NETWORK_STATUS_UNWANTED_VALIDATION_FAILED) {
                        Log.d(TAG, (message.arg1 == NETWORK_STATUS_UNWANTED_DISABLE_AUTOJOIN
                                ? "NETWORK_STATUS_UNWANTED_DISABLE_AUTOJOIN"
                                : "NETWORK_STATUS_UNWANTED_VALIDATION_FAILED"));
                        config = getCurrentWifiConfiguration();
                        if (config != null) {
                            // Disable autojoin
                            if (message.arg1 == NETWORK_STATUS_UNWANTED_DISABLE_AUTOJOIN) {
                                mWifiConfigManager.setNetworkValidatedInternetAccess(
                                        config.networkId, false);
                                mWifiConfigManager.updateNetworkSelectionStatus(config.networkId,
                                        WifiConfiguration.NetworkSelectionStatus
                                        .DISABLED_NO_INTERNET_PERMANENT);
                            } else {
                                // stop collect last-mile stats since validation fail
                                removeMessages(CMD_DIAGS_CONNECT_TIMEOUT);
                                mWifiDiagnostics.reportConnectionEvent(
                                        WifiDiagnostics.CONNECTION_EVENT_FAILED);
                                mWifiConfigManager.incrementNetworkNoInternetAccessReports(
                                        config.networkId);
                                // If this was not the last selected network, update network
                                // selection status to temporarily disable the network.
                                if (mWifiConfigManager.getLastSelectedNetwork() != config.networkId
                                        && !config.noInternetAccessExpected) {
                                    Log.i(TAG, "Temporarily disabling network because of"
                                            + "no-internet access");
                                    mWifiConfigManager.updateNetworkSelectionStatus(
                                            config.networkId,
                                            WifiConfiguration.NetworkSelectionStatus
                                                    .DISABLED_NO_INTERNET_TEMPORARY);
                                }
                            }
                        }
                    }
                    return HANDLED;
                case CMD_NETWORK_STATUS:
                    if (message.arg1 == NetworkAgent.VALID_NETWORK) {
                        // stop collect last-mile stats since validation pass
                        removeMessages(CMD_DIAGS_CONNECT_TIMEOUT);
                        mWifiDiagnostics.reportConnectionEvent(
                                WifiDiagnostics.CONNECTION_EVENT_SUCCEEDED);
                        config = getCurrentWifiConfiguration();
                        if (config != null) {
                            // re-enable autojoin
                            mWifiConfigManager.updateNetworkSelectionStatus(
                                    config.networkId,
                                    WifiConfiguration.NetworkSelectionStatus
                                            .NETWORK_SELECTION_ENABLE);
                            mWifiConfigManager.setNetworkValidatedInternetAccess(
                                    config.networkId, true);
                        }
                    }
                    return HANDLED;
                case CMD_ACCEPT_UNVALIDATED:
                    boolean accept = (message.arg1 != 0);
                    mWifiConfigManager.setNetworkNoInternetAccessExpected(mLastNetworkId, accept);
                    return HANDLED;
                case CMD_ASSOCIATED_BSSID:
                    // ASSOCIATING to a new BSSID while already connected, indicates
                    // that driver is roaming
                    mLastDriverRoamAttempt = mClock.getWallClockMillis();
                    return NOT_HANDLED;
                case WifiMonitor.NETWORK_DISCONNECTION_EVENT:
                    long lastRoam = 0;
                    reportConnectionAttemptEnd(
                            WifiMetrics.ConnectionEvent.FAILURE_NETWORK_DISCONNECTION,
                            WifiMetricsProto.ConnectionEvent.HLF_NONE);
                    if (mLastDriverRoamAttempt != 0) {
                        // Calculate time since last driver roam attempt
                        lastRoam = mClock.getWallClockMillis() - mLastDriverRoamAttempt;
                        mLastDriverRoamAttempt = 0;
                    }
                    if (unexpectedDisconnectedReason(message.arg2)) {
                        mWifiDiagnostics.captureBugReportData(
                                WifiDiagnostics.REPORT_REASON_UNEXPECTED_DISCONNECT);
                    }
                    config = getCurrentWifiConfiguration();

                    if (mVerboseLoggingEnabled) {
                        log("NETWORK_DISCONNECTION_EVENT in connected state"
                                + " BSSID=" + mWifiInfo.getBSSID()
                                + " RSSI=" + mWifiInfo.getRssi()
                                + " freq=" + mWifiInfo.getFrequency()
                                + " reason=" + message.arg2
                                + " Network Selection Status=" + (config == null ? "Unavailable"
                                    : config.getNetworkSelectionStatus().getNetworkStatusString()));
                    }
                    break;
                case CMD_START_ROAM:
                    // Clear the driver roam indication since we are attempting a framework roam
                    mLastDriverRoamAttempt = 0;

                    /* Connect command coming from auto-join */
                    int netId = message.arg1;
                    ScanResult candidate = (ScanResult) message.obj;
                    String bssid = SUPPLICANT_BSSID_ANY;
                    if (candidate != null) {
                        bssid = candidate.BSSID;
                    }
                    config = mWifiConfigManager.getConfiguredNetworkWithoutMasking(netId);
                    if (config == null) {
                        loge("CMD_START_ROAM and no config, bail out...");
                        break;
                    }

                    setTargetBssid(config, bssid);
                    mTargetNetworkId = netId;

                    logd("CMD_START_ROAM sup state "
                            + mSupplicantStateTracker.getSupplicantStateName()
                            + " my state " + getCurrentState().getName()
                            + " nid=" + Integer.toString(netId)
                            + " config " + config.configKey()
                            + " targetRoamBSSID " + mTargetRoamBSSID);

                    reportConnectionAttemptStart(config, mTargetRoamBSSID,
                            WifiMetricsProto.ConnectionEvent.ROAM_ENTERPRISE);
                    if (mWifiNative.roamToNetwork(mInterfaceName, config)) {
                        mLastConnectAttemptTimestamp = mClock.getWallClockMillis();
                        mTargetWifiConfiguration = config;
                        mIsAutoRoaming = true;
                        mWifiMetrics.logStaEvent(StaEvent.TYPE_CMD_START_ROAM, config);
                        transitionTo(mRoamingState);
                    } else {
                        loge("CMD_START_ROAM Failed to start roaming to network " + config);
                        reportConnectionAttemptEnd(
                                WifiMetrics.ConnectionEvent.FAILURE_CONNECT_NETWORK_FAILED,
                                WifiMetricsProto.ConnectionEvent.HLF_NONE);
                        replyToMessage(message, WifiManager.CONNECT_NETWORK_FAILED,
                                WifiManager.ERROR);
                        mMessageHandlingStatus = MESSAGE_HANDLING_STATUS_FAIL;
                        break;
                    }
                    break;
                case CMD_START_IP_PACKET_OFFLOAD: {
                    int slot = message.arg1;
                    int intervalSeconds = message.arg2;
                    KeepalivePacketData pkt = (KeepalivePacketData) message.obj;
                    int result = startWifiIPPacketOffload(slot, pkt, intervalSeconds);
                    if (mNetworkAgent != null) {
                        mNetworkAgent.onPacketKeepaliveEvent(slot, result);
                    }
                    break;
                }
                case CMD_IP_REACHABILITY_SESSION_END:
                    mIpReachabilityMonitorActive = false;
                    break;
                default:
                    return NOT_HANDLED;
            }
            return HANDLED;
        }

        @Override
        public void exit() {
            logd("ClientModeImpl: Leaving Connected state");
            mWifiConnectivityManager.handleConnectionStateChanged(
                     WifiConnectivityManager.WIFI_STATE_TRANSITIONING);

            mLastDriverRoamAttempt = 0;
            mWifiInjector.getWifiLastResortWatchdog().connectedStateTransition(false);
        }
    }

    class DisconnectingState extends State {

        @Override
        public void enter() {

            if (mVerboseLoggingEnabled) {
                logd(" Enter DisconnectingState State screenOn=" + mScreenOn);
            }

            // Make sure we disconnect: we enter this state prior to connecting to a new
            // network, waiting for either a DISCONNECT event or a SUPPLICANT_STATE_CHANGE
            // event which in this case will be indicating that supplicant started to associate.
            // In some cases supplicant doesn't ignore the connect requests (it might not
            // find the target SSID in its cache),
            // Therefore we end up stuck that state, hence the need for the watchdog.
            mDisconnectingWatchdogCount++;
            logd("Start Disconnecting Watchdog " + mDisconnectingWatchdogCount);
            sendMessageDelayed(obtainMessage(CMD_DISCONNECTING_WATCHDOG_TIMER,
                    mDisconnectingWatchdogCount, 0), DISCONNECTING_GUARD_TIMER_MSEC);
        }

        @Override
        public boolean processMessage(Message message) {
            logStateAndMessage(message, this);
            switch (message.what) {
                case CMD_DISCONNECT:
                    if (mVerboseLoggingEnabled) {
                        log("Ignore CMD_DISCONNECT when already disconnecting.");
                    }
                    break;
                case CMD_DISCONNECTING_WATCHDOG_TIMER:
                    if (mDisconnectingWatchdogCount == message.arg1) {
                        if (mVerboseLoggingEnabled) log("disconnecting watchdog! -> disconnect");
                        handleNetworkDisconnect();
                        transitionTo(mDisconnectedState);
                    }
                    break;
                case WifiMonitor.SUPPLICANT_STATE_CHANGE_EVENT:
                    /**
                     * If we get a SUPPLICANT_STATE_CHANGE_EVENT before NETWORK_DISCONNECTION_EVENT
                     * we have missed the network disconnection, transition to mDisconnectedState
                     * and handle the rest of the events there
                     */
                    deferMessage(message);
                    handleNetworkDisconnect();
                    transitionTo(mDisconnectedState);
                    break;
                default:
                    return NOT_HANDLED;
            }
            return HANDLED;
        }
    }

    class DisconnectedState extends State {
        @Override
        public void enter() {
            Log.i(TAG, "disconnectedstate enter");
            // We dont scan frequently if this is a temporary disconnect
            // due to p2p
            if (mTemporarilyDisconnectWifi) {
                p2pSendMessage(WifiP2pServiceImpl.DISCONNECT_WIFI_RESPONSE);
                return;
            }

            if (mVerboseLoggingEnabled) {
                logd(" Enter DisconnectedState screenOn=" + mScreenOn);
            }

            /** clear the roaming state, if we were roaming, we failed */
            mIsAutoRoaming = false;
            mIpReachabilityMonitorActive = false;
            removeMessages(CMD_IP_REACHABILITY_SESSION_END);

            mWifiConnectivityManager.handleConnectionStateChanged(
                    WifiConnectivityManager.WIFI_STATE_DISCONNECTED);
        }

        @Override
        public boolean processMessage(Message message) {
            boolean ret = HANDLED;

            logStateAndMessage(message, this);

            switch (message.what) {
                case CMD_DISCONNECT:
                    mWifiMetrics.logStaEvent(StaEvent.TYPE_FRAMEWORK_DISCONNECT,
                            StaEvent.DISCONNECT_GENERIC);
                    mWifiNative.disconnect(mInterfaceName);
                    break;
                /* Ignore network disconnect */
                case WifiMonitor.NETWORK_DISCONNECTION_EVENT:
                    // Interpret this as an L2 connection failure
                    break;
                case WifiMonitor.SUPPLICANT_STATE_CHANGE_EVENT:
                    StateChangeResult stateChangeResult = (StateChangeResult) message.obj;
                    if (mVerboseLoggingEnabled) {
                        logd("SUPPLICANT_STATE_CHANGE_EVENT state=" + stateChangeResult.state
                                + " -> state= "
                                + WifiInfo.getDetailedStateOf(stateChangeResult.state));
                    }
                    setNetworkDetailedState(WifiInfo.getDetailedStateOf(stateChangeResult.state));
                    /* ConnectModeState does the rest of the handling */
                    ret = NOT_HANDLED;
                    break;
                case WifiP2pServiceImpl.P2P_CONNECTION_CHANGED:
                    NetworkInfo info = (NetworkInfo) message.obj;
                    mP2pConnected.set(info.isConnected());
                    break;
                case CMD_RECONNECT:
                case CMD_REASSOCIATE:
                    if (mTemporarilyDisconnectWifi) {
                        // Drop a third party reconnect/reassociate if STA is
                        // temporarily disconnected for p2p
                        break;
                    } else {
                        // ConnectModeState handles it
                        ret = NOT_HANDLED;
                    }
                    break;
                case CMD_SCREEN_STATE_CHANGED:
                    handleScreenStateChanged(message.arg1 != 0);
                    break;
                default:
                    ret = NOT_HANDLED;
            }
            return ret;
        }

        @Override
        public void exit() {
            mWifiConnectivityManager.handleConnectionStateChanged(
                     WifiConnectivityManager.WIFI_STATE_TRANSITIONING);
        }
    }

    class FilsState  extends State {

        @Override
        public void enter() {
            if (mVerboseLoggingEnabled) {
                Log.d(TAG, "Filsstate enter");
            }
            final IpClient.ProvisioningConfiguration prov =
               mIpClient.buildProvisioningConfiguration()
                         .withPreDhcpAction()
                         .withApfCapabilities(mWifiNative.getApfCapabilities(mInterfaceName))
                         .build();
                  prov.mRapidCommit = true;
                  prov.mDiscoverSent = true;
                  mIpClient.startProvisioning(prov);
               mIsIpClientStarted = true;
        }

        @Override
        public boolean processMessage(Message message) {
            logStateAndMessage(message, this);
            WifiConfiguration config;
            switch (message.what) {
                case DhcpClient.CMD_PRE_DHCP_ACTION:
                    handlePreFilsDhcpSetup();
                    break;
                case DhcpClient.CMD_PRE_DHCP_ACTION_COMPLETE:
                    mIpClient.completedPreDhcpAction();
                    buildDiscoverWithRapidCommitPacket();

                    reportConnectionAttemptStart(mFilsConfig, mTargetRoamBSSID,
                            WifiMetricsProto.ConnectionEvent.ROAM_UNRELATED);
                    if (mWifiNative.connectToNetwork(mInterfaceName, mFilsConfig)) {
                        mWifiMetrics.logStaEvent(StaEvent.TYPE_CMD_START_CONNECT, mFilsConfig);
                        mLastConnectAttemptTimestamp = mClock.getWallClockMillis();
                        mTargetWifiConfiguration = mFilsConfig;
                        mIsAutoRoaming = false;
                    } else {
                        loge("Failed to connect to FILS network " + mFilsConfig);
                        reportConnectionAttemptEnd(
                                WifiMetrics.ConnectionEvent.FAILURE_CONNECT_NETWORK_FAILED,
                                WifiMetricsProto.ConnectionEvent.HLF_NONE);
                        replyToMessage(message, WifiManager.CONNECT_NETWORK_FAILED,
                                WifiManager.ERROR);
                        break;
                    }
                    break;
                case WifiMonitor.FILS_NETWORK_CONNECTION_EVENT:
                    mIsFilsConnection = true;
                case WifiMonitor.NETWORK_CONNECTION_EVENT:
                    if (mVerboseLoggingEnabled)
                        log("Network connection established with FILS " + mIsFilsConnection);
                    mLastNetworkId = message.arg1;
                    mLastBssid = (String) message.obj;
                    int reasonCode = message.arg2;
                    // TODO: This check should not be needed after WifiStateMachinePrime refactor.
                    // Currently, the last connected network configuration is left in
                    // wpa_supplicant, this may result in wpa_supplicant initiating connection
                    // to it after a config store reload. Hence the old network Id lookups may not
                    // work, so disconnect the network and let network selector reselect a new
                    // network.
                    config = getCurrentWifiConfiguration();
                    if (config != null) {
                        mWifiInfo.setBSSID(mLastBssid);
                        mWifiInfo.setNetworkId(mLastNetworkId);
                        mWifiConnectivityManager.trackBssid(mLastBssid, true, reasonCode);
                        // We need to get the updated pseudonym from supplicant for EAP-SIM/AKA/AKA'
                        if (config.enterpriseConfig != null
                                && TelephonyUtil.isSimEapMethod(
                                        config.enterpriseConfig.getEapMethod())) {
                            String anonymousIdentity =
                                    mWifiNative.getEapAnonymousIdentity(mInterfaceName);
                            if (anonymousIdentity != null) {
                                config.enterpriseConfig.setAnonymousIdentity(anonymousIdentity);
                            } else {
                                Log.d(TAG, "Failed to get updated anonymous identity"
                                        + " from supplicant, reset it in WifiConfiguration.");
                                config.enterpriseConfig.setAnonymousIdentity(null);
                            }
                            mWifiConfigManager.addOrUpdateNetwork(config, Process.WIFI_UID);
                        }
                        sendNetworkStateChangeBroadcast(mLastBssid);
                        transitionTo(mObtainingIpState);
                    }
                    break;
                case WifiMonitor.AUTHENTICATION_FAILURE_EVENT:
                    /* fall-through */
                case WifiMonitor.ASSOCIATION_REJECTION_EVENT:
                    stopIpClient();
                    return NOT_HANDLED;
                case DhcpClient.CMD_POST_DHCP_ACTION:
                    deferMessage(message);
                    break;
                case CMD_IPV4_PROVISIONING_SUCCESS:
                    deferMessage(message);
                    break;
                case CMD_IP_CONFIGURATION_SUCCESSFUL:
                    deferMessage(message);
                    break;
                case CMD_IPV4_PROVISIONING_FAILURE:
                    stopIpClient();
                    deferMessage(message);
                    break;
                default :
                    return NOT_HANDLED;
            }
            return HANDLED;
        }

        @Override
        public void exit() {
        }
    }

    /**
     * State machine initiated requests can have replyTo set to null, indicating
     * there are no recipients, we ignore those reply actions.
     */
    private void replyToMessage(Message msg, int what) {
        if (msg.replyTo == null) return;
        Message dstMsg = obtainMessageWithWhatAndArg2(msg, what);
        mReplyChannel.replyToMessage(msg, dstMsg);
    }

    private void replyToMessage(Message msg, int what, int arg1) {
        if (msg.replyTo == null) return;
        Message dstMsg = obtainMessageWithWhatAndArg2(msg, what);
        dstMsg.arg1 = arg1;
        mReplyChannel.replyToMessage(msg, dstMsg);
    }

    private void replyToMessage(Message msg, int what, Object obj) {
        if (msg.replyTo == null) return;
        Message dstMsg = obtainMessageWithWhatAndArg2(msg, what);
        dstMsg.obj = obj;
        mReplyChannel.replyToMessage(msg, dstMsg);
    }

    /**
     * arg2 on the source message has a unique id that needs to be retained in replies
     * to match the request
     * <p>see WifiManager for details
     */
    private Message obtainMessageWithWhatAndArg2(Message srcMsg, int what) {
        Message msg = Message.obtain();
        msg.what = what;
        msg.arg2 = srcMsg.arg2;
        return msg;
    }

    /**
     * Notify interested parties if a wifi config has been changed.
     *
     * @param wifiCredentialEventType WIFI_CREDENTIAL_SAVED or WIFI_CREDENTIAL_FORGOT
     * @param config Must have a WifiConfiguration object to succeed
     * TODO: b/35258354 investigate if this can be removed.  Is the broadcast sent by
     * WifiConfigManager sufficient?
     */
    private void broadcastWifiCredentialChanged(int wifiCredentialEventType,
            WifiConfiguration config) {
        if (config != null && config.preSharedKey != null) {
            Intent intent = new Intent(WifiManager.WIFI_CREDENTIAL_CHANGED_ACTION);
            intent.putExtra(WifiManager.EXTRA_WIFI_CREDENTIAL_SSID, config.SSID);
            intent.putExtra(WifiManager.EXTRA_WIFI_CREDENTIAL_EVENT_TYPE,
                    wifiCredentialEventType);
            mContext.sendBroadcastAsUser(intent, UserHandle.CURRENT,
                    android.Manifest.permission.RECEIVE_WIFI_CREDENTIAL_CHANGE);
        }
    }

    void handleGsmAuthRequest(SimAuthRequestData requestData) {
        if (mTargetWifiConfiguration == null
                || mTargetWifiConfiguration.networkId
                == requestData.networkId) {
            logd("id matches targetWifiConfiguration");
        } else {
            logd("id does not match targetWifiConfiguration");
            return;
        }

        String response =
                TelephonyUtil.getGsmSimAuthResponse(requestData.data, getTelephonyManager());
        if (response == null) {
            mWifiNative.simAuthFailedResponse(mInterfaceName, requestData.networkId);
        } else {
            logv("Supplicant Response -" + response);
            mWifiNative.simAuthResponse(
                    mInterfaceName, requestData.networkId,
                    WifiNative.SIM_AUTH_RESP_TYPE_GSM_AUTH, response);
        }
    }

    void handle3GAuthRequest(SimAuthRequestData requestData) {
        if (mTargetWifiConfiguration == null
                || mTargetWifiConfiguration.networkId
                == requestData.networkId) {
            logd("id matches targetWifiConfiguration");
        } else {
            logd("id does not match targetWifiConfiguration");
            return;
        }

        SimAuthResponseData response =
                TelephonyUtil.get3GAuthResponse(requestData, getTelephonyManager());
        if (response != null) {
            mWifiNative.simAuthResponse(
                    mInterfaceName, requestData.networkId, response.type, response.response);
        } else {
            mWifiNative.umtsAuthFailedResponse(mInterfaceName, requestData.networkId);
        }
    }

    /**
     * Automatically connect to the network specified
     *
     * @param networkId ID of the network to connect to
     * @param uid UID of the app triggering the connection.
     * @param bssid BSSID of the network
     */
    public void startConnectToNetwork(int networkId, int uid, String bssid) {
        sendMessage(CMD_START_CONNECT, networkId, uid, bssid);
    }

    /**
     * Automatically roam to the network specified
     *
     * @param networkId ID of the network to roam to
     * @param scanResult scan result which identifies the network to roam to
     */
    public void startRoamToNetwork(int networkId, ScanResult scanResult) {
        sendMessage(CMD_START_ROAM, networkId, 0, scanResult);
    }

    /**
     * Dynamically turn on/off WifiConnectivityManager
     *
     * @param enabled true-enable; false-disable
     */
    public void enableWifiConnectivityManager(boolean enabled) {
        sendMessage(CMD_ENABLE_WIFI_CONNECTIVITY_MANAGER, enabled ? 1 : 0);
    }

    /**
     * @param reason reason code from supplicant on network disconnected event
     * @return true if this is a suspicious disconnect
     */
    static boolean unexpectedDisconnectedReason(int reason) {
        return reason == 2              // PREV_AUTH_NOT_VALID
                || reason == 6          // CLASS2_FRAME_FROM_NONAUTH_STA
                || reason == 7          // FRAME_FROM_NONASSOC_STA
                || reason == 8          // STA_HAS_LEFT
                || reason == 9          // STA_REQ_ASSOC_WITHOUT_AUTH
                || reason == 14         // MICHAEL_MIC_FAILURE
                || reason == 15         // 4WAY_HANDSHAKE_TIMEOUT
                || reason == 16         // GROUP_KEY_UPDATE_TIMEOUT
                || reason == 18         // GROUP_CIPHER_NOT_VALID
                || reason == 19         // PAIRWISE_CIPHER_NOT_VALID
                || reason == 23         // IEEE_802_1X_AUTH_FAILED
                || reason == 34;        // DISASSOC_LOW_ACK
    }

    /**
     * Update WifiMetrics before dumping
     */
    public void updateWifiMetrics() {
        mWifiMetrics.updateSavedNetworks(mWifiConfigManager.getSavedNetworks());
        mPasspointManager.updateMetrics();
    }

    /**
     * Private method to handle calling WifiConfigManager to forget/remove network configs and reply
     * to the message from the sender of the outcome.
     *
     * The current implementation requires that forget and remove be handled in different ways
     * (responses are handled differently).  In the interests of organization, the handling is all
     * now in this helper method.  TODO: b/35257965 is filed to track the possibility of merging
     * the two call paths.
     */
    private boolean deleteNetworkConfigAndSendReply(Message message, boolean calledFromForget) {
        boolean success = mWifiConfigManager.removeNetwork(message.arg1, message.sendingUid);
        if (!success) {
            loge("Failed to remove network");
        }

        if (calledFromForget) {
            if (success) {
                replyToMessage(message, WifiManager.FORGET_NETWORK_SUCCEEDED);
                broadcastWifiCredentialChanged(WifiManager.WIFI_CREDENTIAL_FORGOT,
                                               (WifiConfiguration) message.obj);
                return true;
            }
            replyToMessage(message, WifiManager.FORGET_NETWORK_FAILED, WifiManager.ERROR);
            return false;
        } else {
            // Remaining calls are from the removeNetwork path
            if (success) {
                replyToMessage(message, message.what, SUCCESS);
                return true;
            }
            mMessageHandlingStatus = MESSAGE_HANDLING_STATUS_FAIL;
            replyToMessage(message, message.what, FAILURE);
            return false;
        }
    }

    /**
     * Private method to handle calling WifiConfigManager to add & enable network configs and reply
     * to the message from the sender of the outcome.
     *
     * @return NetworkUpdateResult with networkId of the added/updated configuration. Will return
     * {@link WifiConfiguration#INVALID_NETWORK_ID} in case of error.
     */
    private NetworkUpdateResult saveNetworkConfigAndSendReply(Message message) {
        WifiConfiguration config = (WifiConfiguration) message.obj;
        if (config == null) {
            loge("SAVE_NETWORK with null configuration "
                    + mSupplicantStateTracker.getSupplicantStateName()
                    + " my state " + getCurrentState().getName());
            mMessageHandlingStatus = MESSAGE_HANDLING_STATUS_FAIL;
            replyToMessage(message, WifiManager.SAVE_NETWORK_FAILED, WifiManager.ERROR);
            return new NetworkUpdateResult(WifiConfiguration.INVALID_NETWORK_ID);
        }
        NetworkUpdateResult result =
                mWifiConfigManager.addOrUpdateNetwork(config, message.sendingUid);
        if (!result.isSuccess()) {
            loge("SAVE_NETWORK adding/updating config=" + config + " failed");
            mMessageHandlingStatus = MESSAGE_HANDLING_STATUS_FAIL;
            replyToMessage(message, WifiManager.SAVE_NETWORK_FAILED, WifiManager.ERROR);
            return result;
        }
        if (!mWifiConfigManager.enableNetwork(
                result.getNetworkId(), false, message.sendingUid)) {
            loge("SAVE_NETWORK enabling config=" + config + " failed");
            mMessageHandlingStatus = MESSAGE_HANDLING_STATUS_FAIL;
            replyToMessage(message, WifiManager.SAVE_NETWORK_FAILED, WifiManager.ERROR);
            return new NetworkUpdateResult(WifiConfiguration.INVALID_NETWORK_ID);
        }
        broadcastWifiCredentialChanged(WifiManager.WIFI_CREDENTIAL_SAVED, config);
        replyToMessage(message, WifiManager.SAVE_NETWORK_SUCCEEDED);
        return result;
    }

    private static String getLinkPropertiesSummary(LinkProperties lp) {
        List<String> attributes = new ArrayList<>(6);
        if (lp.hasIPv4Address()) {
            attributes.add("v4");
        }
        if (lp.hasIPv4DefaultRoute()) {
            attributes.add("v4r");
        }
        if (lp.hasIPv4DnsServer()) {
            attributes.add("v4dns");
        }
        if (lp.hasGlobalIPv6Address()) {
            attributes.add("v6");
        }
        if (lp.hasIPv6DefaultRoute()) {
            attributes.add("v6r");
        }
        if (lp.hasIPv6DnsServer()) {
            attributes.add("v6dns");
        }

        return TextUtils.join(" ", attributes);
    }

    /**
     * Gets the SSID from the WifiConfiguration pointed at by 'mTargetNetworkId'
     * This should match the network config framework is attempting to connect to.
     */
    private String getTargetSsid() {
        WifiConfiguration currentConfig = mWifiConfigManager.getConfiguredNetwork(mTargetNetworkId);
        if (currentConfig != null) {
            return currentConfig.SSID;
        }
        return null;
    }

    /**
     * Send message to WifiP2pServiceImpl.
     * @return true if message is sent.
     *         false if there is no channel configured for WifiP2pServiceImpl.
     */
    private boolean p2pSendMessage(int what) {
        if (mWifiP2pChannel != null) {
            mWifiP2pChannel.sendMessage(what);
            return true;
        }
        return false;
    }

    /**
     * Send message to WifiP2pServiceImpl with an additional param |arg1|.
     * @return true if message is sent.
     *         false if there is no channel configured for WifiP2pServiceImpl.
     */
    private boolean p2pSendMessage(int what, int arg1) {
        if (mWifiP2pChannel != null) {
            mWifiP2pChannel.sendMessage(what, arg1);
            return true;
        }
        return false;
    }

    /**
     * Check if there is any connection request for WiFi network.
     */
    private boolean hasConnectionRequests() {
        return mNetworkFactory.hasConnectionRequests()
                || mUntrustedNetworkFactory.hasConnectionRequests();
    }

    /**
     * Returns whether CMD_IP_REACHABILITY_LOST events should trigger disconnects.
     */
    public boolean getIpReachabilityDisconnectEnabled() {
        return mIpReachabilityDisconnectEnabled;
    }

    /**
     * Sets whether CMD_IP_REACHABILITY_LOST events should trigger disconnects.
     */
    public void setIpReachabilityDisconnectEnabled(boolean enabled) {
        mIpReachabilityDisconnectEnabled = enabled;
    }

    /**
     * Sends a message to initialize the ClientModeImpl.
     *
     * @return true if succeeded, false otherwise.
     */
    public boolean syncInitialize(AsyncChannel channel) {
        Message resultMsg = channel.sendMessageSynchronously(CMD_INITIALIZE);
        boolean result = (resultMsg.arg1 != FAILURE);
        resultMsg.recycle();
        return result;
    }

    /**
     * Add a network request match callback to {@link WifiNetworkFactory}.
     */
    public void addNetworkRequestMatchCallback(IBinder binder,
                                               INetworkRequestMatchCallback callback,
                                               int callbackIdentifier) {
        mNetworkFactory.addCallback(binder, callback, callbackIdentifier);
    }

    /**
     * Remove a network request match callback from {@link WifiNetworkFactory}.
     */
    public void removeNetworkRequestMatchCallback(int callbackIdentifier) {
        mNetworkFactory.removeCallback(callbackIdentifier);
    }

    /**
<<<<<<< HEAD
     * Add the DPP bootstrap info obtained from QR code.
     *
     * @param channel Channel for communicating with the state machine
     * @param uri:The URI obtained from the QR code.
     *
     * @return: Handle to strored info else -1 on failure
     */
    public int syncDppAddBootstrapQrCode(AsyncChannel channel, String uri) {
        Message resultMsg = channel.sendMessageSynchronously(
                CMD_DPP_ADD_BOOTSTRAP_QRCODE, 0, 0, uri);
        int result = resultMsg.arg1;
        resultMsg.recycle();
        return result;
    }

    /**
     * Generate bootstrap URI based on the passed arguments
     *
     * @param channel Channel for communicating with the state machine
     * @param config – bootstrap generate config
     *
     * @return: Handle to strored URI info else -1 on failure
     */
    public int syncDppBootstrapGenerate(AsyncChannel channel,
        WifiDppConfig config) {
        Message resultMsg = channel.sendMessageSynchronously(
            CMD_DPP_GENERATE_BOOTSTRAP, 0, 0, config);
        int result = resultMsg.arg1;
        resultMsg.recycle();
        return result;
    }

    /**
     * Get bootstrap URI based on bootstrap ID
     *
     * @param channel Channel for communicating with the state machine
     * @param bootstrap_id: Stored bootstrap ID
     *
     * @return: URI string else -1 on failure
     */
    public String syncDppGetUri(AsyncChannel channel, int bootstrap_id) {
        Message resultMsg = channel.sendMessageSynchronously(
            CMD_DPP_GET_URI, bootstrap_id);
        String result = (String)resultMsg.obj;
        resultMsg.recycle();
        return result;
    }

    /**
     * Remove bootstrap URI based on bootstrap ID.
     *
     * @param channel Channel for communicating with the state machine
     * @param bootstrap_id: Stored bootstrap ID
     *
     * @return: 0 – Success or -1 on failure
     */
    public int syncDppBootstrapRemove(AsyncChannel channel, int bootstrap_id) {
        Message resultMsg = channel.sendMessageSynchronously(
            CMD_DPP_REMOVE_BOOTSTRAP, bootstrap_id);
        int result = resultMsg.arg1;
        resultMsg.recycle();
        return result;
    }

    /**
     * start listen on the channel specified waiting to receive
     * the DPP Authentication request.
     *
     * @param channel Channel for communicating with the state machine
     * @param frequency: DPP listen frequency
     * @param dpp_role: Configurator/Enrollee role
     * @param qr_mutual: Mutual authentication required
     * @param netrole_ap: network role
     *
     * @return: Returns 0 if a DPP-listen work is successfully
     *  queued and -1 on failure.
     */
    public int syncDppListen(AsyncChannel channel, String frequency, int dpp_role,
                             boolean qr_mutual, boolean netrole_ap) {
        Bundle bundle = new Bundle();
        bundle.putString("freq", frequency);
        bundle.putInt("dppRole", dpp_role);
        bundle.putBoolean("mutual", qr_mutual);
        bundle.putBoolean("netRoleAp", netrole_ap);
        Message resultMsg = channel.sendMessageSynchronously(CMD_DPP_LISTEN_START,
                            0, 0, bundle);
        int result = resultMsg.arg1;
        resultMsg.recycle();
        return result;
    }

    /**
     * stop ongoing dpp listen.
     */
    public void dppStopListen(AsyncChannel channel) {
        sendMessage(CMD_DPP_LISTEN_STOP);
    }

    /**
     * Adds the DPP configurator
     *
     * @param channel Channel for communicating with the state machine
     * @param curve curve used for dpp encryption
     * @param key private key
     * @param expiry timeout in seconds
     *
     * @return: Identifier of the added configurator or -1 on failure
     */
    public int syncDppConfiguratorAdd(AsyncChannel channel,
               String curve, String key, int expiry) {
        Bundle bundle = new Bundle();
        bundle.putString("curve", curve);
        bundle.putString("key", key);
        Message resultMsg = channel.sendMessageSynchronously(CMD_DPP_CONF_ADD,
                            expiry, 0, bundle);
        int result = resultMsg.arg1;
        resultMsg.recycle();
        return result;
    }

    /**
     * Remove the added configurator through dppConfiguratorAdd.
     *
     * @param channel Channel for communicating with the state machine
     * @param config_id: DPP Configurator ID
     *
     * @return: Handle to strored info else -1 on failure
     */
    public int syncDppConfiguratorRemove(AsyncChannel channel, int config_id) {
        Message resultMsg = channel.sendMessageSynchronously(CMD_DPP_CONF_REMOVE, config_id);
        int result = resultMsg.arg1;
        resultMsg.recycle();
        return result;
    }

    /**
     * Start DPP authentication and provisioning with the specified peer
     *
     * @param channel Channel for communicating with the state machine
     * @param config – dpp auth init config
     *
     * @return: 0 if DPP Authentication request was transmitted and -1 on failure
     */
    public int  syncDppStartAuth(AsyncChannel channel, WifiDppConfig config) {
        Message resultMsg = channel.sendMessageSynchronously(CMD_DPP_AUTH_INIT,
                            0, 0, config);
        int result = resultMsg.arg1;
        resultMsg.recycle();
        return result;
    }

    /**
     *Retrieve Private key to be used for configurator
     *
     * @param channel Channel for communicating with the state machine
     * @param id: id of configurator obj
     *
     * @return: KEY string else -1 on failure
     */
    public String syncDppConfiguratorGetKey(AsyncChannel channel, int id) {
        Message resultMsg = channel.sendMessageSynchronously(
            CMD_DPP_CONFIGURATOR_GET_KEY, 0, 0, id);
        String result = (String)resultMsg.obj;
        resultMsg.recycle();
        return result;
=======
     * Gets the factory MAC address of wlan0 (station interface).
     * @return String representation of the factory MAC address.
     */
    public String getFactoryMacAddress() {
        MacAddress macAddress = mWifiNative.getFactoryMacAddress(mInterfaceName);
        if (macAddress != null) {
            return macAddress.toString();
        }
        return null;
    }

    /**
     * Sets the current device mobility state.
     * @param state the new device mobility state
     */
    public void setDeviceMobilityState(@DeviceMobilityState int state) {
        mWifiConnectivityManager.setDeviceMobilityState(state);
>>>>>>> e3452aa3
    }
}<|MERGE_RESOLUTION|>--- conflicted
+++ resolved
@@ -6346,7 +6346,6 @@
     }
 
     /**
-<<<<<<< HEAD
      * Add the DPP bootstrap info obtained from QR code.
      *
      * @param channel Channel for communicating with the state machine
@@ -6512,7 +6511,9 @@
         String result = (String)resultMsg.obj;
         resultMsg.recycle();
         return result;
-=======
+    }
+
+    /**
      * Gets the factory MAC address of wlan0 (station interface).
      * @return String representation of the factory MAC address.
      */
@@ -6530,6 +6531,5 @@
      */
     public void setDeviceMobilityState(@DeviceMobilityState int state) {
         mWifiConnectivityManager.setDeviceMobilityState(state);
->>>>>>> e3452aa3
     }
 }