<?xml version="1.0" encoding="utf-8"?>
<!-- Copyright (C) 2019 The Android Open Source Project

     Licensed under the Apache License, Version 2.0 (the "License");
     you may not use this file except in compliance with the License.
     You may obtain a copy of the License at

          http://www.apache.org/licenses/LICENSE-2.0

     Unless required by applicable law or agreed to in writing, software
     distributed under the License is distributed on an "AS IS" BASIS,
     WITHOUT WARRANTIES OR CONDITIONS OF ANY KIND, either express or implied.
     See the License for the specific language governing permissions and
     limitations under the License.
-->

<!-- These resources are around just to allow their values to be customized
     for different hardware and product builds.  Do not translate.

     NOTE: The naming convention is "config_camelCaseValue". Some legacy
     entries do not follow the convention, but all new entries should. -->

<resources xmlns:xliff="urn:oasis:names:tc:xliff:document:1.2">
    <!-- boolean indicating whether the WiFi chipset has 5GHz band support.
         Note: This config is replacing the config_wifi_dual_band_support
         since more bands may now be supported (such as 6GHz), the naming dual_band
         is no longer indicative, and a separate config now exists for each band -->
    <bool translatable="false" name ="config_wifi5ghzSupport">false</bool>

    <!-- boolean indicating whether the WiFi chipset has 6GHz band support -->
    <bool translatable="false" name ="config_wifi6ghzSupport">false</bool>

      <!-- Indicates that 11ax mode is supported on this device
           Note that if this flag is set to true, then 11ax is assumed to be supported.
           However, if it is left to the default value of false, the 11ax support will
           be checked via NL80211 interface -->
    <bool translatable="false" name="config_wifi11axSupportOverride">false</bool>

    <!-- Indicates whether to enable overriding the max number of spatial stream supported by the device
         If true, config_wifiFrameworkMaxNumSpatialStreamDeviceOverrideValue
         will be used to override the max number of spatial stream supported by the device.
         If false, it will be left to WifiCond to derive the value from NL80211 interface -->
    <bool translatable="false" name="config_wifiFrameworkMaxNumSpatialStreamDeviceOverrideEnable">true</bool>
    <integer translatable="false" name="config_wifiFrameworkMaxNumSpatialStreamDeviceOverrideValue">2</integer>

    <!-- Boolean indicating whether 802.11r Fast BSS Transition is enabled on this platform -->
    <bool translatable="false" name="config_wifi_fast_bss_transition_enabled">false</bool>

    <!-- Device type information conforming to Annex B format in WiFi Direct specification.
         The default represents a dual-mode smartphone -->
    <string translatable="false" name="config_wifi_p2p_device_type">10-0050F204-5</string>

    <!-- Boolean indicating whether the wifi chipset supports background scanning mechanism.
         This mechanism allows the host to remain in suspend state and the dongle to actively
         scan and wake the host when a configured SSID is detected by the dongle. This chipset
         capability can provide power savings when wifi needs to be always kept on. -->
    <bool translatable="false" name="config_wifi_background_scan_support">false</bool>

    <!-- Boolean indicating whether or not to revert to default country code when cellular
         radio is unable to find any MCC information to infer wifi country code from -->
    <bool translatable="false" name="config_wifi_revert_country_code_on_cellular_loss">false</bool>

    <!-- Integer size limit, in KB, for a single WifiLogger ringbuffer, in default logging mode -->
    <integer translatable="false" name="config_wifi_logger_ring_buffer_default_size_limit_kb">32</integer>

    <!-- Integer size limit, in KB, for a single WifiLogger ringbuffer, in verbose logging mode -->
    <integer translatable="false" name="config_wifi_logger_ring_buffer_verbose_size_limit_kb">1024</integer>

    <!-- Array indicating wifi fatal firmware alert error code list from driver -->
    <integer-array translatable="false" name="config_wifi_fatal_firmware_alert_error_code_list">
        <!-- Example:
        <item>0</item>
        <item>1</item>
        <item>2</item>
        -->
    </integer-array>

    <!-- Boolean indicating whether or not wifi should turn off when emergency call is made -->
    <bool translatable="false" name="config_wifi_turn_off_during_emergency_call">false</bool>

    <!-- Parameters for controlling network selection by the framework -->

    <!-- The ratio of the next two parameters is the multiplier that converts the estimated
         throughput in Mbps to score points. -->
    <integer translatable="false" name="config_wifiFrameworkThroughputBonusNumerator">120</integer>
    <integer translatable="false" name="config_wifiFrameworkThroughputBonusDenominator">433</integer>

    <!-- Maximum contribution (in score points) due to the estimated throughput. -->
    <integer translatable="false" name="config_wifiFrameworkThroughputBonusLimit">320</integer>

    <!-- The default values chosen here establish four non-overlapping categories:
             saved, unmetered
             unsaved, unmetered
             saved, metered
             unsaved, metered
         These values can be reduced to allow overlapping between categories. -->
    <integer translatable="false" name="config_wifiFrameworkSavedNetworkBonus">500</integer>
    <integer translatable="false" name="config_wifiFrameworkUnmeteredNetworkBonus">1000</integer>
    <!-- Integer specifying the minimum bonus for current network -->
    <integer translatable="false" name="config_wifiFrameworkCurrentNetworkBonusMin">20</integer>
    <!-- Integer specifying the percent bonus for current network. The percent is applied to
         the sum of rssi base score and throughput score-->
    <integer translatable="false" name="config_wifiFrameworkCurrentNetworkBonusPercent">20</integer>
    <integer translatable="false" name="config_wifiFrameworkSecureNetworkBonus">10</integer>

    <!-- The duration in minutes to strongly favor the last-selected network over other options. -->
    <integer translatable="false" name="config_wifiFrameworkLastSelectionMinutes">480</integer>

    <!-- Integer specifying the min packet Tx/Rx rates in packets per second to be considered
         active traffic so that network selection and scan could be skipped-->
    <integer translatable="false" name="config_wifiFrameworkMinPacketPerSecondActiveTraffic">16</integer>
    <!-- Integer specifying the min packet Tx/Rx rates in packets per second to be considered
         high traffic so that the device should stay on WiFi even if RSSI is very low -->
    <integer translatable="false" name="config_wifiFrameworkMinPacketPerSecondHighTraffic">100</integer>
    <!-- Integer parameters of the wifi to cellular handover feature
         wifi should not stick to bad networks -->
    <!-- Integer threshold for low network score, should be somewhat less than the entry threshhold -->
    <integer translatable="false" name="config_wifi_framework_wifi_score_bad_rssi_threshold_5GHz">-80</integer>
    <!-- Integer threshold, do not connect to APs with RSSI lower than the entry threshold -->
    <integer translatable="false" name="config_wifi_framework_wifi_score_entry_rssi_threshold_5GHz">-77</integer>
    <integer translatable="false" name="config_wifi_framework_wifi_score_low_rssi_threshold_5GHz">-70</integer>
    <integer translatable="false" name="config_wifi_framework_wifi_score_good_rssi_threshold_5GHz">-57</integer>
    <integer translatable="false" name="config_wifi_framework_wifi_score_bad_rssi_threshold_24GHz">-83</integer>
    <integer translatable="false" name="config_wifi_framework_wifi_score_entry_rssi_threshold_24GHz">-80</integer>
    <integer translatable="false" name="config_wifi_framework_wifi_score_low_rssi_threshold_24GHz">-73</integer>
    <integer translatable="false" name="config_wifi_framework_wifi_score_good_rssi_threshold_24GHz">-60</integer>
    <integer translatable="false" name="config_wifiFrameworkScoreBadRssiThreshold6ghz">-80</integer>
    <integer translatable="false" name="config_wifiFrameworkScoreEntryRssiThreshold6ghz">-77</integer>
    <integer translatable="false" name="config_wifiFrameworkScoreLowRssiThreshold6ghz">-70</integer>
    <integer translatable="false" name="config_wifiFrameworkScoreGoodRssiThreshold6ghz">-57</integer>

    <!-- Integer delay in milliseconds before shutting down soft AP when there
         are no connected devices. -->
    <integer translatable="false" name="config_wifiFrameworkSoftApShutDownTimeoutMilliseconds">600000</integer>


    <!-- Integer indicating maximum hardware supported client number of soft ap -->
    <integer translatable="false" name="config_wifiHardwareSoftapMaxClientCount">16</integer>

    <!-- List of allowed channels in 2GHz band for softap. If the device doesn't want to restrict
         channels this should be empty. Values is a comma separated channel string and/or channel
         range string like '1-6,11'. -->
    <string  translatable="false" name="config_wifiSoftap2gChannelList">1-11</string>

    <!-- List of allowed channels in 5GHz band for softap. If the device doesn't want to restrict
         channels this should be empty. Values is a comma separated channel string and/or channel
         range string like '36-48,149'. -->
    <string  translatable="false" name="config_wifiSoftap5gChannelList"></string>

    <!-- List of allowed channels in 6GHz band for softap. If the device doesn't want to restrict
         channels this should be empty. Values is a comma separated channel string and/or channel
         range string like '36-48,149'. -->
    <string  translatable="false" name="config_wifiSoftap6gChannelList"></string>

    <!-- Integer indicating associated full scan max num active channels -->
    <integer translatable="false" name="config_wifi_framework_associated_partial_scan_max_num_active_channels">6</integer>

    <!-- Integer delay in milliseconds before set wlan interface up during watchdog recovery -->
    <integer translatable="false" name="config_wifi_framework_recovery_timeout_delay">2000</integer>

    <!-- Boolean indicating associated network selection is allowed -->
    <bool translatable="false" name="config_wifi_framework_enable_associated_network_selection">true</bool>

    <!-- Integer duration after connection that a user-selected network is considered sufficient (milliseconds) -->
    <integer translatable="false" name="config_wifiSufficientDurationAfterUserSelectionMilliseconds">60000</integer>

    <!-- Boolean indicating performing a partial initial scan is enabled -->
    <bool translatable="false" name="config_wifiEnablePartialInitialScan">false</bool>

    <!-- Integer for maximum number of channels to use in initial partial scan. If equals to 0, means add all available channels for networks -->
    <integer translatable="false" name="config_wifiInitialPartialScanChannelMaxCount">10</integer>

    <!-- Integer for maximum age for scan results used to identify channels for partial initial
         scan in minutes -->
    <integer translatable="false" name="config_wifiInitialPartialScanChannelCacheAgeMins">14400</integer>

    <!-- Boolean indicating whether single radio chain scan results are to be used for network selection -->
    <bool translatable="false" name="config_wifi_framework_use_single_radio_chain_scan_results_network_selection">true</bool>

    <!-- Boolean indicating that wifi only link configuratios that have exact same credentials (i.e PSK) -->
    <bool translatable="false" name="config_wifi_only_link_same_credential_configurations">true</bool>

    <!-- Boolean indicating whether framework needs to set the tx power limit for meeting SAR requirements -->
    <bool translatable="false" name="config_wifi_framework_enable_sar_tx_power_limit">false</bool>

    <!-- Boolean indicating whether framework should use detection of softAP mode to set the tx
         power limit for meeting SAR requirements -->
    <bool translatable="false" name="config_wifi_framework_enable_soft_ap_sar_tx_power_limit">false</bool>

    <!-- Wifi Hal supports force client disconnect for softap -->
    <bool translatable="false" name="config_wifiSofapClientForceDisconnectSupported">true</bool>

    <!-- Wifi driver supports Automatic channel selection (ACS) for softap -->
    <bool translatable="false" name="config_wifi_softap_acs_supported">false</bool>

    <!-- Wifi driver Automatic channel selection (ACS) for softap to include dfs channels -->
    <bool translatable="false" name="config_wifi_softap_acs_include_dfs">false</bool>

    <!-- Wifi driver supports WPA3 Simultaneous Authentication of Equals (WPA3-SAE) for softap -->
    <bool translatable="false" name="config_wifi_softap_sae_supported">false</bool>

    <!-- Wifi driver supports WPA3 Simultaneous Authentication of Equals (WPA3-OWE) for softap -->
    <bool translatable="false" name="config_vendor_wifi_softap_owe_supported">false</bool>

    <!-- Wifi driver supports IEEE80211AC for softap -->
    <bool translatable="false" name="config_wifi_softap_ieee80211ac_supported">false</bool>

    <!-- Wifi driver supports IEEE80211AX for softap -->
    <bool translatable="false" name="config_wifiSoftapIeee80211axSupported">false</bool>

    <!-- Wifi driver supports IEEE80211AX single user beamformer for softap -->
    <bool translatable="false" name="config_wifiSoftapHeSuBeamformerSupported">false</bool>

    <!-- Wifi driver supports IEEE80211AX single user beamformee for softap -->
    <bool translatable="false" name="config_wifiSoftapHeSuBeamformeeSupported">false</bool>

    <!-- Wifi driver supports IEEE80211AX multiple user beamformer for softap -->
    <bool translatable="false" name="config_wifiSoftapHeMuBeamformerSupported">false</bool>

    <!-- Wifi driver supports IEEE80211AX TWT (Target Wake Time) for softap -->
    <bool translatable="false" name="config_wifiSoftapHeTwtSupported">false</bool>

    <!-- Wifi driver supports 6GHz band for softap -->
    <bool translatable="false" name="config_wifiSoftap6ghzSupported">false</bool>

    <!-- Indicates that local-only hotspot should be brought up at 5GHz.  This option is
         for automotive builds only (the one that have PackageManager#FEATURE_AUTOMOTIVE) -->
    <bool translatable="false" name="config_wifi_local_only_hotspot_5ghz">false</bool>

    <!-- Indicates that connected MAC randomization is supported on this device -->
    <bool translatable="false" name="config_wifi_connected_mac_randomization_supported">false</bool>

    <!-- Indicates that p2p MAC randomization is supported on this device -->
    <bool translatable="false" name="config_wifi_p2p_mac_randomization_supported">false</bool>

    <!-- Indicates that AP mode MAC randomization is supported on this device -->
    <bool translatable="false" name="config_wifi_ap_mac_randomization_supported">true</bool>

    <!-- list of SSIDs to enable aggressive MAC randomization on -->
    <string-array translatable="false" name="config_wifi_aggressive_randomization_ssid_allowlist">
        <!-- SSIDs are expected in quoted format:
        <item>\"SSID_1\"</item>
        <item>\"SSID_2\"</item>
        -->
    </string-array>

    <!-- list of SSIDs to disable aggressive MAC randomization on. If a SSID is in both the
    allowlist and blocklist, then aggressive MAC randomization will still be disabled. -->
    <string-array translatable="false" name="config_wifi_aggressive_randomization_ssid_blocklist">
        <!-- SSIDs are expected in quoted format:
        <item>\"SSID_1\"</item>
        <item>\"SSID_2\"</item>
        -->
    </string-array>

    <!-- Indicates that wifi link probing is supported on this device -->
    <bool translatable="false" name="config_wifi_link_probing_supported">false</bool>

    <!-- Configure wifi tcp buffersizes in the form:
         rmem_min,rmem_def,rmem_max,wmem_min,wmem_def,wmem_max -->
    <string name="config_wifi_tcp_buffers" translatable="false">524288,1048576,2097152,262144,524288,1048576</string>

    <!-- Do not translate. Default access point SSID used for tethering -->
    <string name="wifi_tether_configure_ssid_default" translatable="false">AndroidAP</string>
    <!-- Do not translate. Default access point SSID used for local only hotspot -->
    <string name="wifi_localhotspot_configure_ssid_default" translatable="false">AndroidShare</string>

    <!-- Indicates that a full bugreport should be triggered when wifi diagnostics detects an error on non-user (i.e debug) builds -->
    <bool translatable="false" name="config_wifi_diagnostics_bugreport_enabled">false</bool>

    <!-- Indicates that wifi watchdog is enabled on this device -->
    <bool translatable="false" name="config_wifi_watchdog_enabled">true</bool>

    <!--
    Controls the mapping between RSSI and RSSI levels.

    RSSI                                    RSSI Level
    (-infinity, thresholds[0])                       0
    [threshold[0], threshold[1])                     1
    [threshold[1], threshold[2])                     2
    ...                                            ...
    [threshold[len-2], threshold[len-1])         len-1
    [threshold[len-1], +infinity)                  len

    where:
        [a, b) is the range of integers `n` such that a <= n < b
        `threshold[i]` represents the i'th element of the config_wifiRssiLevelThresholds array
        and `len` is the length of the config_wifiRssiLevelThresholds array.
    -->
    <integer-array translatable="false" name="config_wifiRssiLevelThresholds">
                         <!-- RSSI                RSSI Level -->
        <item>-88</item> <!-- (-infinity, -88)             0 -->
        <item>-77</item> <!-- [-88, -77)                   1 -->
        <item>-66</item> <!-- [-77, -66)                   2 -->
        <item>-55</item> <!-- [-66, -55)                   3 -->
                         <!-- [-55, +infinity)             4 -->
    </integer-array>

    <!-- Array describing scanning schedule in seconds when device is disconnected and screen is on -->
    <integer-array translatable="false" name="config_wifiDisconnectedScanIntervalScheduleSec">
        <item>20</item>
        <item>40</item>
        <item>80</item>
        <item>160</item>
    </integer-array>

    <!-- Array describing scanning schedule in seconds when device is connected and screen is on -->
    <integer-array translatable="false" name="config_wifiConnectedScanIntervalScheduleSec">
        <item>20</item>
        <item>40</item>
        <item>80</item>
        <item>160</item>
    </integer-array>

    <!-- Integer for minimum time between the last network selection and next high RSSI scan
         in seconds when device is connected and screen is on -->
    <integer translatable="false" name="config_wifiConnectedHighRssiScanMinimumWindowSizeSec"> 600 </integer>

    <!-- Array describing scanning schedule in seconds when device is connected and screen is on
         and the connected network is the only saved network.
         When this array is set to an empty array, the noraml connected scan schedule defined
         in config_wifiConnectedScanIntervalScheduleSec will be used -->
    <integer-array translatable="false" name="config_wifiSingleSavedNetworkConnectedScanIntervalScheduleSec">
    </integer-array>

    <!-- List of constants that indicate the number of consecutive failures per type needed to block a BSSID.
    A blocked BSSID will not be considered in network selection and firmware roaming.-->
    <integer translatable="false" name="config_wifiBssidBlocklistMonitorApUnableToHandleNewStaThreshold"> 1 </integer>
    <integer translatable="false" name="config_wifiBssidBlocklistMonitorNetworkValidationFailureThreshold"> 1 </integer>
    <integer translatable="false" name="config_wifiBssidBlocklistMonitorWrongPasswordThreshold"> 1 </integer>
    <integer translatable="false" name="config_wifiBssidBlocklistMonitorEapFailureThreshold"> 1 </integer>
    <integer translatable="false" name="config_wifiBssidBlocklistMonitorAssociationRejectionThreshold"> 3 </integer>
    <integer translatable="false" name="config_wifiBssidBlocklistMonitorAssociationTimeoutThreshold"> 3 </integer>
    <integer translatable="false" name="config_wifiBssidBlocklistMonitorAuthenticationFailureThreshold"> 3 </integer>
    <integer translatable="false" name="config_wifiBssidBlocklistMonitorDhcpFailureThreshold"> 3 </integer>
    <integer translatable="false" name="config_wifiBssidBlocklistMonitorAbnormalDisconnectThreshold"> 3 </integer>

    <!-- Base duration to block a BSSID after consecutive failures happen. (default = 5 mins)
    The blocklist duration is increased exponentially for a BSSID that consecutively gets added to the blocklist.
    ie. 5/10/20/40/80/160/320/640 minutes - capped at 640 minutes because the default for
    config_wifiBssidBlocklistMonitorFailureStreakCap is set to 7-->
    <integer translatable="false" name="config_wifiBssidBlocklistMonitorBaseBlockDurationMs"> 300000 </integer>

    <!-- Base block duration for a failure at low RSSI (less than the sufficient RSSI) used for
    ASSOCIATION_TIMEOUT, ABNORMAL_DISCONNECT, and NETWORK_VALIDATION failures. The block duration
    for a BSSID that keeps failing will grow exponentially to the this base duration.
    ie. 0.5/1/2/4/8/16/32/64 minutes - capped at 64 minutes because the default for
    config_wifiBssidBlocklistMonitorFailureStreakCap is set to 7.
    This value should be configured to be less than config_wifiBssidBlocklistMonitorBaseBlockDurationMs -->
    <integer translatable="false" name="config_wifiBssidBlocklistMonitorBaseLowRssiBlockDurationMs"> 30000 </integer>

    <!-- The failure streak is the number of times a BSSID consecutively gets blocked without ever
    successfully connecting in between, and is used to calculate the exponentially growing blocklist time.
    The config_wifiBssidBlocklistMonitorFailureStreakCap controls how many times the block duration
    could exponentially grow when a BSSID keeps failing.
    ie. A value of 0 means BSSIDs are always blocked for the flat base duration defined by
    config_wifiBssidBlocklistMonitorBaseBlockDurationMs and config_wifiBssidBlocklistMonitorBaseLowRssiBlockDurationMs. -->
    <integer translatable="false" name="config_wifiBssidBlocklistMonitorFailureStreakCap"> 7 </integer>

    <!-- If a non-locally generated disconnect happens within this time window after association,
    then count it as a failure with reason code REASON_ABNORMAL_DISCONNECT (default = 30 seconds) -->
    <integer translatable="false" name="config_wifiBssidBlocklistAbnormalDisconnectTimeWindowMs"> 30000 </integer>

    <!-- Indicates that hidden networks are to be scanned during scan only mode -->
    <bool translatable="false" name="config_wifiScanHiddenNetworksScanOnlyMode">false</bool>

    <!-- Enable logging WifiIsUnusableEvent in metrics which gets triggered when wifi becomes unusable. -->
    <bool translatable="false" name="config_wifiIsUnusableEventMetricsEnabled">true</bool>

    <!-- The minimum number of txBad the framework has to observe to trigger a wifi data stall. -->
    <integer translatable="false" name="config_wifiDataStallMinTxBad">1</integer>

    <!-- The minimum number of txSuccess the framework has to observe
         to trigger a wifi data stall when rxSuccess is 0. -->
    <integer translatable="false" name="config_wifiDataStallMinTxSuccessWithoutRx">50</integer>

    <!-- Enable logging Wifi LinkSpeedCounts in metrics. -->
    <bool translatable="false" name="config_wifiLinkSpeedMetricsEnabled">true</bool>

    <!-- Enable the PNO frequency culling optimization. -->
    <bool translatable="false" name="config_wifiPnoFrequencyCullingEnabled">true</bool>

    <!-- Enable the PNO frequency culling optimization. -->
    <bool translatable="false" name="config_wifiPnoRecencySortingEnabled">true</bool>

    <!-- Maximum number of SSIDs that can be PNO scanned concurrently-->
    <integer translatable="false" name="config_wifiMaxPnoSsidCount">16</integer>

    <!-- Suspend optimization. -->
    <bool translatable="false" name="config_wifiSuspendOptimizationsEnabled">true</bool>

    <!-- Network selection optimization at DEVICE_MOBILITY_STATE_HIGH_MVMT -->
    <bool translatable="false" name="config_wifiHighMovementNetworkSelectionOptimizationEnabled">true</bool>

    <!-- Duration for the delayed scan used to verify access points are staying relatively stationary
    to the device at high mobility state. (default = 10 seconds) -->
    <integer translatable="false" name="config_wifiHighMovementNetworkSelectionOptimizationScanDelayMs">10000</integer>

    <!-- When config_wifiHighMovementNetworkSelectionOptimizationEnabled is true, BSSIDs with RSSI
    from 2 consecutive scans that differ in either direction by more than this threshold will be
    filtered out from network selection. (default = 10 dBs) -->
    <integer translatable="false" name="config_wifiHighMovementNetworkSelectionOptimizationRssiDelta">10</integer>

    <!-- The interval in milliseconds at which wifi rtt ranging requests will be throttled when
         they are coming from the background apps (default = 30 mins). -->
    <integer translatable="false" name="config_wifiRttBackgroundExecGapMs">1800000</integer>

    <!-- Integer indicating the RSSI and link layer stats polling interval in milliseconds when device is connected and screen is on -->
    <integer translatable="false" name="config_wifiPollRssiIntervalMilliseconds">3000</integer>

    <!-- Enable WPA2 to WPA3 auto-upgrade -->
    <bool translatable="false" name="config_wifiSaeUpgradeEnabled">true</bool>

    <!-- Enable WPA2 to WPA3 auto-upgrade offload to capable Driver/Firmware -->
    <bool translatable="false" name="config_wifiSaeUpgradeOffloadEnabled">false</bool>

    <!-- Number of self recoveries to be attempted per hour. Any fatal errors beyond this will
         cause the wifi stack to turn wifi off and wait for user input.
         Set to 0 to turn off recovery attempts and always turn off wifi on failures -->
    <integer translatable="false" name="config_wifiMaxNativeFailureSelfRecoveryPerHour">2</integer>
<<<<<<< HEAD

    <!-- Do not translate. Default bridge interface name for Dual SAP tethering -->
    <string name="config_vendor_wifi_tether_bridge_interface_name" translatable="false">wifi_br0</string>

    <!-- Boolean to provide support to keep wifi5 symbol for 8SS supported device and 11ax AP -->
    <bool translatable="false" name="config_vendorWifi11axReadySupport">true</bool>
=======
    <!-- Ignore the open saved network if from carrier provisioning app, there is a same open suggestion and a secure suggestion from same carrier available -->
    <bool translatable="false" name="config_wifiIgnoreOpenSavedNetworkWhenSecureSuggestionAvailable">true</bool>
>>>>>>> 93ddb2fe
</resources><|MERGE_RESOLUTION|>--- conflicted
+++ resolved
@@ -418,15 +418,12 @@
          cause the wifi stack to turn wifi off and wait for user input.
          Set to 0 to turn off recovery attempts and always turn off wifi on failures -->
     <integer translatable="false" name="config_wifiMaxNativeFailureSelfRecoveryPerHour">2</integer>
-<<<<<<< HEAD
+    <!-- Ignore the open saved network if from carrier provisioning app, there is a same open suggestion and a secure suggestion from same carrier available -->
+    <bool translatable="false" name="config_wifiIgnoreOpenSavedNetworkWhenSecureSuggestionAvailable">true</bool>
 
     <!-- Do not translate. Default bridge interface name for Dual SAP tethering -->
     <string name="config_vendor_wifi_tether_bridge_interface_name" translatable="false">wifi_br0</string>
 
     <!-- Boolean to provide support to keep wifi5 symbol for 8SS supported device and 11ax AP -->
     <bool translatable="false" name="config_vendorWifi11axReadySupport">true</bool>
-=======
-    <!-- Ignore the open saved network if from carrier provisioning app, there is a same open suggestion and a secure suggestion from same carrier available -->
-    <bool translatable="false" name="config_wifiIgnoreOpenSavedNetworkWhenSecureSuggestionAvailable">true</bool>
->>>>>>> 93ddb2fe
 </resources>